{
  "name": "metamask-crx",
  "version": "9.5.3",
  "private": true,
  "repository": {
    "type": "git",
    "url": "https://github.com/MetaMask/metamask-extension"
  },
  "scripts": {
    "setup": "yarn install && yarn setup:postinstall",
    "setup:postinstall": "yarn patch-package && yarn allow-scripts",
    "start": "yarn build:dev dev",
    "start:lavamoat": "yarn build dev",
    "dist": "yarn build prod",
    "build": "lavamoat development/build/index.js",
    "build:dev": "node development/build/index.js",
    "start:test": "yarn build testDev",
    "benchmark:chrome": "SELENIUM_BROWSER=chrome node test/e2e/benchmark.js",
    "benchmark:firefox": "SELENIUM_BROWSER=firefox node test/e2e/benchmark.js",
    "build:test": "yarn build test",
    "build:test:metrics": "SEGMENT_HOST='http://localhost:9090' SEGMENT_WRITE_KEY='FAKE' SEGMENT_LEGACY_WRITE_KEY='FAKE' yarn build test",
    "test": "yarn lint && yarn test:unit && yarn test:unit:jest",
    "dapp": "node development/static-server.js node_modules/@metamask/test-dapp/dist --port 8080",
    "dapp-chain": "GANACHE_ARGS='-b 2' concurrently -k -n ganache,dapp -p '[{time}][{name}]' 'yarn ganache:start' 'sleep 5 && yarn dapp'",
    "forwarder": "node ./development/static-server.js ./node_modules/@metamask/forwarder/dist/ --port 9010",
    "dapp-forwarder": "concurrently -k -n forwarder,dapp -p '[{time}][{name}]' 'yarn forwarder' 'yarn dapp'",
    "test:unit": "mocha --exit --require test/env.js --require test/setup.js --recursive './{app,shared}/**/*.test.js'",
    "test:unit:global": "mocha --exit --require test/env.js --require test/setup.js --recursive test/unit-global/*.test.js",
    "test:unit:jest": "jest",
    "test:unit:jest:watch": "jest --watch",
    "test:unit:jest:watch:silent": "jest --watch --silent",
    "test:unit:jest:ci": "jest --maxWorkers=2",
    "test:unit:lax": "mocha --exit --require test/env.js --require test/setup.js --ignore './app/scripts/controllers/permissions/*.test.js' --recursive './{app,shared}/**/*.test.js'",
    "test:unit:strict": "mocha --exit --require test/env.js --require test/setup.js --recursive './app/scripts/controllers/permissions/*.test.js'",
    "test:unit:path": "mocha --exit --require test/env.js --require test/setup.js --recursive",
    "test:e2e:chrome": "SELENIUM_BROWSER=chrome test/e2e/run-all.sh",
    "test:e2e:chrome:metrics": "SELENIUM_BROWSER=chrome mocha test/e2e/metrics.spec.js",
    "test:e2e:firefox": "SELENIUM_BROWSER=firefox test/e2e/run-all.sh",
    "test:e2e:firefox:metrics": "SELENIUM_BROWSER=firefox mocha test/e2e/metrics.spec.js",
    "test:coverage": "nyc --silent --check-coverage yarn test:unit:strict && nyc --silent --no-clean yarn test:unit:lax && nyc report --reporter=text --reporter=html",
    "test:coverage:jest": "jest --coverage --maxWorkers=2",
    "test:coverage:strict": "nyc --check-coverage yarn test:unit:strict",
    "test:coverage:path": "nyc --check-coverage yarn test:unit:path",
    "ganache:start": "./development/run-ganache.sh",
    "sentry:publish": "node ./development/sentry-publish.js",
    "lint": "prettier --check '**/*.json' && eslint . --ext js,snap --cache && yarn lint:styles",
    "lint:fix": "prettier --write '**/*.json' && eslint . --ext js --cache --fix",
    "lint:changed": "{ git ls-files --others --exclude-standard ; git diff-index --name-only --diff-filter=d HEAD ; } | grep --regexp='[.]js$' | tr '\\n' '\\0' | xargs -0 eslint",
    "lint:changed:fix": "{ git ls-files --others --exclude-standard ; git diff-index --name-only --diff-filter=d HEAD ; } | grep --regexp='[.]js$' | tr '\\n' '\\0' | xargs -0 eslint --fix",
    "lint:shellcheck": "./development/shellcheck.sh",
    "lint:styles": "stylelint '*/**/*.scss'",
    "lint:lockfile": "lockfile-lint --path yarn.lock --allowed-hosts npm yarn github.com codeload.github.com --empty-hostname false --allowed-schemes \"https:\" \"git+https:\"",
    "validate-source-maps": "node ./development/sourcemap-validator.js",
    "verify-locales": "node ./development/verify-locale-strings.js",
    "verify-locales:fix": "node ./development/verify-locale-strings.js --fix",
    "mozilla-lint": "addons-linter dist/firefox",
    "watch": "mocha --watch --require test/env.js --require test/setup.js --reporter min --recursive \"test/unit/**/*.js\" \"ui/**/*.test.js\" \"shared/**/*.test.js\"",
    "devtools:react": "react-devtools",
    "devtools:redux": "remotedev --hostname=localhost --port=8000",
    "start:dev": "concurrently -k -n build,react,redux yarn:start yarn:devtools:react yarn:devtools:redux",
    "announce": "node development/announcer.js",
    "storybook": "start-storybook -p 6006 -c .storybook --static-dir ./app ./storybook/images",
    "storybook:build": "build-storybook -c .storybook -o storybook-build --static-dir ./app ./storybook/images",
    "storybook:deploy": "storybook-to-ghpages --existing-output-dir storybook-build --remote storybook --branch master",
    "update-changelog": "auto-changelog update",
    "generate:migration": "./development/generate-migration.sh",
    "lavamoat:auto": "lavamoat ./development/build/index.js --writeAutoPolicy",
    "lavamoat:debug": "lavamoat ./development/build/index.js --writeAutoPolicyDebug"
  },
  "resolutions": {
    "**/regenerator-runtime": "^0.13.7",
    "**/configstore/dot-prop": "^5.1.1",
    "**/ethers/elliptic": "^6.5.4",
    "**/knex/minimist": "^1.2.5",
    "**/optimist/minimist": "^1.2.5",
    "**/socketcluster/minimist": "^1.2.5",
    "**/redux/symbol-observable": "^2.0.3",
    "**/redux-devtools-instrument/symbol-observable": "^2.0.3",
    "**/rxjs/symbol-observable": "^2.0.3",
    "**/xmlhttprequest-ssl": "^1.6.2",
    "3box/ipfs/ipld-zcash/zcash-bitcore-lib/lodash": "^4.17.21",
    "3box/ipfs/ipld-zcash/zcash-bitcore-lib/elliptic": "^6.5.4",
    "3box/**/libp2p-crypto/node-forge": "^0.10.0",
    "3box/**/libp2p-keychain/node-forge": "^0.10.0",
    "analytics-node/axios": "^0.21.1",
    "ganache-core/lodash": "^4.17.21",
    "netmask": "^2.0.1",
    "pull-ws": "^3.3.2"
  },
  "dependencies": {
    "3box": "^1.10.2",
    "@babel/runtime": "^7.5.5",
    "@download/blockies": "^1.0.3",
    "@formatjs/intl-relativetimeformat": "^5.2.6",
    "@fortawesome/fontawesome-free": "^5.13.0",
    "@lavamoat/preinstall-always-fail": "^1.0.0",
    "@material-ui/core": "^4.11.0",
    "@metamask/contract-metadata": "^1.22.0",
    "@metamask/controllers": "^9.0.0",
    "@metamask/eth-ledger-bridge-keyring": "^0.5.0",
    "@metamask/eth-token-tracker": "^3.0.1",
    "@metamask/etherscan-link": "^2.1.0",
    "@metamask/jazzicon": "^2.0.0",
    "@metamask/logo": "^2.5.0",
    "@metamask/obs-store": "^5.0.0",
    "@metamask/post-message-stream": "^4.0.0",
    "@metamask/providers": "^8.1.1",
    "@popperjs/core": "^2.4.0",
    "@reduxjs/toolkit": "^1.5.0",
    "@sentry/browser": "^5.26.0",
    "@sentry/integrations": "^5.26.0",
    "@zxing/library": "^0.8.0",
    "abortcontroller-polyfill": "^1.4.0",
    "analytics-node": "^3.4.0-beta.3",
    "await-semaphore": "^0.1.1",
    "bignumber.js": "^4.1.0",
    "bn.js": "^4.11.7",
    "classnames": "^2.2.6",
    "content-hash": "^2.5.2",
    "copy-to-clipboard": "^3.0.8",
    "currency-formatter": "^1.4.2",
    "debounce-stream": "^2.0.0",
    "deep-freeze-strict": "1.1.1",
    "end-of-stream": "^1.4.4",
    "eth-block-tracker": "^5.0.1",
    "eth-ens-namehash": "^2.0.8",
    "eth-json-rpc-filters": "^4.2.1",
    "eth-json-rpc-infura": "^5.1.0",
    "eth-json-rpc-middleware": "^6.0.0",
    "eth-keyring-controller": "^6.2.0",
    "eth-method-registry": "^2.0.0",
    "eth-phishing-detect": "^1.1.14",
    "eth-query": "^2.1.2",
    "eth-rpc-errors": "^4.0.2",
    "eth-sig-util": "^3.0.0",
    "eth-trezor-keyring": "^0.6.0",
    "ethereum-ens-network-map": "^1.0.2",
    "ethereumjs-abi": "^0.6.4",
    "ethereumjs-tx": "1.3.7",
    "ethereumjs-util": "^7.0.9",
    "ethereumjs-wallet": "^0.6.4",
    "ethers": "^5.0.8",
    "ethjs": "^0.4.0",
    "ethjs-contract": "^0.2.3",
    "ethjs-ens": "^2.0.0",
    "ethjs-query": "^0.3.4",
    "extension-port-stream": "^2.0.0",
    "extensionizer": "^1.0.1",
    "fast-json-patch": "^2.2.1",
    "fast-safe-stringify": "^2.0.7",
    "fuse.js": "^3.2.0",
    "globalthis": "^1.0.1",
    "human-standard-token-abi": "^2.0.0",
    "immer": "^8.0.1",
    "json-rpc-engine": "^6.1.0",
    "json-rpc-middleware-stream": "^2.1.1",
    "jsonschema": "^1.2.4",
    "labeled-stream-splicer": "^2.0.2",
    "localforage": "^1.9.0",
    "lodash": "^4.17.21",
    "loglevel": "^1.4.1",
    "luxon": "^1.26.0",
    "nanoid": "^2.1.6",
    "nonce-tracker": "^1.0.0",
    "obj-multiplex": "^1.0.0",
    "pify": "^5.0.0",
    "promise-to-callback": "^1.0.0",
    "prop-types": "^15.6.1",
    "pubnub": "4.27.3",
    "pump": "^3.0.0",
    "punycode": "^2.1.1",
    "qrcode-generator": "1.4.1",
    "react": "^16.12.0",
    "react-dnd": "^3.0.2",
    "react-dnd-html5-backend": "^7.4.4",
    "react-dom": "^16.12.0",
    "react-idle-timer": "^4.2.5",
    "react-inspector": "^2.3.0",
    "react-popper": "^2.2.3",
    "react-redux": "^7.2.0",
    "react-router-dom": "^5.1.2",
    "react-simple-file-input": "^2.0.0",
    "react-tippy": "^1.2.2",
    "react-toggle-button": "^2.2.0",
    "react-transition-group": "^1.2.1",
    "readable-stream": "^2.3.3",
    "redux": "^4.0.5",
    "redux-thunk": "^2.3.0",
    "requirejs": "^2.3.6",
    "reselect": "^3.0.1",
    "rpc-cap": "^3.2.1",
    "safe-event-emitter": "^1.0.1",
    "ses": "^0.12.4",
    "single-call-balance-checker-abi": "^1.0.0",
    "swappable-obj-proxy": "^1.1.0",
    "textarea-caret": "^3.0.1",
    "unicode-confusables": "^0.1.1",
    "valid-url": "^1.0.9",
    "web3": "^0.20.7",
    "web3-stream-provider": "^4.0.0"
  },
  "devDependencies": {
    "@babel/code-frame": "^7.12.13",
    "@babel/core": "^7.12.1",
    "@babel/eslint-parser": "^7.13.14",
    "@babel/eslint-plugin": "^7.12.1",
    "@babel/plugin-proposal-class-properties": "^7.5.5",
    "@babel/plugin-proposal-nullish-coalescing-operator": "^7.10.4",
    "@babel/plugin-proposal-object-rest-spread": "^7.5.5",
    "@babel/plugin-proposal-optional-chaining": "^7.8.3",
    "@babel/plugin-transform-runtime": "^7.5.5",
    "@babel/preset-env": "^7.5.5",
    "@babel/preset-react": "^7.0.0",
    "@babel/register": "^7.5.5",
<<<<<<< HEAD
    "@lavamoat/allow-scripts": "^1.0.4",
    "@lavamoat/lavapack": "^1.0.4",
    "@metamask/auto-changelog": "^1.0.0",
=======
    "@lavamoat/allow-scripts": "^1.0.6",
    "@metamask/auto-changelog": "^2.0.1",
>>>>>>> 978f11b8
    "@metamask/eslint-config": "^6.0.0",
    "@metamask/eslint-config-jest": "^6.0.0",
    "@metamask/eslint-config-mocha": "^6.0.0",
    "@metamask/eslint-config-nodejs": "^6.0.0",
    "@metamask/forwarder": "^1.1.0",
    "@metamask/test-dapp": "^4.0.1",
    "@sentry/cli": "^1.58.0",
    "@storybook/addon-actions": "^6.1.17",
    "@storybook/addon-backgrounds": "^6.1.17",
    "@storybook/addon-knobs": "^6.1.17",
    "@storybook/addon-toolbars": "^6.1.17",
    "@storybook/core": "^6.1.17",
    "@storybook/react": "^6.1.17",
    "@storybook/storybook-deployer": "^2.8.7",
    "@testing-library/jest-dom": "^5.11.10",
    "@testing-library/react": "^10.4.8",
    "@testing-library/react-hooks": "^3.2.1",
    "@types/react": "^16.9.53",
    "addons-linter": "1.14.0",
    "babelify": "^10.0.0",
    "bify-module-groups": "^1.0.0",
    "bify-vinyl-gator": "^1.0.0",
    "brfs": "^2.0.2",
    "browser-pack": "^6.1.0",
    "browserify": "^16.5.1",
    "chalk": "^3.0.0",
    "chromedriver": "^79.0.0",
    "concurrently": "^5.2.0",
    "copy-webpack-plugin": "^6.0.3",
    "cross-spawn": "^7.0.3",
    "css-loader": "^2.1.1",
    "css-to-xpath": "^0.1.0",
    "del": "^3.0.0",
    "duplexify": "^4.1.1",
    "enzyme": "^3.10.0",
    "enzyme-adapter-react-16": "^1.15.1",
    "eslint": "^7.23.0",
    "eslint-config-prettier": "^8.1.0",
    "eslint-plugin-import": "^2.22.1",
    "eslint-plugin-jest": "^24.3.4",
    "eslint-plugin-mocha": "^8.1.0",
    "eslint-plugin-node": "^11.1.0",
    "eslint-plugin-prettier": "^3.3.1",
    "eslint-plugin-react": "^7.23.1",
    "eslint-plugin-react-hooks": "^4.2.0",
    "fancy-log": "^1.3.3",
    "fast-glob": "^3.2.2",
    "fs-extra": "^8.1.0",
    "ganache-cli": "^6.12.1",
    "ganache-core": "^2.13.1",
    "geckodriver": "^1.21.0",
    "get-port": "^5.1.0",
    "gulp": "^4.0.2",
    "gulp-autoprefixer": "^5.0.0",
    "gulp-dart-sass": "^1.0.2",
    "gulp-livereload": "4.0.0",
    "gulp-rename": "^2.0.0",
    "gulp-rtlcss": "^1.4.0",
    "gulp-sourcemaps": "^2.6.0",
    "gulp-stylelint": "^13.0.0",
    "gulp-terser-js": "^5.2.2",
    "gulp-watch": "^5.0.1",
    "gulp-zip": "^4.0.0",
    "jest": "^26.6.3",
    "jsdom": "^11.2.0",
    "koa": "^2.7.0",
    "lavamoat": "^5.3.1",
    "lavamoat-viz": "^6.0.9",
    "lockfile-lint": "^4.0.0",
    "loose-envify": "^1.4.0",
    "mocha": "^7.2.0",
    "nock": "^9.0.14",
    "node-fetch": "^2.6.1",
    "nyc": "^15.0.0",
    "patch-package": "^6.4.7",
    "polyfill-crypto.getrandomvalues": "^1.0.0",
    "prettier": "^2.2.1",
    "prettier-plugin-sort-json": "^0.0.1",
    "proxyquire": "^2.1.3",
    "pumpify": "^2.0.1",
    "randomcolor": "^0.5.4",
    "rc": "^1.2.8",
    "react-devtools": "^4.10.1",
    "read-installed": "^4.0.3",
    "redux-mock-store": "^1.5.4",
    "remote-redux-devtools": "^0.5.16",
    "resolve-url-loader": "^3.1.2",
    "sass": "^1.32.4",
    "sass-loader": "^10.1.1",
    "selenium-webdriver": "4.0.0-alpha.7",
    "semver": "^7.3.5",
    "serve-handler": "^6.1.2",
    "sinon": "^9.0.0",
    "source-map": "^0.7.2",
    "source-map-explorer": "^2.4.2",
    "squirrelly": "^8.0.8",
    "string.prototype.matchall": "^4.0.2",
    "style-loader": "^0.21.0",
    "stylelint": "^13.6.1",
    "through2": "^2.0.3",
    "ttest": "^2.1.1",
    "vinyl-buffer": "^1.0.1",
    "vinyl-source-stream": "^2.0.0",
    "watchify": "^3.11.1",
    "webpack": "^4.41.6"
  },
  "engines": {
    "node": "^14.15.1",
    "yarn": "^1.16.0"
  },
  "lavamoat": {
    "allowScripts": {
      "chromedriver": true,
      "geckodriver": true,
      "@sentry/cli": true,
      "electron": true,
      "core-js": false,
      "core-js-pure": false,
      "keccak": false,
      "secp256k1": false,
      "web3": false,
      "sha3": false,
      "bufferutil": false,
      "utf-8-validate": false,
      "leveldown": false,
      "ursa-optional": false,
      "gc-stats": false,
      "github:assemblyscript/assemblyscript": false,
      "tiny-secp256k1": false,
      "@lavamoat/preinstall-always-fail": false,
      "fsevents": false
    }
  }
}<|MERGE_RESOLUTION|>--- conflicted
+++ resolved
@@ -212,14 +212,9 @@
     "@babel/preset-env": "^7.5.5",
     "@babel/preset-react": "^7.0.0",
     "@babel/register": "^7.5.5",
-<<<<<<< HEAD
-    "@lavamoat/allow-scripts": "^1.0.4",
+    "@lavamoat/allow-scripts": "^1.0.6",
     "@lavamoat/lavapack": "^1.0.4",
-    "@metamask/auto-changelog": "^1.0.0",
-=======
-    "@lavamoat/allow-scripts": "^1.0.6",
     "@metamask/auto-changelog": "^2.0.1",
->>>>>>> 978f11b8
     "@metamask/eslint-config": "^6.0.0",
     "@metamask/eslint-config-jest": "^6.0.0",
     "@metamask/eslint-config-mocha": "^6.0.0",
