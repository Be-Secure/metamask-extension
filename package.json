--- conflicted
+++ resolved
@@ -1,10 +1,6 @@
 {
   "name": "metamask-crx",
-<<<<<<< HEAD
   "version": "10.23.0",
-=======
-  "version": "10.22.2",
->>>>>>> 5f1a5d1a
   "private": true,
   "repository": {
     "type": "git",
@@ -130,15 +126,9 @@
     "@metamask/providers": "^10.0.0",
     "@metamask/rpc-methods": "^0.23.0",
     "@metamask/slip44": "^2.1.0",
-<<<<<<< HEAD
-    "@metamask/smart-transactions-controller": "^2.3.2",
+    "@metamask/smart-transactions-controller": "^3.0.0",
     "@metamask/snap-controllers": "^0.23.0",
     "@metamask/snap-utils": "^0.23.0",
-=======
-    "@metamask/smart-transactions-controller": "^3.0.0",
-    "@metamask/snap-controllers": "^0.22.2",
-    "@metamask/snap-utils": "^0.22.2",
->>>>>>> 5f1a5d1a
     "@ngraveio/bc-ur": "^1.1.6",
     "@popperjs/core": "^2.4.0",
     "@reduxjs/toolkit": "^1.6.2",
