--- conflicted
+++ resolved
@@ -2,7 +2,6 @@
 
 ## Current Develop Branch
 
-<<<<<<< HEAD
 ## 4.14.0 Thursday October 11 2018
 
 - Update transaction statuses when switching networks.
@@ -12,11 +11,9 @@
 ## 4.12.0 Thursday September 27 2018
 
 - Reintroduces changes from 4.10.0
-=======
 ## 4.13.0
 
 - A rollback release, equivalent to `v4.11.1` to be deployed in the case that `v4.12.0` is found to have bugs.
->>>>>>> db981b82
 
 ## 4.11.1 Tuesday September 25 2018
 
