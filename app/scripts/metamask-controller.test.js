import { strict as assert } from 'assert';
import sinon from 'sinon';
import { cloneDeep } from 'lodash';
import nock from 'nock';
import { pubToAddress, bufferToHex } from 'ethereumjs-util';
import { obj as createThoughStream } from 'through2';
import EthQuery from 'eth-query';
import proxyquire from 'proxyquire';
import browser from 'webextension-polyfill';
import { TransactionStatus } from '../../shared/constants/transaction';
import createTxMeta from '../../test/lib/createTxMeta';
import { NETWORK_TYPES } from '../../shared/constants/network';
import { KEYRING_TYPES } from '../../shared/constants/keyrings';
import { DEVICE_NAMES } from '../../shared/constants/hardware-wallets';
import { addHexPrefix, deferredPromise } from './lib/util';

const Ganache = require('../../test/e2e/ganache');

const NOTIFICATION_ID = 'NHL8f2eSSTn9TKBamRLiU';

const firstTimeState = {
  config: {},
  NetworkController: {
    provider: {
      type: NETWORK_TYPES.RPC,
      rpcUrl: 'http://localhost:8545',
      chainId: '0x539',
    },
    networkDetails: {
      EIPS: {
        1559: false,
      },
    },
  },
  NotificationController: {
    notifications: {
      [NOTIFICATION_ID]: {
        id: NOTIFICATION_ID,
        origin: 'local:http://localhost:8086/',
        createdDate: 1652967897732,
        readDate: null,
        message: 'Hello, http://localhost:8086!',
      },
    },
  },
};

const ganacheServer = new Ganache();

const browserPolyfillMock = {
  runtime: {
    id: 'fake-extension-id',
    onInstalled: {
      addListener: () => undefined,
    },
    onMessageExternal: {
      addListener: () => undefined,
    },
    getPlatformInfo: async () => 'mac',
  },
};

let loggerMiddlewareMock;
const initializeMockMiddlewareLog = () => {
  loggerMiddlewareMock = {
    requests: [],
    responses: [],
  };
};
const tearDownMockMiddlewareLog = () => {
  loggerMiddlewareMock = undefined;
};

const createLoggerMiddlewareMock = () => (req, res, next) => {
  if (loggerMiddlewareMock) {
    loggerMiddlewareMock.requests.push(req);
    next((cb) => {
      loggerMiddlewareMock.responses.push(res);
      cb();
    });
    return;
  }
  next();
};

const MetaMaskController = proxyquire('./metamask-controller', {
  './lib/createLoggerMiddleware': { default: createLoggerMiddlewareMock },
}).default;

const currentNetworkId = '5';
const DEFAULT_LABEL = 'Account 1';
const TEST_SEED =
  'debris dizzy just program just float decrease vacant alarm reduce speak stadium';
const TEST_ADDRESS = '0x0dcd5d886577d5081b0c52e242ef29e70be3e7bc';
const TEST_ADDRESS_2 = '0xec1adf982415d2ef5ec55899b9bfb8bc0f29251b';
const TEST_ADDRESS_3 = '0xeb9e64b93097bc15f01f13eae97015c57ab64823';
const TEST_SEED_ALT =
  'setup olympic issue mobile velvet surge alcohol burger horse view reopen gentle';
const TEST_ADDRESS_ALT = '0xc42edfcc21ed14dda456aa0756c153f7985d8813';
const CUSTOM_RPC_URL = 'http://localhost:8545';
const CUSTOM_RPC_CHAIN_ID = '0x539';

describe('MetaMaskController', function () {
  let metamaskController;

  const sandbox = sinon.createSandbox();
  const noop = () => undefined;

  before(async function () {
    globalThis.isFirstTimeProfileLoaded = true;
    await ganacheServer.start();
    sinon.spy(MetaMaskController.prototype, 'resetStates');
  });

  beforeEach(function () {
    nock('https://min-api.cryptocompare.com')
      .persist()
      .get(/.*/u)
      .reply(200, '{"JPY":12415.9}');
    nock('https://static.metafi.codefi.network')
      .persist()
      .get('/api/v1/lists/eth_phishing_detect_config.json')
      .reply(
        200,
        JSON.stringify({
          version: 2,
          tolerance: 2,
          fuzzylist: [],
          whitelist: [],
          blacklist: ['127.0.0.1'],
        }),
      )
      .get('/api/v1/lists/phishfort_hotlist.json')
      .reply(200, JSON.stringify(['127.0.0.1']));

    sandbox.replace(browser, 'runtime', {
      sendMessage: sandbox.stub().rejects(),
    });

    metamaskController = new MetaMaskController({
      showUserConfirmation: noop,
      encryptor: {
        encrypt(_, object) {
          this.object = object;
          return Promise.resolve('mock-encrypted');
        },
        decrypt() {
          return Promise.resolve(this.object);
        },
      },
      initState: cloneDeep(firstTimeState),
      initLangCode: 'en_US',
      platform: {
        showTransactionNotification: () => undefined,
        getVersion: () => 'foo',
      },
      browser: browserPolyfillMock,
      infuraProjectId: 'foo',
    });

    // add sinon method spies
    sandbox.spy(
      metamaskController.keyringController,
      'createNewVaultAndKeychain',
    );
    sandbox.spy(
      metamaskController.keyringController,
      'createNewVaultAndRestore',
    );
  });

  afterEach(function () {
    nock.cleanAll();
    sandbox.restore();
  });

  after(async function () {
    await ganacheServer.quit();
  });

  describe('should reset states on first time profile load', function () {
    it('should reset state', function () {
      assert(metamaskController.resetStates.calledOnce);
      assert.equal(globalThis.isFirstTimeProfileLoaded, false);
    });
<<<<<<< HEAD

    it('should not reset states if already set', function () {
      // global.isFirstTime should also remain false
      assert.equal(globalThis.isFirstTimeProfileLoaded, false);
    });
  });

  describe('#getAccounts', function () {
    it('returns first address when dapp calls web3.eth.getAccounts', async function () {
      const password = 'a-fake-password';
      await metamaskController.createNewVaultAndRestore(password, TEST_SEED);
=======
>>>>>>> 90d2ca07

    it('should not reset states if already set', function () {
      // global.isFirstTime should also remain false
      assert.equal(globalThis.isFirstTimeProfileLoaded, false);
    });
  });

  describe('#importAccountWithStrategy', function () {
    const importPrivkey =
      '4cfd3e90fc78b0f86bf7524722150bb8da9c60cd532564d7ff43f5716514f553';

    beforeEach(async function () {
      const password = 'a-fake-password';
      await metamaskController.createNewVaultAndRestore(password, TEST_SEED);
      await metamaskController.importAccountWithStrategy('Private Key', [
        importPrivkey,
      ]);
    });

    it('adds private key to keyrings in KeyringController', async function () {
      const simpleKeyrings =
        metamaskController.keyringController.getKeyringsByType(
          KEYRING_TYPES.IMPORTED,
        );
      const privKeyBuffer = simpleKeyrings[0].wallets[0].privateKey;
      const pubKeyBuffer = simpleKeyrings[0].wallets[0].publicKey;
      const addressBuffer = pubToAddress(pubKeyBuffer);
      const privKey = bufferToHex(privKeyBuffer);
      const pubKey = bufferToHex(addressBuffer);
      assert.equal(privKey, addHexPrefix(importPrivkey));
      assert.equal(pubKey, '0xe18035bf8712672935fdb4e5e431b1a0183d2dfc');
    });

    it('adds 1 account', async function () {
      const keyringAccounts =
        await metamaskController.keyringController.getAccounts();
      assert.equal(
        keyringAccounts[keyringAccounts.length - 1],
        '0xe18035bf8712672935fdb4e5e431b1a0183d2dfc',
      );
    });
  });

  describe('submitPassword', function () {
    it('removes any identities that do not correspond to known accounts.', async function () {
      const password = 'password';
      await metamaskController.createNewVaultAndKeychain(password);

      const fakeAddress = '0xbad0';
      metamaskController.preferencesController.addAddresses([fakeAddress]);
      await metamaskController.submitPassword(password);

      const identities = Object.keys(
        metamaskController.preferencesController.store.getState().identities,
      );
      const addresses =
        await metamaskController.keyringController.getAccounts();

      identities.forEach((identity) => {
        assert.ok(
          addresses.includes(identity),
          `addresses should include all IDs: ${identity}`,
        );
      });

      addresses.forEach((address) => {
        assert.ok(
          identities.includes(address),
          `identities should include all Addresses: ${address}`,
        );
      });
    });
  });

  describe('#createNewVaultAndKeychain', function () {
    it('can only create new vault on keyringController once', async function () {
      const selectStub = sandbox.stub(
        metamaskController,
        'selectFirstIdentity',
      );

      const password = 'a-fake-password';

      await metamaskController.createNewVaultAndKeychain(password);
      await metamaskController.createNewVaultAndKeychain(password);

      assert(
        metamaskController.keyringController.createNewVaultAndKeychain
          .calledOnce,
      );

      selectStub.reset();
    });
  });

  describe('#createNewVaultAndRestore', function () {
    it('should be able to call newVaultAndRestore despite a mistake.', async function () {
      const password = 'what-what-what';
      sandbox.stub(metamaskController, 'getBalance');
      metamaskController.getBalance.callsFake(() => {
        return Promise.resolve('0x0');
      });

      await metamaskController
        .createNewVaultAndRestore(password, TEST_SEED.slice(0, -1))
        .catch(() => null);
      await metamaskController.createNewVaultAndRestore(password, TEST_SEED);

      assert(
        metamaskController.keyringController.createNewVaultAndRestore
          .calledTwice,
      );
    });

    it('should clear previous identities after vault restoration', async function () {
      sandbox.stub(metamaskController, 'getBalance');
      metamaskController.getBalance.callsFake(() => {
        return Promise.resolve('0x0');
      });

      let startTime = Date.now();
      await metamaskController.createNewVaultAndRestore(
        'foobar1337',
        TEST_SEED,
      );
      let endTime = Date.now();

      const firstVaultIdentities = cloneDeep(
        metamaskController.getState().identities,
      );
      assert.ok(
        firstVaultIdentities[TEST_ADDRESS].lastSelected >= startTime &&
          firstVaultIdentities[TEST_ADDRESS].lastSelected <= endTime,
        `'${firstVaultIdentities[TEST_ADDRESS].lastSelected}' expected to be between '${startTime}' and '${endTime}'`,
      );
      delete firstVaultIdentities[TEST_ADDRESS].lastSelected;
      assert.deepEqual(firstVaultIdentities, {
        [TEST_ADDRESS]: { address: TEST_ADDRESS, name: DEFAULT_LABEL },
      });

      await metamaskController.preferencesController.setAccountLabel(
        TEST_ADDRESS,
        'Account Foo',
      );

      const labelledFirstVaultIdentities = cloneDeep(
        metamaskController.getState().identities,
      );
      delete labelledFirstVaultIdentities[TEST_ADDRESS].lastSelected;
      assert.deepEqual(labelledFirstVaultIdentities, {
        [TEST_ADDRESS]: { address: TEST_ADDRESS, name: 'Account Foo' },
      });

      startTime = Date.now();
      await metamaskController.createNewVaultAndRestore(
        'foobar1337',
        TEST_SEED_ALT,
      );
      endTime = Date.now();

      const secondVaultIdentities = cloneDeep(
        metamaskController.getState().identities,
      );
      assert.ok(
        secondVaultIdentities[TEST_ADDRESS_ALT].lastSelected >= startTime &&
          secondVaultIdentities[TEST_ADDRESS_ALT].lastSelected <= endTime,
        `'${secondVaultIdentities[TEST_ADDRESS_ALT].lastSelected}' expected to be between '${startTime}' and '${endTime}'`,
      );
      delete secondVaultIdentities[TEST_ADDRESS_ALT].lastSelected;
      assert.deepEqual(secondVaultIdentities, {
        [TEST_ADDRESS_ALT]: { address: TEST_ADDRESS_ALT, name: DEFAULT_LABEL },
      });
    });

    it('should restore any consecutive accounts with balances without extra zero balance accounts', async function () {
      sandbox.stub(metamaskController, 'getBalance');
      metamaskController.getBalance.withArgs(TEST_ADDRESS).callsFake(() => {
        return Promise.resolve('0x14ced5122ce0a000');
      });
      metamaskController.getBalance.withArgs(TEST_ADDRESS_2).callsFake(() => {
        return Promise.resolve('0x0');
      });
      metamaskController.getBalance.withArgs(TEST_ADDRESS_3).callsFake(() => {
        return Promise.resolve('0x14ced5122ce0a000');
      });

      const startTime = Date.now();
      await metamaskController.createNewVaultAndRestore(
        'foobar1337',
        TEST_SEED,
      );

      const identities = cloneDeep(metamaskController.getState().identities);
      assert.ok(
        identities[TEST_ADDRESS].lastSelected >= startTime &&
          identities[TEST_ADDRESS].lastSelected <= Date.now(),
      );
      delete identities[TEST_ADDRESS].lastSelected;
      assert.deepEqual(identities, {
        [TEST_ADDRESS]: { address: TEST_ADDRESS, name: DEFAULT_LABEL },
      });
    });
  });

  describe('#getBalance', function () {
    it('should return the balance known by accountTracker', async function () {
      const accounts = {};
      const balance = '0x14ced5122ce0a000';
      accounts[TEST_ADDRESS] = { balance };

      metamaskController.accountTracker.store.putState({ accounts });

      const gotten = await metamaskController.getBalance(TEST_ADDRESS);

      assert.equal(balance, gotten);
    });

    it('should ask the network for a balance when not known by accountTracker', async function () {
      const accounts = {};
      const balance = '0x14ced5122ce0a000';
      const ethQuery = new EthQuery();
      sinon.stub(ethQuery, 'getBalance').callsFake((_, callback) => {
        callback(undefined, balance);
      });

      metamaskController.accountTracker.store.putState({ accounts });

      const gotten = await metamaskController.getBalance(
        TEST_ADDRESS,
        ethQuery,
      );

      assert.equal(balance, gotten);
    });
  });

  describe('#getApi', function () {
    it('getState', function () {
      const getApi = metamaskController.getApi();
      const state = getApi.getState();
      assert.deepEqual(state, metamaskController.getState());
    });
  });

  describe('#selectFirstIdentity', function () {
    let identities, address;

    beforeEach(function () {
      address = '0x0dcd5d886577d5081b0c52e242ef29e70be3e7bc';
      identities = {
        '0x0dcd5d886577d5081b0c52e242ef29e70be3e7bc': {
          address,
          name: 'Account 1',
        },
        '0xc42edfcc21ed14dda456aa0756c153f7985d8813': {
          address: '0xc42edfcc21ed14dda456aa0756c153f7985d8813',
          name: 'Account 2',
        },
      };
      metamaskController.preferencesController.store.updateState({
        identities,
      });
      metamaskController.selectFirstIdentity();
    });

    it('changes preferences controller select address', function () {
      const preferenceControllerState =
        metamaskController.preferencesController.store.getState();
      assert.equal(preferenceControllerState.selectedAddress, address);
    });

    it('changes metamask controller selected address', function () {
      const metamaskState = metamaskController.getState();
      assert.equal(metamaskState.selectedAddress, address);
    });
  });

  describe('connectHardware', function () {
    it('should throw if it receives an unknown device name', async function () {
      try {
        await metamaskController.connectHardware(
          'Some random device name',
          0,
          `m/44/0'/0'`,
        );
      } catch (e) {
        assert.equal(
          e.message,
          'MetamaskController:getKeyringForDevice - Unknown device',
        );
      }
    });

    it('should add the Trezor Hardware keyring', async function () {
      sinon.spy(metamaskController.keyringController, 'addNewKeyring');
      await metamaskController
        .connectHardware(DEVICE_NAMES.TREZOR, 0)
        .catch(() => null);
      const keyrings =
        await metamaskController.keyringController.getKeyringsByType(
          KEYRING_TYPES.TREZOR,
        );
      assert.deepEqual(
        metamaskController.keyringController.addNewKeyring.getCall(0).args,
        [KEYRING_TYPES.TREZOR],
      );
      assert.equal(keyrings.length, 1);
    });

    it('should add the Ledger Hardware keyring', async function () {
      sinon.spy(metamaskController.keyringController, 'addNewKeyring');
      await metamaskController
        .connectHardware(DEVICE_NAMES.LEDGER, 0)
        .catch(() => null);
      const keyrings =
        await metamaskController.keyringController.getKeyringsByType(
          KEYRING_TYPES.LEDGER,
        );
      assert.deepEqual(
        metamaskController.keyringController.addNewKeyring.getCall(0).args,
        [KEYRING_TYPES.LEDGER],
      );
      assert.equal(keyrings.length, 1);
    });
  });

  describe('checkHardwareStatus', function () {
    it('should throw if it receives an unknown device name', async function () {
      try {
        await metamaskController.checkHardwareStatus(
          'Some random device name',
          `m/44/0'/0'`,
        );
      } catch (e) {
        assert.equal(
          e.message,
          'MetamaskController:getKeyringForDevice - Unknown device',
        );
      }
    });

    it('should be locked by default', async function () {
      await metamaskController
        .connectHardware(DEVICE_NAMES.TREZOR, 0)
        .catch(() => null);
      const status = await metamaskController.checkHardwareStatus(
        DEVICE_NAMES.TREZOR,
      );
      assert.equal(status, false);
    });
  });

  describe('forgetDevice', function () {
    it('should throw if it receives an unknown device name', async function () {
      try {
        await metamaskController.forgetDevice('Some random device name');
      } catch (e) {
        assert.equal(
          e.message,
          'MetamaskController:getKeyringForDevice - Unknown device',
        );
      }
    });

    it('should wipe all the keyring info', async function () {
      await metamaskController
        .connectHardware(DEVICE_NAMES.TREZOR, 0)
        .catch(() => null);
      await metamaskController.forgetDevice(DEVICE_NAMES.TREZOR);
      const keyrings =
        await metamaskController.keyringController.getKeyringsByType(
          KEYRING_TYPES.TREZOR,
        );

      assert.deepEqual(keyrings[0].accounts, []);
      assert.deepEqual(keyrings[0].page, 0);
      assert.deepEqual(keyrings[0].isUnlocked(), false);
    });
  });

  describe('unlockHardwareWalletAccount', function () {
    let accountToUnlock;
    let windowOpenStub;
    let addNewAccountStub;
    let getAccountsStub;
    beforeEach(async function () {
      accountToUnlock = 10;
      windowOpenStub = sinon.stub(window, 'open');
      windowOpenStub.returns(noop);

      addNewAccountStub = sinon.stub(
        metamaskController.keyringController,
        'addNewAccount',
      );
      addNewAccountStub.returns({});

      getAccountsStub = sinon.stub(
        metamaskController.keyringController,
        'getAccounts',
      );
      // Need to return different address to mock the behavior of
      // adding a new account from the keyring
      getAccountsStub.onCall(0).returns(Promise.resolve(['0x1']));
      getAccountsStub.onCall(1).returns(Promise.resolve(['0x2']));
      getAccountsStub.onCall(2).returns(Promise.resolve(['0x3']));
      getAccountsStub.onCall(3).returns(Promise.resolve(['0x4']));
      sinon.spy(metamaskController.preferencesController, 'setAddresses');
      sinon.spy(metamaskController.preferencesController, 'setSelectedAddress');
      sinon.spy(metamaskController.preferencesController, 'setAccountLabel');
      await metamaskController
        .connectHardware(DEVICE_NAMES.TREZOR, 0, `m/44'/1'/0'/0`)
        .catch(() => null);
      await metamaskController.unlockHardwareWalletAccount(
        accountToUnlock,
        DEVICE_NAMES.TREZOR,
        `m/44'/1'/0'/0`,
      );
    });

    afterEach(function () {
      window.open.restore();
      metamaskController.keyringController.addNewAccount.restore();
      metamaskController.keyringController.getAccounts.restore();
      metamaskController.preferencesController.setAddresses.restore();
      metamaskController.preferencesController.setSelectedAddress.restore();
      metamaskController.preferencesController.setAccountLabel.restore();
    });

    it('should set unlockedAccount in the keyring', async function () {
      const keyrings =
        await metamaskController.keyringController.getKeyringsByType(
          KEYRING_TYPES.TREZOR,
        );
      assert.equal(keyrings[0].unlockedAccount, accountToUnlock);
    });

    it('should call keyringController.addNewAccount', async function () {
      assert(metamaskController.keyringController.addNewAccount.calledOnce);
    });

    it('should call keyringController.getAccounts ', async function () {
      assert(metamaskController.keyringController.getAccounts.called);
    });

    it('should call preferencesController.setAddresses', async function () {
      assert(metamaskController.preferencesController.setAddresses.calledOnce);
    });

    it('should call preferencesController.setSelectedAddress', async function () {
      assert(
        metamaskController.preferencesController.setSelectedAddress.calledOnce,
      );
    });

    it('should call preferencesController.setAccountLabel', async function () {
      assert(
        metamaskController.preferencesController.setAccountLabel.calledOnce,
      );
    });
  });

  describe('#setCustomRpc', function () {
    it('returns custom RPC that when called', async function () {
      const rpcUrl = await metamaskController.setCustomRpc(
        CUSTOM_RPC_URL,
        CUSTOM_RPC_CHAIN_ID,
      );
      assert.equal(rpcUrl, CUSTOM_RPC_URL);
    });

    it('changes the network controller rpc', async function () {
      await metamaskController.setCustomRpc(
        CUSTOM_RPC_URL,
        CUSTOM_RPC_CHAIN_ID,
      );
      const networkControllerState =
        metamaskController.networkController.store.getState();
      assert.equal(networkControllerState.provider.rpcUrl, CUSTOM_RPC_URL);
    });
  });

  describe('#addNewAccount', function () {
    it('errors when an primary keyring is does not exist', async function () {
      const addNewAccount = metamaskController.addNewAccount();

      try {
        await addNewAccount;
        assert.fail('should throw');
      } catch (e) {
        assert.equal(e.message, 'MetamaskController - No HD Key Tree found');
      }
    });
  });

  describe('#verifyseedPhrase', function () {
    it('errors when no keying is provided', async function () {
      try {
        await metamaskController.verifySeedPhrase();
      } catch (error) {
        assert.equal(
          error.message,
          'MetamaskController - No HD Key Tree found',
        );
      }
    });

    beforeEach(async function () {
      await metamaskController.createNewVaultAndKeychain('password');
    });

    it('#addNewAccount', async function () {
      await metamaskController.addNewAccount(1);
      const getAccounts =
        await metamaskController.keyringController.getAccounts();
      assert.equal(getAccounts.length, 2);
    });
  });

  describe('#resetAccount', function () {
    it('wipes transactions from only the correct network id and with the selected address', async function () {
      const selectedAddressStub = sinon.stub(
        metamaskController.preferencesController,
        'getSelectedAddress',
      );
      const getNetworkstub = sinon.stub(
        metamaskController.txController.txStateManager,
        'getNetworkState',
      );

      selectedAddressStub.returns('0x0dcd5d886577d5081b0c52e242ef29e70be3e7bc');
      getNetworkstub.returns(42);

      metamaskController.txController.txStateManager._addTransactionsToState([
        createTxMeta({
          id: 1,
          status: TransactionStatus.unapproved,
          metamaskNetworkId: currentNetworkId,
          txParams: { from: '0x0dcd5d886577d5081b0c52e242ef29e70be3e7bc' },
        }),
        createTxMeta({
          id: 1,
          status: TransactionStatus.unapproved,
          metamaskNetworkId: currentNetworkId,
          txParams: { from: '0x0dcd5d886577d5081b0c52e242ef29e70be3e7bc' },
        }),
        createTxMeta({
          id: 2,
          status: TransactionStatus.rejected,
          metamaskNetworkId: '32',
        }),
        createTxMeta({
          id: 3,
          status: TransactionStatus.submitted,
          metamaskNetworkId: currentNetworkId,
          txParams: { from: '0xB09d8505E1F4EF1CeA089D47094f5DD3464083d4' },
        }),
      ]);

      await metamaskController.resetAccount();
      assert.equal(
        metamaskController.txController.txStateManager.getTransaction(1),
        undefined,
      );
    });
  });

  describe('#removeAccount', function () {
    let ret;
    const addressToRemove = '0x1';
    let mockKeyring;

    beforeEach(async function () {
      mockKeyring = {
        getAccounts: sinon.stub().returns(Promise.resolve([])),
        destroy: sinon.stub(),
      };
      sinon.stub(metamaskController.preferencesController, 'removeAddress');
      sinon.stub(metamaskController.accountTracker, 'removeAccount');
      sinon.stub(metamaskController.keyringController, 'removeAccount');
      sinon.stub(metamaskController, 'removeAllAccountPermissions');
      sinon
        .stub(metamaskController.keyringController, 'getKeyringForAccount')
        .returns(Promise.resolve(mockKeyring));

      ret = await metamaskController.removeAccount(addressToRemove);
    });

    afterEach(function () {
      metamaskController.keyringController.removeAccount.restore();
      metamaskController.accountTracker.removeAccount.restore();
      metamaskController.preferencesController.removeAddress.restore();
      metamaskController.removeAllAccountPermissions.restore();

      mockKeyring.getAccounts.resetHistory();
      mockKeyring.destroy.resetHistory();
    });

    it('should call preferencesController.removeAddress', async function () {
      assert(
        metamaskController.preferencesController.removeAddress.calledWith(
          addressToRemove,
        ),
      );
    });
    it('should call accountTracker.removeAccount', async function () {
      assert(
        metamaskController.accountTracker.removeAccount.calledWith([
          addressToRemove,
        ]),
      );
    });
    it('should call keyringController.removeAccount', async function () {
      assert(
        metamaskController.keyringController.removeAccount.calledWith(
          addressToRemove,
        ),
      );
    });
    it('should call metamaskController.removeAllAccountPermissions', async function () {
      assert(
        metamaskController.removeAllAccountPermissions.calledWith(
          addressToRemove,
        ),
      );
    });
    it('should return address', async function () {
      assert.equal(ret, '0x1');
    });
    it('should call keyringController.getKeyringForAccount', async function () {
      assert(
        metamaskController.keyringController.getKeyringForAccount.calledWith(
          addressToRemove,
        ),
      );
    });
    it('should call keyring.destroy', async function () {
      assert(mockKeyring.destroy.calledOnce);
    });
  });

  describe('#newUnsignedMessage', function () {
    let msgParams, metamaskMsgs, messages, msgId;

    const address = '0xc42edfcc21ed14dda456aa0756c153f7985d8813';
    const data =
      '0x0000000000000000000000000000000000000043727970746f6b697474696573';

    beforeEach(async function () {
      sandbox.stub(metamaskController, 'getBalance');
      metamaskController.getBalance.callsFake(() => {
        return Promise.resolve('0x0');
      });

      await metamaskController.createNewVaultAndRestore(
        'foobar1337',
        TEST_SEED_ALT,
      );

      msgParams = {
        from: address,
        data,
      };

      const promise = metamaskController.newUnsignedMessage(msgParams);
      // handle the promise so it doesn't throw an unhandledRejection
      promise.then(noop).catch(noop);

      metamaskMsgs = metamaskController.messageManager.getUnapprovedMsgs();
      messages = metamaskController.messageManager.messages;
      msgId = Object.keys(metamaskMsgs)[0];
      messages[0].msgParams.metamaskId = parseInt(msgId, 10);
    });

    it('persists address from msg params', function () {
      assert.equal(metamaskMsgs[msgId].msgParams.from, address);
    });

    it('persists data from msg params', function () {
      assert.equal(metamaskMsgs[msgId].msgParams.data, data);
    });

    it('sets the status to unapproved', function () {
      assert.equal(metamaskMsgs[msgId].status, TransactionStatus.unapproved);
    });

    it('sets the type to eth_sign', function () {
      assert.equal(metamaskMsgs[msgId].type, 'eth_sign');
    });

    it('rejects the message', function () {
      const msgIdInt = parseInt(msgId, 10);
      metamaskController.cancelMessage(msgIdInt, noop);
      assert.equal(messages[0].status, TransactionStatus.rejected);
    });

    it('checks message length', async function () {
      msgParams = {
        from: address,
        data: '0xDEADBEEF',
      };

      try {
        await metamaskController.newUnsignedMessage(msgParams);
      } catch (error) {
        assert.equal(error.message, 'eth_sign requires 32 byte message hash');
      }
    });

    it('errors when signing a message', async function () {
      try {
        await metamaskController.signMessage(messages[0].msgParams);
      } catch (error) {
        assert.equal(
          error.message,
          'Expected message to be an Uint8Array with length 32',
        );
      }
    });
  });

  describe('#newUnsignedPersonalMessage', function () {
    let msgParams, metamaskPersonalMsgs, personalMessages, msgId;

    const address = '0xc42edfcc21ed14dda456aa0756c153f7985d8813';
    const data = '0x43727970746f6b697474696573';

    beforeEach(async function () {
      sandbox.stub(metamaskController, 'getBalance');
      metamaskController.getBalance.callsFake(() => {
        return Promise.resolve('0x0');
      });

      await metamaskController.createNewVaultAndRestore(
        'foobar1337',
        TEST_SEED_ALT,
      );

      msgParams = {
        from: address,
        data,
      };

      const promise = metamaskController.newUnsignedPersonalMessage(msgParams);
      // handle the promise so it doesn't throw an unhandledRejection
      promise.then(noop).catch(noop);

      metamaskPersonalMsgs =
        metamaskController.personalMessageManager.getUnapprovedMsgs();
      personalMessages = metamaskController.personalMessageManager.messages;
      msgId = Object.keys(metamaskPersonalMsgs)[0];
      personalMessages[0].msgParams.metamaskId = parseInt(msgId, 10);
    });

    it('errors with no from in msgParams', async function () {
      try {
        await metamaskController.newUnsignedPersonalMessage({
          data,
        });
        assert.fail('should have thrown');
      } catch (error) {
        assert.equal(
          error.message,
          'MetaMask Message Signature: from field is required.',
        );
      }
    });

    it('persists address from msg params', function () {
      assert.equal(metamaskPersonalMsgs[msgId].msgParams.from, address);
    });

    it('persists data from msg params', function () {
      assert.equal(metamaskPersonalMsgs[msgId].msgParams.data, data);
    });

    it('sets the status to unapproved', function () {
      assert.equal(
        metamaskPersonalMsgs[msgId].status,
        TransactionStatus.unapproved,
      );
    });

    it('sets the type to personal_sign', function () {
      assert.equal(metamaskPersonalMsgs[msgId].type, 'personal_sign');
    });

    it('rejects the message', function () {
      const msgIdInt = parseInt(msgId, 10);
      metamaskController.cancelPersonalMessage(msgIdInt, noop);
      assert.equal(personalMessages[0].status, TransactionStatus.rejected);
    });

    it('errors when signing a message', async function () {
      await metamaskController.signPersonalMessage(
        personalMessages[0].msgParams,
      );
      assert.equal(
        metamaskPersonalMsgs[msgId].status,
        TransactionStatus.signed,
      );
      assert.equal(
        metamaskPersonalMsgs[msgId].rawSig,
        '0x6a1b65e2b8ed53cf398a769fad24738f9fbe29841fe6854e226953542c4b6a173473cb152b6b1ae5f06d601d45dd699a129b0a8ca84e78b423031db5baa734741b',
      );
    });
  });

  describe('#setupUntrustedCommunication', function () {
    const mockTxParams = { from: TEST_ADDRESS };

    beforeEach(function () {
      initializeMockMiddlewareLog();
    });

    after(function () {
      tearDownMockMiddlewareLog();
    });

    it('sets up phishing stream for untrusted communication', async function () {
      const phishingMessageSender = {
        url: 'http://myethereumwalletntw.com',
        tab: {},
      };

      const { promise, resolve } = deferredPromise();
      const streamTest = createThoughStream((chunk, _, cb) => {
        if (chunk.name !== 'phishing') {
          cb();
          return;
        }
        assert.equal(
          chunk.data.hostname,
          new URL(phishingMessageSender.url).hostname,
        );
        resolve();
        cb();
      });

      metamaskController.setupUntrustedCommunication({
        connectionStream: streamTest,
        sender: phishingMessageSender,
      });
      await promise;
      streamTest.end();
    });

    it('adds a tabId and origin to requests', function (done) {
      const messageSender = {
        url: 'http://mycrypto.com',
        tab: { id: 456 },
      };
      const streamTest = createThoughStream((chunk, _, cb) => {
        if (chunk.data && chunk.data.method) {
          cb(null, chunk);
          return;
        }
        cb();
      });

      metamaskController.setupUntrustedCommunication({
        connectionStream: streamTest,
        sender: messageSender,
      });

      const message = {
        id: 1999133338649204,
        jsonrpc: '2.0',
        params: [{ ...mockTxParams }],
        method: 'eth_sendTransaction',
      };
      streamTest.write(
        {
          name: 'metamask-provider',
          data: message,
        },
        null,
        () => {
          setTimeout(() => {
            assert.deepStrictEqual(loggerMiddlewareMock.requests[0], {
              ...message,
              origin: 'http://mycrypto.com',
              tabId: 456,
            });
            done();
          });
        },
      );
    });

    it('should add only origin to request if tabId not provided', function (done) {
      const messageSender = {
        url: 'http://mycrypto.com',
      };
      const streamTest = createThoughStream((chunk, _, cb) => {
        if (chunk.data && chunk.data.method) {
          cb(null, chunk);
          return;
        }
        cb();
      });

      metamaskController.setupUntrustedCommunication({
        connectionStream: streamTest,
        sender: messageSender,
      });

      const message = {
        id: 1999133338649204,
        jsonrpc: '2.0',
        params: [{ ...mockTxParams }],
        method: 'eth_sendTransaction',
      };
      streamTest.write(
        {
          name: 'metamask-provider',
          data: message,
        },
        null,
        () => {
          setTimeout(() => {
            assert.deepStrictEqual(loggerMiddlewareMock.requests[0], {
              ...message,
              origin: 'http://mycrypto.com',
            });
            done();
          });
        },
      );
    });
  });

  describe('#setupTrustedCommunication', function () {
    it('sets up controller JSON-RPC api for trusted communication', async function () {
      const messageSender = {
        url: 'http://mycrypto.com',
        tab: {},
      };
      const { promise, resolve } = deferredPromise();
      const streamTest = createThoughStream((chunk, _, cb) => {
        assert.equal(chunk.name, 'controller');
        resolve();
        cb();
      });

      metamaskController.setupTrustedCommunication(streamTest, messageSender);
      await promise;
      streamTest.end();
    });
  });

  describe('#markPasswordForgotten', function () {
    it('adds and sets forgottenPassword to config data to true', function () {
      metamaskController.markPasswordForgotten(noop);
      const state = metamaskController.getState();
      assert.equal(state.forgottenPassword, true);
    });
  });

  describe('#unMarkPasswordForgotten', function () {
    it('adds and sets forgottenPassword to config data to false', function () {
      metamaskController.unMarkPasswordForgotten(noop);
      const state = metamaskController.getState();
      assert.equal(state.forgottenPassword, false);
    });
  });

  describe('#_onKeyringControllerUpdate', function () {
    it('should do nothing if there are no keyrings in state', async function () {
      const syncAddresses = sinon.fake();
      const syncWithAddresses = sinon.fake();
      sandbox.replace(metamaskController, 'preferencesController', {
        syncAddresses,
      });
      sandbox.replace(metamaskController, 'accountTracker', {
        syncWithAddresses,
      });

      const oldState = metamaskController.getState();
      await metamaskController._onKeyringControllerUpdate({ keyrings: [] });

      assert.ok(syncAddresses.notCalled);
      assert.ok(syncWithAddresses.notCalled);
      assert.deepEqual(metamaskController.getState(), oldState);
    });

    it('should sync addresses if there are keyrings in state', async function () {
      const syncAddresses = sinon.fake();
      const syncWithAddresses = sinon.fake();
      sandbox.replace(metamaskController, 'preferencesController', {
        syncAddresses,
      });
      sandbox.replace(metamaskController, 'accountTracker', {
        syncWithAddresses,
      });

      const oldState = metamaskController.getState();
      await metamaskController._onKeyringControllerUpdate({
        keyrings: [
          {
            accounts: ['0x1', '0x2'],
          },
        ],
      });

      assert.deepEqual(syncAddresses.args, [[['0x1', '0x2']]]);
      assert.deepEqual(syncWithAddresses.args, [[['0x1', '0x2']]]);
      assert.deepEqual(metamaskController.getState(), oldState);
    });

    it('should NOT update selected address if already unlocked', async function () {
      const syncAddresses = sinon.fake();
      const syncWithAddresses = sinon.fake();
      sandbox.replace(metamaskController, 'preferencesController', {
        syncAddresses,
      });
      sandbox.replace(metamaskController, 'accountTracker', {
        syncWithAddresses,
      });

      const oldState = metamaskController.getState();
      await metamaskController._onKeyringControllerUpdate({
        isUnlocked: true,
        keyrings: [
          {
            accounts: ['0x1', '0x2'],
          },
        ],
      });

      assert.deepEqual(syncAddresses.args, [[['0x1', '0x2']]]);
      assert.deepEqual(syncWithAddresses.args, [[['0x1', '0x2']]]);
      assert.deepEqual(metamaskController.getState(), oldState);
    });
  });

  describe('markNotificationsAsRead', function () {
    it('marks the notification as read', function () {
      metamaskController.markNotificationsAsRead([NOTIFICATION_ID]);
      const readNotification =
        metamaskController.getState().notifications[NOTIFICATION_ID];
      assert.notEqual(readNotification.readDate, null);
    });
  });

  describe('dismissNotifications', function () {
    it('deletes the notification from state', function () {
      metamaskController.dismissNotifications([NOTIFICATION_ID]);
      const state = metamaskController.getState().notifications;
      assert.ok(
        !Object.values(state).includes(NOTIFICATION_ID),
        'Object should not include the deleted notification',
      );
    });
  });
});<|MERGE_RESOLUTION|>--- conflicted
+++ resolved
@@ -183,20 +183,6 @@
       assert(metamaskController.resetStates.calledOnce);
       assert.equal(globalThis.isFirstTimeProfileLoaded, false);
     });
-<<<<<<< HEAD
-
-    it('should not reset states if already set', function () {
-      // global.isFirstTime should also remain false
-      assert.equal(globalThis.isFirstTimeProfileLoaded, false);
-    });
-  });
-
-  describe('#getAccounts', function () {
-    it('returns first address when dapp calls web3.eth.getAccounts', async function () {
-      const password = 'a-fake-password';
-      await metamaskController.createNewVaultAndRestore(password, TEST_SEED);
-=======
->>>>>>> 90d2ca07
 
     it('should not reset states if already set', function () {
       // global.isFirstTime should also remain false
