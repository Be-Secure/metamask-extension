import EventEmitter from 'events';
import pump from 'pump';
import { ObservableStore } from '@metamask/obs-store';
import { storeAsStream } from '@metamask/obs-store/dist/asStream';
import { JsonRpcEngine } from 'json-rpc-engine';
import { createEngineStream } from 'json-rpc-middleware-stream';
import { providerAsMiddleware } from '@metamask/eth-json-rpc-middleware';
import { debounce } from 'lodash';
import {
  KeyringController,
  keyringBuilderFactory,
} from '@metamask/eth-keyring-controller';
import createFilterMiddleware from 'eth-json-rpc-filters';
import createSubscriptionManager from 'eth-json-rpc-filters/subscriptionManager';
import { errorCodes as rpcErrorCodes, EthereumRpcError } from 'eth-rpc-errors';
import { Mutex } from 'await-semaphore';
import log from 'loglevel';
import TrezorKeyring from 'eth-trezor-keyring';
import LedgerBridgeKeyring from '@metamask/eth-ledger-bridge-keyring';
import LatticeKeyring from 'eth-lattice-keyring';
import { MetaMaskKeyring as QRHardwareKeyring } from '@keystonehq/metamask-airgapped-keyring';
import EthQuery from 'eth-query';
import nanoid from 'nanoid';
import { captureException } from '@sentry/browser';
import { AddressBookController } from '@metamask/address-book-controller';
import {
  ApprovalController,
  ApprovalRequestNotFoundError,
} from '@metamask/approval-controller';
import { ControllerMessenger } from '@metamask/base-controller';
import {
  CurrencyRateController,
  TokenListController,
  TokensController,
  TokenRatesController,
  NftController,
  AssetsContractController,
  NftDetectionController,
} from '@metamask/assets-controllers';
import { PhishingController } from '@metamask/phishing-controller';
import { AnnouncementController } from '@metamask/announcement-controller';
import { GasFeeController } from '@metamask/gas-fee-controller';
import {
  PermissionController,
  PermissionsRequestNotFoundError,
} from '@metamask/permission-controller';
import {
  SubjectMetadataController,
  SubjectType,
} from '@metamask/subject-metadata-controller';
///: BEGIN:ONLY_INCLUDE_IN(flask)
import { RateLimitController } from '@metamask/rate-limit-controller';
import { NotificationController } from '@metamask/notification-controller';
///: END:ONLY_INCLUDE_IN
import SmartTransactionsController from '@metamask/smart-transactions-controller';
///: BEGIN:ONLY_INCLUDE_IN(flask)
import {
  CronjobController,
  SnapController,
  IframeExecutionService,
} from '@metamask/snaps-controllers';
///: END:ONLY_INCLUDE_IN

import browser from 'webextension-polyfill';
import {
  AssetType,
  TransactionStatus,
  TransactionType,
  TokenStandard,
} from '../../shared/constants/transaction';
import {
  GAS_API_BASE_URL,
  GAS_DEV_API_BASE_URL,
  SWAPS_CLIENT_ID,
} from '../../shared/constants/swaps';
import { CHAIN_IDS, NETWORK_TYPES } from '../../shared/constants/network';
import { HardwareDeviceNames } from '../../shared/constants/hardware-wallets';
import { KeyringType } from '../../shared/constants/keyring';
import {
  CaveatTypes,
  RestrictedMethods,
  ///: BEGIN:ONLY_INCLUDE_IN(flask)
  EndowmentPermissions,
  ExcludedSnapPermissions,
  ExcludedSnapEndowments,
  ///: END:ONLY_INCLUDE_IN
} from '../../shared/constants/permissions';
import { UI_NOTIFICATIONS } from '../../shared/notifications';
import {
  toChecksumHexAddress,
  stripHexPrefix,
} from '../../shared/modules/hexstring-utils';
import { MILLISECOND, SECOND } from '../../shared/constants/time';
import {
  ORIGIN_METAMASK,
  ///: BEGIN:ONLY_INCLUDE_IN(flask)
  MESSAGE_TYPE,
  SNAP_DIALOG_TYPES,
  ///: END:ONLY_INCLUDE_IN
  POLLING_TOKEN_ENVIRONMENT_TYPES,
} from '../../shared/constants/app';
import { EVENT, EVENT_NAMES } from '../../shared/constants/metametrics';

import {
  getTokenIdParam,
  fetchTokenBalance,
} from '../../shared/lib/token-util.ts';
import { isEqualCaseInsensitive } from '../../shared/modules/string-utils';
import { parseStandardTokenTransactionData } from '../../shared/modules/transaction.utils';
import { STATIC_MAINNET_TOKEN_LIST } from '../../shared/constants/tokens';
import { getTokenValueParam } from '../../shared/lib/metamask-controller-utils';
import { isManifestV3 } from '../../shared/modules/mv3.utils';
import { hexToDecimal } from '../../shared/modules/conversion.utils';
///: BEGIN:ONLY_INCLUDE_IN(flask)
import { isMain, isFlask } from '../../shared/constants/environment';
// eslint-disable-next-line import/order
import { DesktopController } from '@metamask/desktop/dist/controllers/desktop';
///: END:ONLY_INCLUDE_IN
import {
  onMessageReceived,
  checkForMultipleVersionsRunning,
} from './detect-multiple-instances';
import ComposableObservableStore from './lib/ComposableObservableStore';
import AccountTracker from './lib/account-tracker';
import createDupeReqFilterMiddleware from './lib/createDupeReqFilterMiddleware';
import createLoggerMiddleware from './lib/createLoggerMiddleware';
import {
  createMethodMiddleware,
  ///: BEGIN:ONLY_INCLUDE_IN(flask)
  createSnapMethodMiddleware,
  ///: END:ONLY_INCLUDE_IN
} from './lib/rpc-method-middleware';
import createOriginMiddleware from './lib/createOriginMiddleware';
import createTabIdMiddleware from './lib/createTabIdMiddleware';
import createOnboardingMiddleware from './lib/createOnboardingMiddleware';
import { setupMultiplex } from './lib/stream-utils';
import EnsController from './controllers/ens';
import NetworkController, {
  NetworkControllerEventTypes,
} from './controllers/network';
import PreferencesController from './controllers/preferences';
import AppStateController from './controllers/app-state';
import CachedBalancesController from './controllers/cached-balances';
import AlertController from './controllers/alert';
import OnboardingController from './controllers/onboarding';
import BackupController from './controllers/backup';
import IncomingTransactionsController from './controllers/incoming-transactions';
import DecryptMessageManager from './lib/decrypt-message-manager';
import EncryptionPublicKeyManager from './lib/encryption-public-key-manager';
import TransactionController from './controllers/transactions';
import DetectTokensController from './controllers/detect-tokens';
import SwapsController from './controllers/swaps';
import accountImporter from './account-import-strategies';
import seedPhraseVerifier from './lib/seed-phrase-verifier';
import MetaMetricsController from './controllers/metametrics';
import { segment } from './lib/segment';
import createMetaRPCHandler from './lib/createMetaRPCHandler';
import { previousValueComparator } from './lib/util';
import createMetamaskMiddleware from './lib/createMetamaskMiddleware';
import SignController from './controllers/sign';

import {
  CaveatMutatorFactories,
  getCaveatSpecifications,
  getChangedAccounts,
  getPermissionBackgroundApiMethods,
  getPermissionSpecifications,
  getPermittedAccountsByOrigin,
  NOTIFICATION_NAMES,
  PermissionLogController,
  unrestrictedMethods,
  ///: BEGIN:ONLY_INCLUDE_IN(flask)
  buildSnapEndowmentSpecifications,
  buildSnapRestrictedMethodSpecifications,
  ///: END:ONLY_INCLUDE_IN
} from './controllers/permissions';
import createRPCMethodTrackingMiddleware from './lib/createRPCMethodTrackingMiddleware';
import { securityProviderCheck } from './lib/security-provider-helpers';

export const METAMASK_CONTROLLER_EVENTS = {
  // Fired after state changes that impact the extension badge (unapproved msg count)
  // The process of updating the badge happens in app/scripts/background.js.
  UPDATE_BADGE: 'updateBadge',
  // TODO: Add this and similar enums to the `controllers` repo and export them
  APPROVAL_STATE_CHANGE: 'ApprovalController:stateChange',
};

// stream channels
const PHISHING_SAFELIST = 'metamask-phishing-safelist';

export default class MetamaskController extends EventEmitter {
  /**
   * @param {object} opts
   */
  constructor(opts) {
    super();

    this.defaultMaxListeners = 20;

    this.sendUpdate = debounce(
      this.privateSendUpdate.bind(this),
      MILLISECOND * 200,
    );
    this.opts = opts;
    this.extension = opts.browser;
    this.platform = opts.platform;
    this.notificationManager = opts.notificationManager;
    const initState = opts.initState || {};
    const version = this.platform.getVersion();
    this.recordFirstTimeInfo(initState);

    // this keeps track of how many "controllerStream" connections are open
    // the only thing that uses controller connections are open metamask UI instances
    this.activeControllerConnections = 0;

    this.getRequestAccountTabIds = opts.getRequestAccountTabIds;
    this.getOpenMetamaskTabsIds = opts.getOpenMetamaskTabsIds;

    this.controllerMessenger = new ControllerMessenger();

    // instance of a class that wraps the extension's storage local API.
    this.localStoreApiWrapper = opts.localStore;

    // observable state store
    this.store = new ComposableObservableStore({
      state: initState,
      controllerMessenger: this.controllerMessenger,
      persist: true,
    });

    // external connections by origin
    // Do not modify directly. Use the associated methods.
    this.connections = {};

    // lock to ensure only one vault created at once
    this.createVaultMutex = new Mutex();

    this.extension.runtime.onInstalled.addListener((details) => {
      if (details.reason === 'update' && version === '8.1.0') {
        this.platform.openExtensionInBrowser();
      }
    });

    // next, we will initialize the controllers
    // controller initialization order matters

    this.approvalController = new ApprovalController({
      messenger: this.controllerMessenger.getRestricted({
        name: 'ApprovalController',
      }),
      showApprovalRequest: opts.showUserConfirmation,
    });

    const networkControllerMessenger = this.controllerMessenger.getRestricted({
      name: 'NetworkController',
      allowedEvents: Object.values(NetworkControllerEventTypes),
    });
    this.networkController = new NetworkController({
      messenger: networkControllerMessenger,
      state: initState.NetworkController,
      infuraProjectId: opts.infuraProjectId,
      trackMetaMetricsEvent: (...args) =>
        this.metaMetricsController.trackEvent(...args),
    });
    this.networkController.initializeProvider();
    this.provider =
      this.networkController.getProviderAndBlockTracker().provider;
    this.blockTracker =
      this.networkController.getProviderAndBlockTracker().blockTracker;

    const tokenListMessenger = this.controllerMessenger.getRestricted({
      name: 'TokenListController',
    });

    this.tokenListController = new TokenListController({
      chainId: hexToDecimal(
        this.networkController.store.getState().provider.chainId,
      ),
      preventPollingOnNetworkRestart: initState.TokenListController
        ? initState.TokenListController.preventPollingOnNetworkRestart
        : true,
      onNetworkStateChange: (cb) => {
        this.networkController.store.subscribe((networkState) => {
          const modifiedNetworkState = {
            ...networkState,
            providerConfig: {
              ...networkState.provider,
              chainId: hexToDecimal(networkState.provider.chainId),
            },
          };
          return cb(modifiedNetworkState);
        });
      },
      messenger: tokenListMessenger,
      state: initState.TokenListController,
    });

    this.preferencesController = new PreferencesController({
      initState: initState.PreferencesController,
      initLangCode: opts.initLangCode,
      openPopup: opts.openPopup,
      onInfuraIsBlocked: networkControllerMessenger.subscribe.bind(
        networkControllerMessenger,
        NetworkControllerEventTypes.InfuraIsBlocked,
      ),
      onInfuraIsUnblocked: networkControllerMessenger.subscribe.bind(
        networkControllerMessenger,
        NetworkControllerEventTypes.InfuraIsUnblocked,
      ),
      tokenListController: this.tokenListController,
      provider: this.provider,
    });

    this.tokensController = new TokensController({
      onPreferencesStateChange: this.preferencesController.store.subscribe.bind(
        this.preferencesController.store,
      ),
      onNetworkStateChange: (cb) =>
        this.networkController.store.subscribe((networkState) => {
          const modifiedNetworkState = {
            ...networkState,
            providerConfig: {
              ...networkState.provider,
            },
          };
          return cb(modifiedNetworkState);
        }),
      config: { provider: this.provider },
      state: initState.TokensController,
    });

    this.assetsContractController = new AssetsContractController(
      {
        onPreferencesStateChange: (listener) =>
          this.preferencesController.store.subscribe(listener),
        onNetworkStateChange: (cb) =>
          this.networkController.store.subscribe((networkState) => {
            const modifiedNetworkState = {
              ...networkState,
              providerConfig: {
                ...networkState.provider,
                chainId: hexToDecimal(networkState.provider.chainId),
              },
            };
            return cb(modifiedNetworkState);
          }),
      },
      {
        provider: this.provider,
      },
      initState.AssetsContractController,
    );

    this.nftController = new NftController(
      {
        onPreferencesStateChange:
          this.preferencesController.store.subscribe.bind(
            this.preferencesController.store,
          ),
        onNetworkStateChange: (cb) =>
          this.networkController.store.subscribe((networkState) => {
            const modifiedNetworkState = {
              ...networkState,
              providerConfig: {
                ...networkState.provider,
                chainId: hexToDecimal(networkState.provider.chainId),
              },
            };
            return cb(modifiedNetworkState);
          }),
        getERC721AssetName:
          this.assetsContractController.getERC721AssetName.bind(
            this.assetsContractController,
          ),
        getERC721AssetSymbol:
          this.assetsContractController.getERC721AssetSymbol.bind(
            this.assetsContractController,
          ),
        getERC721TokenURI: this.assetsContractController.getERC721TokenURI.bind(
          this.assetsContractController,
        ),
        getERC721OwnerOf: this.assetsContractController.getERC721OwnerOf.bind(
          this.assetsContractController,
        ),
        getERC1155BalanceOf:
          this.assetsContractController.getERC1155BalanceOf.bind(
            this.assetsContractController,
          ),
        getERC1155TokenURI:
          this.assetsContractController.getERC1155TokenURI.bind(
            this.assetsContractController,
          ),
        onNftAdded: ({ address, symbol, tokenId, standard, source }) =>
          this.metaMetricsController.trackEvent({
            event: EVENT_NAMES.NFT_ADDED,
            category: EVENT.CATEGORIES.WALLET,
            properties: {
              token_contract_address: address,
              token_symbol: symbol,
              asset_type: AssetType.NFT,
              token_standard: standard,
              source,
            },
            sensitiveProperties: {
              tokenId,
            },
          }),
      },
      {},
      initState.NftController,
    );

    this.nftController.setApiKey(process.env.OPENSEA_KEY);

    this.nftDetectionController = new NftDetectionController({
      onNftsStateChange: (listener) => this.nftController.subscribe(listener),
      onPreferencesStateChange: this.preferencesController.store.subscribe.bind(
        this.preferencesController.store,
      ),
      onNetworkStateChange: (cb) =>
        this.networkController.store.subscribe((networkState) => {
          const modifiedNetworkState = {
            ...networkState,
            providerConfig: {
              ...networkState.provider,
              chainId: hexToDecimal(networkState.provider.chainId),
            },
          };
          return cb(modifiedNetworkState);
        }),
      getOpenSeaApiKey: () => this.nftController.openSeaApiKey,
      getBalancesInSingleCall:
        this.assetsContractController.getBalancesInSingleCall.bind(
          this.assetsContractController,
        ),
      addNft: this.nftController.addNft.bind(this.nftController),
      getNftState: () => this.nftController.state,
    });

    this.metaMetricsController = new MetaMetricsController({
      segment,
      preferencesStore: this.preferencesController.store,
      onNetworkDidChange: networkControllerMessenger.subscribe.bind(
        networkControllerMessenger,
        NetworkControllerEventTypes.NetworkDidChange,
      ),
      getNetworkIdentifier: () => {
        const { type, rpcUrl } =
          this.networkController.store.getState().provider;
        return type === NETWORK_TYPES.RPC ? rpcUrl : type;
      },
      getCurrentChainId: () =>
        this.networkController.store.getState().provider.chainId,
      version: this.platform.getVersion(),
      environment: process.env.METAMASK_ENVIRONMENT,
      extension: this.extension,
      initState: initState.MetaMetricsController,
      captureException,
    });

    this.on('update', (update) => {
      this.metaMetricsController.handleMetaMaskStateUpdate(update);
    });

    const gasFeeMessenger = this.controllerMessenger.getRestricted({
      name: 'GasFeeController',
    });

    const gasApiBaseUrl = process.env.SWAPS_USE_DEV_APIS
      ? GAS_DEV_API_BASE_URL
      : GAS_API_BASE_URL;

    this.gasFeeController = new GasFeeController({
      state: initState.GasFeeController,
      interval: 10000,
      messenger: gasFeeMessenger,
      clientId: SWAPS_CLIENT_ID,
      getProvider: () =>
        this.networkController.getProviderAndBlockTracker().provider,
      onNetworkStateChange: networkControllerMessenger.subscribe.bind(
        networkControllerMessenger,
        NetworkControllerEventTypes.NetworkDidChange,
      ),
      getCurrentNetworkEIP1559Compatibility:
        this.networkController.getEIP1559Compatibility.bind(
          this.networkController,
        ),
      getCurrentAccountEIP1559Compatibility:
        this.getCurrentAccountEIP1559Compatibility.bind(this),
      legacyAPIEndpoint: `${gasApiBaseUrl}/networks/<chain_id>/gasPrices`,
      EIP1559APIEndpoint: `${gasApiBaseUrl}/networks/<chain_id>/suggestedGasFees`,
      getCurrentNetworkLegacyGasAPICompatibility: () => {
        const { chainId } = this.networkController.store.getState().provider;
        return process.env.IN_TEST || chainId === CHAIN_IDS.MAINNET;
      },
      getChainId: () => {
        return process.env.IN_TEST
          ? CHAIN_IDS.MAINNET
          : this.networkController.store.getState().provider.chainId;
      },
    });

    this.qrHardwareKeyring = new QRHardwareKeyring();

    this.appStateController = new AppStateController({
      addUnlockListener: this.on.bind(this, 'unlock'),
      isUnlocked: this.isUnlocked.bind(this),
      initState: initState.AppStateController,
      onInactiveTimeout: () => this.setLocked(),
      showUnlockRequest: opts.showUserConfirmation,
      preferencesStore: this.preferencesController.store,
      qrHardwareStore: this.qrHardwareKeyring.getMemStore(),
    });

    const currencyRateMessenger = this.controllerMessenger.getRestricted({
      name: 'CurrencyRateController',
    });
    this.currencyRateController = new CurrencyRateController({
      includeUsdRate: true,
      messenger: currencyRateMessenger,
      state: {
        ...initState.CurrencyController,
        nativeCurrency: this.networkController.providerStore.getState().ticker,
      },
    });

    this.phishingController = new PhishingController(
      {},
      initState.PhishingController,
    );

    this.phishingController.maybeUpdateState();

    if (process.env.IN_TEST) {
      this.phishingController.setHotlistRefreshInterval(5 * SECOND);
      this.phishingController.setStalelistRefreshInterval(30 * SECOND);
    }

    this.announcementController = new AnnouncementController(
      { allAnnouncements: UI_NOTIFICATIONS },
      initState.AnnouncementController,
    );

    // token exchange rate tracker
    this.tokenRatesController = new TokenRatesController(
      {
        onTokensStateChange: (listener) =>
          this.tokensController.subscribe(listener),
        onCurrencyRateStateChange: (listener) =>
          this.controllerMessenger.subscribe(
            `${this.currencyRateController.name}:stateChange`,
            listener,
          ),
        onNetworkStateChange: (cb) =>
          this.networkController.store.subscribe((networkState) => {
            const modifiedNetworkState = {
              ...networkState,
              providerConfig: {
                ...networkState.provider,
                chainId: hexToDecimal(networkState.provider.chainId),
              },
            };
            return cb(modifiedNetworkState);
          }),
      },
      {
        disabled:
          !this.preferencesController.store.getState().useCurrencyRateCheck,
      },
      initState.TokenRatesController,
    );
    this.preferencesController.store.subscribe(
      previousValueComparator((prevState, currState) => {
        const { useCurrencyRateCheck: prevUseCurrencyRateCheck } = prevState;
        const { useCurrencyRateCheck: currUseCurrencyRateCheck } = currState;
        if (currUseCurrencyRateCheck && !prevUseCurrencyRateCheck) {
          this.currencyRateController.start();
          this.tokenRatesController.configure(
            { disabled: false },
            false,
            false,
          );
        } else if (!currUseCurrencyRateCheck && prevUseCurrencyRateCheck) {
          this.currencyRateController.stop();
          this.tokenRatesController.configure({ disabled: true }, false, false);
        }
      }, this.preferencesController.store.getState()),
    );

    this.ensController = new EnsController({
      provider: this.provider,
      getCurrentChainId: () =>
        this.networkController.store.getState().provider.chainId,
      onNetworkDidChange: networkControllerMessenger.subscribe.bind(
        networkControllerMessenger,
        NetworkControllerEventTypes.NetworkDidChange,
      ),
    });

    this.onboardingController = new OnboardingController({
      initState: initState.OnboardingController,
    });

    this.incomingTransactionsController = new IncomingTransactionsController({
      blockTracker: this.blockTracker,
      onNetworkDidChange: networkControllerMessenger.subscribe.bind(
        networkControllerMessenger,
        NetworkControllerEventTypes.NetworkDidChange,
      ),
      getCurrentChainId: () =>
        this.networkController.store.getState().provider.chainId,
      preferencesController: this.preferencesController,
      onboardingController: this.onboardingController,
      initState: initState.IncomingTransactionsController,
    });

    // account tracker watches balances, nonces, and any code at their address
    this.accountTracker = new AccountTracker({
      provider: this.provider,
      blockTracker: this.blockTracker,
      getCurrentChainId: () =>
        this.networkController.store.getState().provider.chainId,
      getNetworkIdentifier: () => {
        const { type, rpcUrl } =
          this.networkController.store.getState().provider;
        return type === NETWORK_TYPES.RPC ? rpcUrl : type;
      },
      preferencesController: this.preferencesController,
      onboardingController: this.onboardingController,
    });

    // start and stop polling for balances based on activeControllerConnections
    this.on('controllerConnectionChanged', (activeControllerConnections) => {
      const { completedOnboarding } =
        this.onboardingController.store.getState();
      if (activeControllerConnections > 0 && completedOnboarding) {
        this.triggerNetworkrequests();
      } else {
        this.stopNetworkRequests();
      }
    });

    this.onboardingController.store.subscribe(
      previousValueComparator(async (prevState, currState) => {
        const { completedOnboarding: prevCompletedOnboarding } = prevState;
        const { completedOnboarding: currCompletedOnboarding } = currState;
        if (!prevCompletedOnboarding && currCompletedOnboarding) {
          this.triggerNetworkrequests();
        }
      }, this.onboardingController.store.getState()),
    );

    this.cachedBalancesController = new CachedBalancesController({
      accountTracker: this.accountTracker,
      getCurrentChainId: () =>
        this.networkController.store.getState().provider.chainId,
      initState: initState.CachedBalancesController,
    });

    this.tokensController.hub.on('pendingSuggestedAsset', async () => {
      await opts.openPopup();
    });

    let additionalKeyrings = [keyringBuilderFactory(QRHardwareKeyring)];

    if (this.canUseHardwareWallets()) {
      const keyringOverrides = this.opts.overrides?.keyrings;

      const additionalKeyringTypes = [
        keyringOverrides?.trezor || TrezorKeyring,
        keyringOverrides?.ledger || LedgerBridgeKeyring,
        keyringOverrides?.lattice || LatticeKeyring,
        QRHardwareKeyring,
      ];
      additionalKeyrings = additionalKeyringTypes.map((keyringType) =>
        keyringBuilderFactory(keyringType),
      );
    }

    this.keyringController = new KeyringController({
      keyringBuilders: additionalKeyrings,
      initState: initState.KeyringController,
      encryptor: opts.encryptor || undefined,
      cacheEncryptionKey: isManifestV3,
    });

    this.keyringController.memStore.subscribe((state) =>
      this._onKeyringControllerUpdate(state),
    );
    this.keyringController.on('unlock', () => this._onUnlock());
    this.keyringController.on('lock', () => this._onLock());

    const getIdentities = () =>
      this.preferencesController.store.getState().identities;

    this.permissionController = new PermissionController({
      messenger: this.controllerMessenger.getRestricted({
        name: 'PermissionController',
        allowedActions: [
          `${this.approvalController.name}:addRequest`,
          `${this.approvalController.name}:hasRequest`,
          `${this.approvalController.name}:acceptRequest`,
          `${this.approvalController.name}:rejectRequest`,
        ],
      }),
      state: initState.PermissionController,
      caveatSpecifications: getCaveatSpecifications({ getIdentities }),
      permissionSpecifications: {
        ...getPermissionSpecifications({
          getIdentities,
          getAllAccounts: this.keyringController.getAccounts.bind(
            this.keyringController,
          ),
          captureKeyringTypesWithMissingIdentities: (
            identities = {},
            accounts = [],
          ) => {
            const accountsMissingIdentities = accounts.filter(
              (address) => !identities[address],
            );
            const keyringTypesWithMissingIdentities =
              accountsMissingIdentities.map(
                (address) =>
                  this.keyringController.getKeyringForAccount(address)?.type,
              );

            const identitiesCount = Object.keys(identities || {}).length;

            const accountTrackerCount = Object.keys(
              this.accountTracker.store.getState().accounts || {},
            ).length;

            captureException(
              new Error(
                `Attempt to get permission specifications failed because their were ${accounts.length} accounts, but ${identitiesCount} identities, and the ${keyringTypesWithMissingIdentities} keyrings included accounts with missing identities. Meanwhile, there are ${accountTrackerCount} accounts in the account tracker.`,
              ),
            );
          },
        }),
        ///: BEGIN:ONLY_INCLUDE_IN(flask)
        ...this.getSnapPermissionSpecifications(),
        ///: END:ONLY_INCLUDE_IN
      },
      unrestrictedMethods,
    });

    this.permissionLogController = new PermissionLogController({
      restrictedMethods: new Set(Object.keys(RestrictedMethods)),
      initState: initState.PermissionLogController,
    });

    this.subjectMetadataController = new SubjectMetadataController({
      messenger: this.controllerMessenger.getRestricted({
        name: 'SubjectMetadataController',
        allowedActions: [`${this.permissionController.name}:hasPermissions`],
      }),
      state: initState.SubjectMetadataController,
      subjectCacheLimit: 100,
    });

    ///: BEGIN:ONLY_INCLUDE_IN(flask)
    const snapExecutionServiceArgs = {
      iframeUrl: new URL(
        'https://metamask.github.io/iframe-execution-environment/0.13.0',
      ),
      messenger: this.controllerMessenger.getRestricted({
        name: 'ExecutionService',
      }),
      setupSnapProvider: this.setupSnapProvider.bind(this),
    };
    this.snapExecutionService =
      this.opts.overrides?.createSnapExecutionService?.(
        snapExecutionServiceArgs,
      ) || new IframeExecutionService(snapExecutionServiceArgs);

    const snapControllerMessenger = this.controllerMessenger.getRestricted({
      name: 'SnapController',
      allowedEvents: [
        'ExecutionService:unhandledError',
        'ExecutionService:outboundRequest',
        'ExecutionService:outboundResponse',
      ],
      allowedActions: [
        `${this.permissionController.name}:getEndowments`,
        `${this.permissionController.name}:getPermissions`,
        `${this.permissionController.name}:hasPermission`,
        `${this.permissionController.name}:hasPermissions`,
        `${this.permissionController.name}:requestPermissions`,
        `${this.permissionController.name}:revokeAllPermissions`,
        `${this.permissionController.name}:revokePermissions`,
        `${this.permissionController.name}:revokePermissionForAllSubjects`,
        `${this.permissionController.name}:getSubjectNames`,
        `${this.permissionController.name}:updateCaveat`,
        `${this.approvalController.name}:addRequest`,
        `${this.approvalController.name}:updateRequestState`,
        `${this.permissionController.name}:grantPermissions`,
        `${this.subjectMetadataController.name}:getSubjectMetadata`,
        'ExecutionService:executeSnap',
        'ExecutionService:getRpcRequestHandler',
        'ExecutionService:terminateSnap',
        'ExecutionService:terminateAllSnaps',
        'ExecutionService:handleRpcRequest',
      ],
    });

    this.snapController = new SnapController({
      environmentEndowmentPermissions: Object.values(EndowmentPermissions),
      excludedPermissions: {
        ...ExcludedSnapPermissions,
        ...ExcludedSnapEndowments,
      },
      closeAllConnections: this.removeAllConnections.bind(this),
      state: initState.SnapController,
      messenger: snapControllerMessenger,
      featureFlags: {
        dappsCanUpdateSnaps: true,
        allowLocalSnaps: isFlask,
        requireAllowlist: isMain,
      },
    });

    this.notificationController = new NotificationController({
      messenger: this.controllerMessenger.getRestricted({
        name: 'NotificationController',
      }),
      state: initState.NotificationController,
    });

    this.rateLimitController = new RateLimitController({
      state: initState.RateLimitController,
      messenger: this.controllerMessenger.getRestricted({
        name: 'RateLimitController',
      }),
      implementations: {
        showNativeNotification: (origin, message) => {
          const subjectMetadataState = this.controllerMessenger.call(
            'SubjectMetadataController:getState',
          );

          const originMetadata = subjectMetadataState.subjectMetadata[origin];

          this.platform._showNotification(
            originMetadata?.name ?? origin,
            message,
          );
          return null;
        },
        showInAppNotification: (origin, message) => {
          this.controllerMessenger.call(
            'NotificationController:show',
            origin,
            message,
          );

          return null;
        },
      },
    });
    // --- Snaps Cronjob Controller configuration
    const cronjobControllerMessenger = this.controllerMessenger.getRestricted({
      name: 'CronjobController',
      allowedEvents: [
        'SnapController:snapInstalled',
        'SnapController:snapUpdated',
        'SnapController:snapRemoved',
      ],
      allowedActions: [
        `${this.permissionController.name}:getPermissions`,
        'SnapController:handleRequest',
        'SnapController:getAll',
      ],
    });
    this.cronjobController = new CronjobController({
      state: initState.CronjobController,
      messenger: cronjobControllerMessenger,
    });

    this.desktopController = new DesktopController({
      initState: initState.DesktopController,
    });
    ///: END:ONLY_INCLUDE_IN

    this.detectTokensController = new DetectTokensController({
      preferences: this.preferencesController,
      tokensController: this.tokensController,
      assetsContractController: this.assetsContractController,
      network: this.networkController,
      keyringMemStore: this.keyringController.memStore,
      tokenList: this.tokenListController,
      trackMetaMetricsEvent: this.metaMetricsController.trackEvent.bind(
        this.metaMetricsController,
      ),
    });

    this.addressBookController = new AddressBookController(
      undefined,
      initState.AddressBookController,
    );

    this.alertController = new AlertController({
      initState: initState.AlertController,
      preferencesStore: this.preferencesController.store,
    });

    this.backupController = new BackupController({
      preferencesController: this.preferencesController,
      addressBookController: this.addressBookController,
      networkController: this.networkController,
      trackMetaMetricsEvent: this.metaMetricsController.trackEvent.bind(
        this.metaMetricsController,
      ),
    });

    this.txController = new TransactionController({
      initState:
        initState.TransactionController || initState.TransactionManager,
      getPermittedAccounts: this.getPermittedAccounts.bind(this),
      getProviderConfig: () => this.networkController.store.getState().provider,
      getCurrentNetworkEIP1559Compatibility:
        this.networkController.getEIP1559Compatibility.bind(
          this.networkController,
        ),
      getCurrentAccountEIP1559Compatibility:
        this.getCurrentAccountEIP1559Compatibility.bind(this),
      getNetworkState: () => this.networkController.store.getState().network,
      onNetworkStateChange: (listener) =>
        this.networkController.networkStore.subscribe(listener),
      getCurrentChainId: () =>
        this.networkController.store.getState().provider.chainId,
      preferencesStore: this.preferencesController.store,
      txHistoryLimit: 60,
      signTransaction: this.keyringController.signTransaction.bind(
        this.keyringController,
      ),
      provider: this.provider,
      blockTracker: this.blockTracker,
      createEventFragment: this.metaMetricsController.createEventFragment.bind(
        this.metaMetricsController,
      ),
      updateEventFragment: this.metaMetricsController.updateEventFragment.bind(
        this.metaMetricsController,
      ),
      finalizeEventFragment:
        this.metaMetricsController.finalizeEventFragment.bind(
          this.metaMetricsController,
        ),
      getEventFragmentById:
        this.metaMetricsController.getEventFragmentById.bind(
          this.metaMetricsController,
        ),
      trackMetaMetricsEvent: this.metaMetricsController.trackEvent.bind(
        this.metaMetricsController,
      ),
      getParticipateInMetrics: () =>
        this.metaMetricsController.state.participateInMetaMetrics,
      getEIP1559GasFeeEstimates:
        this.gasFeeController.fetchGasFeeEstimates.bind(this.gasFeeController),
      getExternalPendingTransactions:
        this.getExternalPendingTransactions.bind(this),
      getAccountType: this.getAccountType.bind(this),
      getDeviceModel: this.getDeviceModel.bind(this),
      getTokenStandardAndDetails: this.getTokenStandardAndDetails.bind(this),
      securityProviderRequest: this.securityProviderRequest.bind(this),
    });
    this.txController.on('newUnapprovedTx', () => opts.showUserConfirmation());

    this.txController.on(`tx:status-update`, async (txId, status) => {
      if (
        status === TransactionStatus.confirmed ||
        status === TransactionStatus.failed
      ) {
        const txMeta = this.txController.txStateManager.getTransaction(txId);
        let rpcPrefs = {};
        if (txMeta.chainId) {
          const { networkConfigurations } =
            this.networkController.store.getState();
          const matchingNetworkConfig = Object.values(
            networkConfigurations,
          ).find(
            (networkConfiguration) =>
              networkConfiguration.chainId === txMeta.chainId,
          );
          rpcPrefs = matchingNetworkConfig?.rpcPrefs ?? {};
        }
        this.platform.showTransactionNotification(txMeta, rpcPrefs);

        const { txReceipt } = txMeta;

        // if this is a transferFrom method generated from within the app it may be an NFT transfer transaction
        // in which case we will want to check and update ownership status of the transferred NFT.
        if (
          txMeta.type === TransactionType.tokenMethodTransferFrom &&
          txMeta.txParams !== undefined
        ) {
          const {
            data,
            to: contractAddress,
            from: userAddress,
          } = txMeta.txParams;
          const { chainId } = txMeta;
          const transactionData = parseStandardTokenTransactionData(data);
          // Sometimes the tokenId value is parsed as "_value" param. Not seeing this often any more, but still occasionally:
          // i.e. call approve() on BAYC contract - https://etherscan.io/token/0xbc4ca0eda7647a8ab7c2061c2e118a18a936f13d#writeContract, and tokenId shows up as _value,
          // not sure why since it doesn't match the ERC721 ABI spec we use to parse these transactions - https://github.com/MetaMask/metamask-eth-abis/blob/d0474308a288f9252597b7c93a3a8deaad19e1b2/src/abis/abiERC721.ts#L62.
          const transactionDataTokenId =
            getTokenIdParam(transactionData) ??
            getTokenValueParam(transactionData);
          const { allNfts } = this.nftController.state;

          const chainIdAsDecimal = hexToDecimal(chainId);
          // check if its a known NFT
          const knownNft = allNfts?.[userAddress]?.[chainIdAsDecimal]?.find(
            ({ address, tokenId }) =>
              isEqualCaseInsensitive(address, contractAddress) &&
              tokenId === transactionDataTokenId,
          );

          // if it is we check and update ownership status.
          if (knownNft) {
            this.nftController.checkAndUpdateSingleNftOwnershipStatus(
              knownNft,
              false,
              { userAddress, chainId: chainIdAsDecimal },
            );
          }
        }

        const metamaskState = this.getState();

        if (txReceipt && txReceipt.status === '0x0') {
          this.metaMetricsController.trackEvent(
            {
              event: 'Tx Status Update: On-Chain Failure',
              category: EVENT.CATEGORIES.BACKGROUND,
              properties: {
                action: 'Transactions',
                errorMessage: txMeta.simulationFails?.reason,
                numberOfTokens: metamaskState.tokens.length,
                numberOfAccounts: Object.keys(metamaskState.accounts).length,
              },
            },
            {
              matomoEvent: true,
            },
          );
        }
      }
    });

    networkControllerMessenger.subscribe(
      NetworkControllerEventTypes.NetworkDidChange,
      async () => {
        const { ticker } = this.networkController.store.getState().provider;
        try {
          await this.currencyRateController.setNativeCurrency(ticker);
        } catch (error) {
          // TODO: Handle failure to get conversion rate more gracefully
          console.error(error);
        }
      },
    );

    this.networkController.lookupNetwork();
    this.decryptMessageManager = new DecryptMessageManager({
      metricsEvent: this.metaMetricsController.trackEvent.bind(
        this.metaMetricsController,
      ),
    });
    this.encryptionPublicKeyManager = new EncryptionPublicKeyManager({
      metricsEvent: this.metaMetricsController.trackEvent.bind(
        this.metaMetricsController,
      ),
    });

    this.signController = new SignController({
      messenger: this.controllerMessenger.getRestricted({
        name: 'SignController',
        allowedActions: [
          `${this.approvalController.name}:addRequest`,
          `${this.approvalController.name}:acceptRequest`,
          `${this.approvalController.name}:rejectRequest`,
        ],
      }),
      keyringController: this.keyringController,
      preferencesController: this.preferencesController,
      getState: this.getState.bind(this),
      securityProviderRequest: this.securityProviderRequest.bind(this),
    });

    this.swapsController = new SwapsController({
      getBufferedGasLimit: this.txController.txGasUtil.getBufferedGasLimit.bind(
        this.txController.txGasUtil,
      ),
      networkController: this.networkController,
      onNetworkDidChange: networkControllerMessenger.subscribe.bind(
        networkControllerMessenger,
        NetworkControllerEventTypes.NetworkDidChange,
      ),
      provider: this.provider,
      getProviderConfig: () => this.networkController.store.getState().provider,
      getTokenRatesState: () => this.tokenRatesController.state,
      getCurrentChainId: () =>
        this.networkController.store.getState().provider.chainId,
      getEIP1559GasFeeEstimates:
        this.gasFeeController.fetchGasFeeEstimates.bind(this.gasFeeController),
    });
    this.smartTransactionsController = new SmartTransactionsController(
      {
        onNetworkStateChange: (cb) => {
          this.networkController.store.subscribe((networkState) => {
            const modifiedNetworkState = {
              ...networkState,
              providerConfig: {
                ...networkState.provider,
              },
            };
            return cb(modifiedNetworkState);
          });
        },
        getNetwork: () => this.networkController.store.getState().network,
        getNonceLock: this.txController.nonceTracker.getNonceLock.bind(
          this.txController.nonceTracker,
        ),
        confirmExternalTransaction:
          this.txController.confirmExternalTransaction.bind(this.txController),
        provider: this.provider,
        trackMetaMetricsEvent: this.metaMetricsController.trackEvent.bind(
          this.metaMetricsController,
        ),
      },
      {
        supportedChainIds: [CHAIN_IDS.MAINNET, CHAIN_IDS.GOERLI],
      },
      initState.SmartTransactionsController,
    );

    // ensure accountTracker updates balances after network change
    networkControllerMessenger.subscribe(
      NetworkControllerEventTypes.NetworkDidChange,
      () => {
        this.accountTracker._updateAccounts();
      },
    );

    // clear unapproved transactions and messages when the network will change
<<<<<<< HEAD
    networkControllerMessenger.subscribe(
      NetworkControllerEventTypes.NetworkWillChange,
      () => {
        this.txController.txStateManager.clearUnapprovedTxs();
        this.encryptionPublicKeyManager.clearUnapproved();
        this.personalMessageManager.clearUnapproved();
        this.typedMessageManager.clearUnapproved();
        this.decryptMessageManager.clearUnapproved();
        this.messageManager.clearUnapproved();
      },
    );
=======
    this.networkController.on(NETWORK_EVENTS.NETWORK_WILL_CHANGE, () => {
      this.txController.txStateManager.clearUnapprovedTxs();
      this.encryptionPublicKeyManager.clearUnapproved();
      this.decryptMessageManager.clearUnapproved();
      this.signController.clearUnapproved();
    });
>>>>>>> 34ba6247

    this.metamaskMiddleware = createMetamaskMiddleware({
      static: {
        eth_syncing: false,
        web3_clientVersion: `MetaMask/v${version}`,
      },
      version,
      // account mgmt
      getAccounts: async (
        { origin: innerOrigin },
        { suppressUnauthorizedError = true } = {},
      ) => {
        if (innerOrigin === ORIGIN_METAMASK) {
          const selectedAddress =
            this.preferencesController.getSelectedAddress();
          return selectedAddress ? [selectedAddress] : [];
        } else if (this.isUnlocked()) {
          return await this.getPermittedAccounts(innerOrigin, {
            suppressUnauthorizedError,
          });
        }
        return []; // changing this is a breaking change
      },
      // tx signing
      processTransaction: this.newUnapprovedTransaction.bind(this),
      // msg signing
      processEthSignMessage: this.signController.newUnsignedMessage.bind(
        this.signController,
      ),
      processTypedMessage: this.signController.newUnsignedTypedMessage.bind(
        this.signController,
      ),
      processTypedMessageV3: this.signController.newUnsignedTypedMessage.bind(
        this.signController,
      ),
      processTypedMessageV4: this.signController.newUnsignedTypedMessage.bind(
        this.signController,
      ),
      processPersonalMessage:
        this.signController.newUnsignedPersonalMessage.bind(
          this.signController,
        ),
      processDecryptMessage: this.newRequestDecryptMessage.bind(this),
      processEncryptionPublicKey: this.newRequestEncryptionPublicKey.bind(this),
      getPendingNonce: this.getPendingNonce.bind(this),
      getPendingTransactionByHash: (hash) =>
        this.txController.getTransactions({
          searchCriteria: {
            hash,
            status: TransactionStatus.submitted,
          },
        })[0],
    });

    // ensure isClientOpenAndUnlocked is updated when memState updates
    this.on('update', (memState) => this._onStateUpdate(memState));

    /**
     * All controllers in Memstore but not in store. They are not persisted.
     * On chrome profile re-start, they will be re-initialized.
     */
    const resetOnRestartStore = {
      AccountTracker: this.accountTracker.store,
      TxController: this.txController.memStore,
      TokenRatesController: this.tokenRatesController,
      DecryptMessageManager: this.decryptMessageManager.memStore,
      EncryptionPublicKeyManager: this.encryptionPublicKeyManager.memStore,
      SignController: this.signController,
      SwapsController: this.swapsController.store,
      EnsController: this.ensController.store,
      ApprovalController: this.approvalController,
    };

    this.store.updateStructure({
      AppStateController: this.appStateController.store,
      TransactionController: this.txController.store,
      KeyringController: this.keyringController.store,
      PreferencesController: this.preferencesController.store,
      MetaMetricsController: this.metaMetricsController.store,
      AddressBookController: this.addressBookController,
      CurrencyController: this.currencyRateController,
      NetworkController: this.networkController.store,
      CachedBalancesController: this.cachedBalancesController.store,
      AlertController: this.alertController.store,
      OnboardingController: this.onboardingController.store,
      IncomingTransactionsController: this.incomingTransactionsController.store,
      PermissionController: this.permissionController,
      PermissionLogController: this.permissionLogController.store,
      SubjectMetadataController: this.subjectMetadataController,
      BackupController: this.backupController,
      AnnouncementController: this.announcementController,
      GasFeeController: this.gasFeeController,
      TokenListController: this.tokenListController,
      TokensController: this.tokensController,
      SmartTransactionsController: this.smartTransactionsController,
      NftController: this.nftController,
      PhishingController: this.phishingController,
      ///: BEGIN:ONLY_INCLUDE_IN(flask)
      SnapController: this.snapController,
      CronjobController: this.cronjobController,
      NotificationController: this.notificationController,
      DesktopController: this.desktopController.store,
      ///: END:ONLY_INCLUDE_IN
      ...resetOnRestartStore,
    });

    this.memStore = new ComposableObservableStore({
      config: {
        AppStateController: this.appStateController.store,
        NetworkController: this.networkController.store,
        CachedBalancesController: this.cachedBalancesController.store,
        KeyringController: this.keyringController.memStore,
        PreferencesController: this.preferencesController.store,
        MetaMetricsController: this.metaMetricsController.store,
        AddressBookController: this.addressBookController,
        CurrencyController: this.currencyRateController,
        AlertController: this.alertController.store,
        OnboardingController: this.onboardingController.store,
        IncomingTransactionsController:
          this.incomingTransactionsController.store,
        PermissionController: this.permissionController,
        PermissionLogController: this.permissionLogController.store,
        SubjectMetadataController: this.subjectMetadataController,
        BackupController: this.backupController,
        AnnouncementController: this.announcementController,
        GasFeeController: this.gasFeeController,
        TokenListController: this.tokenListController,
        TokensController: this.tokensController,
        SmartTransactionsController: this.smartTransactionsController,
        NftController: this.nftController,
        ///: BEGIN:ONLY_INCLUDE_IN(flask)
        SnapController: this.snapController,
        CronjobController: this.cronjobController,
        NotificationController: this.notificationController,
        DesktopController: this.desktopController.store,
        ///: END:ONLY_INCLUDE_IN
        ...resetOnRestartStore,
      },
      controllerMessenger: this.controllerMessenger,
    });

    // if this is the first time, clear the state of by calling these methods
    const resetMethods = [
      this.accountTracker.resetState,
      this.txController.resetState,
      this.decryptMessageManager.resetState,
      this.encryptionPublicKeyManager.resetState,
      this.signController.resetState.bind(this.signController),
      this.swapsController.resetState,
      this.ensController.resetState,
      this.approvalController.clear.bind(this.approvalController),
      // WE SHOULD ADD TokenListController.resetState here too. But it's not implemented yet.
    ];

    if (isManifestV3) {
      if (globalThis.isFirstTimeProfileLoaded === true) {
        this.resetStates(resetMethods);
      }
    } else {
      // it's always the first time in MV2
      this.resetStates(resetMethods);
    }

    // Automatic login via config password or loginToken
    if (
      !this.isUnlocked() &&
      this.onboardingController.store.getState().completedOnboarding
    ) {
      this._loginUser();
    } else {
      this._startUISync();
    }

    // Lazily update the store with the current extension environment
    this.extension.runtime.getPlatformInfo().then(({ os }) => {
      this.appStateController.setBrowserEnvironment(
        os,
        // This method is presently only supported by Firefox
        this.extension.runtime.getBrowserInfo === undefined
          ? 'chrome'
          : 'firefox',
      );
    });

    this.setupControllerEventSubscriptions();

    // For more information about these legacy streams, see here:
    // https://github.com/MetaMask/metamask-extension/issues/15491
    // TODO:LegacyProvider: Delete
    this.publicConfigStore = this.createPublicConfigStore();

    // Multiple MetaMask instances launched warning
    this.extension.runtime.onMessageExternal.addListener(onMessageReceived);
    // Fire a ping message to check if other extensions are running
    checkForMultipleVersionsRunning();
  }

  triggerNetworkrequests() {
    this.accountTracker.start();
    this.incomingTransactionsController.start();
    if (this.preferencesController.store.getState().useCurrencyRateCheck) {
      this.currencyRateController.start();
    }
    if (this.preferencesController.store.getState().useTokenDetection) {
      this.tokenListController.start();
    }
  }

  stopNetworkRequests() {
    this.accountTracker.stop();
    this.incomingTransactionsController.stop();
    if (this.preferencesController.store.getState().useCurrencyRateCheck) {
      this.currencyRateController.stop();
    }
    if (this.preferencesController.store.getState().useTokenDetection) {
      this.tokenListController.stop();
    }
  }

  canUseHardwareWallets() {
    return !isManifestV3 || process.env.CONF?.HARDWARE_WALLETS_MV3;
  }

  resetStates(resetMethods) {
    resetMethods.forEach((resetMethod) => {
      try {
        resetMethod();
      } catch (err) {
        console.error(err);
      }
    });

    globalThis.isFirstTimeProfileLoaded = false;
  }

  ///: BEGIN:ONLY_INCLUDE_IN(flask)
  /**
   * Constructor helper for getting Snap permission specifications.
   */
  getSnapPermissionSpecifications() {
    return {
      ...buildSnapEndowmentSpecifications(),
      ...buildSnapRestrictedMethodSpecifications({
        clearSnapState: this.controllerMessenger.call.bind(
          this.controllerMessenger,
          'SnapController:clearSnapState',
        ),
        getMnemonic: this.getPrimaryKeyringMnemonic.bind(this),
        getUnlockPromise: this.appStateController.getUnlockPromise.bind(
          this.appStateController,
        ),
        getSnap: this.controllerMessenger.call.bind(
          this.controllerMessenger,
          'SnapController:get',
        ),
        handleSnapRpcRequest: this.controllerMessenger.call.bind(
          this.controllerMessenger,
          'SnapController:handleRequest',
        ),
        getSnapState: this.controllerMessenger.call.bind(
          this.controllerMessenger,
          'SnapController:getSnapState',
        ),
        showConfirmation: (origin, confirmationData) =>
          this.approvalController.addAndShowApprovalRequest({
            origin,
            type: MESSAGE_TYPE.SNAP_DIALOG_CONFIRMATION,
            requestData: confirmationData,
          }),
        showDialog: (origin, type, content, placeholder) =>
          this.approvalController.addAndShowApprovalRequest({
            origin,
            type: SNAP_DIALOG_TYPES[type],
            requestData: { content, placeholder },
          }),
        showNativeNotification: (origin, args) =>
          this.controllerMessenger.call(
            'RateLimitController:call',
            origin,
            'showNativeNotification',
            origin,
            args.message,
          ),
        showInAppNotification: (origin, args) =>
          this.controllerMessenger.call(
            'RateLimitController:call',
            origin,
            'showInAppNotification',
            origin,
            args.message,
          ),
        updateSnapState: this.controllerMessenger.call.bind(
          this.controllerMessenger,
          'SnapController:updateSnapState',
        ),
      }),
    };
  }

  /**
   * Deletes the specified notifications from state.
   *
   * @param {string[]} ids - The notifications ids to delete.
   */
  dismissNotifications(ids) {
    this.notificationController.dismiss(ids);
  }

  /**
   * Updates the readDate attribute of the specified notifications.
   *
   * @param {string[]} ids - The notifications ids to mark as read.
   */
  markNotificationsAsRead(ids) {
    this.notificationController.markRead(ids);
  }

  ///: END:ONLY_INCLUDE_IN

  /**
   * Sets up BaseController V2 event subscriptions. Currently, this includes
   * the subscriptions necessary to notify permission subjects of account
   * changes.
   *
   * Some of the subscriptions in this method are ControllerMessenger selector
   * event subscriptions. See the relevant documentation for
   * `@metamask/base-controller` for more information.
   *
   * Note that account-related notifications emitted when the extension
   * becomes unlocked are handled in MetaMaskController._onUnlock.
   */
  setupControllerEventSubscriptions() {
    const handleAccountsChange = async (origin, newAccounts) => {
      if (this.isUnlocked()) {
        this.notifyConnections(origin, {
          method: NOTIFICATION_NAMES.accountsChanged,
          // This should be the same as the return value of `eth_accounts`,
          // namely an array of the current / most recently selected Ethereum
          // account.
          params:
            newAccounts.length < 2
              ? // If the length is 1 or 0, the accounts are sorted by definition.
                newAccounts
              : // If the length is 2 or greater, we have to execute
                // `eth_accounts` vi this method.
                await this.getPermittedAccounts(origin),
        });
      }

      this.permissionLogController.updateAccountsHistory(origin, newAccounts);
    };

    // This handles account changes whenever the selected address changes.
    let lastSelectedAddress;
    this.preferencesController.store.subscribe(async ({ selectedAddress }) => {
      if (selectedAddress && selectedAddress !== lastSelectedAddress) {
        lastSelectedAddress = selectedAddress;
        const permittedAccountsMap = getPermittedAccountsByOrigin(
          this.permissionController.state,
        );

        for (const [origin, accounts] of permittedAccountsMap.entries()) {
          if (accounts.includes(selectedAddress)) {
            handleAccountsChange(origin, accounts);
          }
        }
      }
    });

    // This handles account changes every time relevant permission state
    // changes, for any reason.
    this.controllerMessenger.subscribe(
      `${this.permissionController.name}:stateChange`,
      async (currentValue, previousValue) => {
        const changedAccounts = getChangedAccounts(currentValue, previousValue);

        for (const [origin, accounts] of changedAccounts.entries()) {
          handleAccountsChange(origin, accounts);
        }
      },
      getPermittedAccountsByOrigin,
    );

    ///: BEGIN:ONLY_INCLUDE_IN(flask)
    // Record Snap metadata whenever a Snap is added to state.
    this.controllerMessenger.subscribe(
      `${this.snapController.name}:snapAdded`,
      (snap, svgIcon = null) => {
        const {
          manifest: { proposedName },
          version,
        } = snap;
        this.subjectMetadataController.addSubjectMetadata({
          subjectType: SubjectType.Snap,
          name: proposedName,
          origin: snap.id,
          version,
          svgIcon,
        });
      },
    );

    this.controllerMessenger.subscribe(
      `${this.snapController.name}:snapInstalled`,
      (truncatedSnap) => {
        this.metaMetricsController.trackEvent({
          event: 'Snap Installed',
          category: EVENT.CATEGORIES.SNAPS,
          properties: {
            snap_id: truncatedSnap.id,
            version: truncatedSnap.version,
          },
        });
      },
    );

    this.controllerMessenger.subscribe(
      `${this.snapController.name}:snapUpdated`,
      (newSnap, oldVersion) => {
        this.metaMetricsController.trackEvent({
          event: 'Snap Updated',
          category: EVENT.CATEGORIES.SNAPS,
          properties: {
            snap_id: newSnap.id,
            old_version: oldVersion,
            new_version: newSnap.version,
          },
        });
      },
    );

    this.controllerMessenger.subscribe(
      `${this.snapController.name}:snapTerminated`,
      (truncatedSnap) => {
        const approvals = Object.values(
          this.approvalController.state.pendingApprovals,
        ).filter(
          (approval) =>
            approval.origin === truncatedSnap.id &&
            approval.type.startsWith(RestrictedMethods.snap_dialog),
        );
        for (const approval of approvals) {
          this.approvalController.reject(
            approval.id,
            new Error('Snap was terminated.'),
          );
        }
      },
    );

    this.controllerMessenger.subscribe(
      `${this.snapController.name}:snapRemoved`,
      (truncatedSnap) => {
        const notificationIds = Object.values(
          this.notificationController.state.notifications,
        ).reduce((idList, notification) => {
          if (notification.origin === truncatedSnap.id) {
            idList.push(notification.id);
          }
          return idList;
        }, []);

        this.dismissNotifications(notificationIds);
      },
    );

    ///: END:ONLY_INCLUDE_IN
  }

  /**
   * TODO:LegacyProvider: Delete
   * Constructor helper: initialize a public config store.
   * This store is used to make some config info available to Dapps synchronously.
   */
  createPublicConfigStore() {
    // subset of state for metamask inpage provider
    const publicConfigStore = new ObservableStore();
    const { networkController } = this;

    // setup memStore subscription hooks
    this.on('update', updatePublicConfigStore);
    updatePublicConfigStore(this.getState());

    function updatePublicConfigStore(memState) {
      const { chainId } = networkController.store.getState().provider;
      if (memState.network !== 'loading') {
        publicConfigStore.putState(selectPublicState(chainId, memState));
      }
    }

    function selectPublicState(chainId, { isUnlocked, network }) {
      return {
        isUnlocked,
        chainId,
        networkVersion: network,
      };
    }

    return publicConfigStore;
  }

  /**
   * Gets relevant state for the provider of an external origin.
   *
   * @param {string} origin - The origin to get the provider state for.
   * @returns {Promise<{
   *  isUnlocked: boolean,
   *  networkVersion: string,
   *  chainId: string,
   *  accounts: string[],
   * }>} An object with relevant state properties.
   */
  async getProviderState(origin) {
    return {
      isUnlocked: this.isUnlocked(),
      ...this.getProviderNetworkState(),
      accounts: await this.getPermittedAccounts(origin),
    };
  }

  /**
   * Gets network state relevant for external providers.
   *
   * @param {object} [memState] - The MetaMask memState. If not provided,
   * this function will retrieve the most recent state.
   * @returns {object} An object with relevant network state properties.
   */
  getProviderNetworkState(memState) {
    const { network } = memState || this.getState();
    return {
      chainId: this.networkController.store.getState().provider.chainId,
      networkVersion: network,
    };
  }

  //=============================================================================
  // EXPOSED TO THE UI SUBSYSTEM
  //=============================================================================

  /**
   * The metamask-state of the various controllers, made available to the UI
   *
   * @returns {object} status
   */
  getState() {
    const { vault } = this.keyringController.store.getState();
    const isInitialized = Boolean(vault);

    return {
      isInitialized,
      ...this.memStore.getFlatState(),
    };
  }

  /**
   * Returns an Object containing API Callback Functions.
   * These functions are the interface for the UI.
   * The API object can be transmitted over a stream via JSON-RPC.
   *
   * @returns {object} Object containing API functions.
   */
  getApi() {
    const {
      addressBookController,
      alertController,
      appStateController,
      nftController,
      nftDetectionController,
      currencyRateController,
      detectTokensController,
      ensController,
      gasFeeController,
      metaMetricsController,
      networkController,
      announcementController,
      onboardingController,
      permissionController,
      preferencesController,
      qrHardwareKeyring,
      swapsController,
      tokensController,
      smartTransactionsController,
      txController,
      assetsContractController,
      backupController,
      approvalController,
    } = this;

    return {
      // etc
      getState: this.getState.bind(this),
      setCurrentCurrency: currencyRateController.setCurrentCurrency.bind(
        currencyRateController,
      ),
      setUseBlockie: preferencesController.setUseBlockie.bind(
        preferencesController,
      ),
      setUseNonceField: preferencesController.setUseNonceField.bind(
        preferencesController,
      ),
      setUsePhishDetect: preferencesController.setUsePhishDetect.bind(
        preferencesController,
      ),
      setUseMultiAccountBalanceChecker:
        preferencesController.setUseMultiAccountBalanceChecker.bind(
          preferencesController,
        ),
      setUseTokenDetection: preferencesController.setUseTokenDetection.bind(
        preferencesController,
      ),
      setUseNftDetection: preferencesController.setUseNftDetection.bind(
        preferencesController,
      ),
      setUseCurrencyRateCheck:
        preferencesController.setUseCurrencyRateCheck.bind(
          preferencesController,
        ),
      setOpenSeaEnabled: preferencesController.setOpenSeaEnabled.bind(
        preferencesController,
      ),
      setIpfsGateway: preferencesController.setIpfsGateway.bind(
        preferencesController,
      ),
      setParticipateInMetaMetrics:
        metaMetricsController.setParticipateInMetaMetrics.bind(
          metaMetricsController,
        ),
      setCurrentLocale: preferencesController.setCurrentLocale.bind(
        preferencesController,
      ),
      markPasswordForgotten: this.markPasswordForgotten.bind(this),
      unMarkPasswordForgotten: this.unMarkPasswordForgotten.bind(this),
      getRequestAccountTabIds: this.getRequestAccountTabIds,
      getOpenMetamaskTabsIds: this.getOpenMetamaskTabsIds,
      markNotificationPopupAsAutomaticallyClosed: () =>
        this.notificationManager.markAsAutomaticallyClosed(),

      // approval
      requestUserApproval:
        approvalController.addAndShowApprovalRequest.bind(approvalController),

      // primary HD keyring management
      addNewAccount: this.addNewAccount.bind(this),
      verifySeedPhrase: this.verifySeedPhrase.bind(this),
      resetAccount: this.resetAccount.bind(this),
      removeAccount: this.removeAccount.bind(this),
      importAccountWithStrategy: this.importAccountWithStrategy.bind(this),

      // hardware wallets
      connectHardware: this.connectHardware.bind(this),
      forgetDevice: this.forgetDevice.bind(this),
      checkHardwareStatus: this.checkHardwareStatus.bind(this),
      unlockHardwareWalletAccount: this.unlockHardwareWalletAccount.bind(this),
      setLedgerTransportPreference:
        this.setLedgerTransportPreference.bind(this),
      attemptLedgerTransportCreation:
        this.attemptLedgerTransportCreation.bind(this),
      establishLedgerTransportPreference:
        this.establishLedgerTransportPreference.bind(this),

      // qr hardware devices
      submitQRHardwareCryptoHDKey:
        qrHardwareKeyring.submitCryptoHDKey.bind(qrHardwareKeyring),
      submitQRHardwareCryptoAccount:
        qrHardwareKeyring.submitCryptoAccount.bind(qrHardwareKeyring),
      cancelSyncQRHardware:
        qrHardwareKeyring.cancelSync.bind(qrHardwareKeyring),
      submitQRHardwareSignature:
        qrHardwareKeyring.submitSignature.bind(qrHardwareKeyring),
      cancelQRHardwareSignRequest:
        qrHardwareKeyring.cancelSignRequest.bind(qrHardwareKeyring),

      // mobile
      fetchInfoToSync: this.fetchInfoToSync.bind(this),

      // vault management
      submitPassword: this.submitPassword.bind(this),
      verifyPassword: this.verifyPassword.bind(this),

      // network management
      setProviderType:
        networkController.setProviderType.bind(networkController),
      rollbackToPreviousProvider:
        networkController.rollbackToPreviousProvider.bind(networkController),
      removeNetworkConfiguration:
        networkController.removeNetworkConfiguration.bind(networkController),
      setActiveNetwork:
        networkController.setActiveNetwork.bind(networkController),
      upsertNetworkConfiguration:
        this.networkController.upsertNetworkConfiguration.bind(
          this.networkController,
        ),
      // PreferencesController
      setSelectedAddress: preferencesController.setSelectedAddress.bind(
        preferencesController,
      ),
      addToken: tokensController.addToken.bind(tokensController),
      rejectWatchAsset:
        tokensController.rejectWatchAsset.bind(tokensController),
      acceptWatchAsset:
        tokensController.acceptWatchAsset.bind(tokensController),
      updateTokenType: tokensController.updateTokenType.bind(tokensController),
      setAccountLabel: preferencesController.setAccountLabel.bind(
        preferencesController,
      ),
      setFeatureFlag: preferencesController.setFeatureFlag.bind(
        preferencesController,
      ),
      setPreference: preferencesController.setPreference.bind(
        preferencesController,
      ),

      addKnownMethodData: preferencesController.addKnownMethodData.bind(
        preferencesController,
      ),
      setDismissSeedBackUpReminder:
        preferencesController.setDismissSeedBackUpReminder.bind(
          preferencesController,
        ),
      setDisabledRpcMethodPreference:
        preferencesController.setDisabledRpcMethodPreference.bind(
          preferencesController,
        ),
      getRpcMethodPreferences:
        preferencesController.getRpcMethodPreferences.bind(
          preferencesController,
        ),
      setAdvancedGasFee: preferencesController.setAdvancedGasFee.bind(
        preferencesController,
      ),
      setTheme: preferencesController.setTheme.bind(preferencesController),
      setTransactionSecurityCheckEnabled:
        preferencesController.setTransactionSecurityCheckEnabled.bind(
          preferencesController,
        ),
      // AssetsContractController
      getTokenStandardAndDetails: this.getTokenStandardAndDetails.bind(this),

      // NftController
      addNft: nftController.addNft.bind(nftController),

      addNftVerifyOwnership:
        nftController.addNftVerifyOwnership.bind(nftController),

      removeAndIgnoreNft: nftController.removeAndIgnoreNft.bind(nftController),

      removeNft: nftController.removeNft.bind(nftController),

      checkAndUpdateAllNftsOwnershipStatus:
        nftController.checkAndUpdateAllNftsOwnershipStatus.bind(nftController),

      checkAndUpdateSingleNftOwnershipStatus:
        nftController.checkAndUpdateSingleNftOwnershipStatus.bind(
          nftController,
        ),

      isNftOwner: nftController.isNftOwner.bind(nftController),

      // AddressController
      setAddressBook: addressBookController.set.bind(addressBookController),
      removeFromAddressBook: addressBookController.delete.bind(
        addressBookController,
      ),

      // AppStateController
      setLastActiveTime:
        appStateController.setLastActiveTime.bind(appStateController),
      setDefaultHomeActiveTabName:
        appStateController.setDefaultHomeActiveTabName.bind(appStateController),
      setConnectedStatusPopoverHasBeenShown:
        appStateController.setConnectedStatusPopoverHasBeenShown.bind(
          appStateController,
        ),
      setRecoveryPhraseReminderHasBeenShown:
        appStateController.setRecoveryPhraseReminderHasBeenShown.bind(
          appStateController,
        ),
      setRecoveryPhraseReminderLastShown:
        appStateController.setRecoveryPhraseReminderLastShown.bind(
          appStateController,
        ),
      setOutdatedBrowserWarningLastShown:
        appStateController.setOutdatedBrowserWarningLastShown.bind(
          appStateController,
        ),
      setShowTestnetMessageInDropdown:
        appStateController.setShowTestnetMessageInDropdown.bind(
          appStateController,
        ),
      setShowBetaHeader:
        appStateController.setShowBetaHeader.bind(appStateController),
      updateNftDropDownState:
        appStateController.updateNftDropDownState.bind(appStateController),
      setFirstTimeUsedNetwork:
        appStateController.setFirstTimeUsedNetwork.bind(appStateController),

      // EnsController
      tryReverseResolveAddress:
        ensController.reverseResolveAddress.bind(ensController),

      // KeyringController
      setLocked: this.setLocked.bind(this),
      createNewVaultAndKeychain: this.createNewVaultAndKeychain.bind(this),
      createNewVaultAndRestore: this.createNewVaultAndRestore.bind(this),
      exportAccount: this.exportAccount.bind(this),

      // txController
      cancelTransaction: txController.cancelTransaction.bind(txController),
      updateTransaction: txController.updateTransaction.bind(txController),
      updateAndApproveTransaction:
        txController.updateAndApproveTransaction.bind(txController),
      approveTransactionsWithSameNonce:
        txController.approveTransactionsWithSameNonce.bind(txController),
      createCancelTransaction: this.createCancelTransaction.bind(this),
      createSpeedUpTransaction: this.createSpeedUpTransaction.bind(this),
      estimateGas: this.estimateGas.bind(this),
      getNextNonce: this.getNextNonce.bind(this),
      addUnapprovedTransaction:
        txController.addUnapprovedTransaction.bind(txController),
      createTransactionEventFragment:
        txController.createTransactionEventFragment.bind(txController),
      getTransactions: txController.getTransactions.bind(txController),

      updateEditableParams:
        txController.updateEditableParams.bind(txController),
      updateTransactionGasFees:
        txController.updateTransactionGasFees.bind(txController),
      updateTransactionSendFlowHistory:
        txController.updateTransactionSendFlowHistory.bind(txController),

      updateSwapApprovalTransaction:
        txController.updateSwapApprovalTransaction.bind(txController),
      updateSwapTransaction:
        txController.updateSwapTransaction.bind(txController),

      updatePreviousGasParams:
        txController.updatePreviousGasParams.bind(txController),

      // signController
      signMessage: this.signController.signMessage.bind(this.signController),
      cancelMessage: this.signController.cancelMessage.bind(
        this.signController,
      ),
      signPersonalMessage: this.signController.signPersonalMessage.bind(
        this.signController,
      ),
      cancelPersonalMessage: this.signController.cancelPersonalMessage.bind(
        this.signController,
      ),
      signTypedMessage: this.signController.signTypedMessage.bind(
        this.signController,
      ),
      cancelTypedMessage: this.signController.cancelTypedMessage.bind(
        this.signController,
      ),

      // decryptMessageManager
      decryptMessage: this.decryptMessage.bind(this),
      decryptMessageInline: this.decryptMessageInline.bind(this),
      cancelDecryptMessage: this.cancelDecryptMessage.bind(this),

      // EncryptionPublicKeyManager
      encryptionPublicKey: this.encryptionPublicKey.bind(this),
      cancelEncryptionPublicKey: this.cancelEncryptionPublicKey.bind(this),

      // onboarding controller
      setSeedPhraseBackedUp:
        onboardingController.setSeedPhraseBackedUp.bind(onboardingController),
      completeOnboarding:
        onboardingController.completeOnboarding.bind(onboardingController),
      setFirstTimeFlowType:
        onboardingController.setFirstTimeFlowType.bind(onboardingController),

      // alert controller
      setAlertEnabledness:
        alertController.setAlertEnabledness.bind(alertController),
      setUnconnectedAccountAlertShown:
        alertController.setUnconnectedAccountAlertShown.bind(alertController),
      setWeb3ShimUsageAlertDismissed:
        alertController.setWeb3ShimUsageAlertDismissed.bind(alertController),

      // permissions
      removePermissionsFor: this.removePermissionsFor,
      approvePermissionsRequest: this.acceptPermissionsRequest,
      rejectPermissionsRequest: this.rejectPermissionsRequest,
      ...getPermissionBackgroundApiMethods(permissionController),

      ///: BEGIN:ONLY_INCLUDE_IN(flask)
      // snaps
      removeSnapError: this.controllerMessenger.call.bind(
        this.controllerMessenger,
        'SnapController:removeSnapError',
      ),
      disableSnap: this.controllerMessenger.call.bind(
        this.controllerMessenger,
        'SnapController:disable',
      ),
      enableSnap: this.controllerMessenger.call.bind(
        this.controllerMessenger,
        'SnapController:enable',
      ),
      removeSnap: this.controllerMessenger.call.bind(
        this.controllerMessenger,
        'SnapController:remove',
      ),
      handleSnapRequest: this.controllerMessenger.call.bind(
        this.controllerMessenger,
        'SnapController:handleRequest',
      ),
      dismissNotifications: this.dismissNotifications.bind(this),
      markNotificationsAsRead: this.markNotificationsAsRead.bind(this),
      // Desktop
      getDesktopEnabled: this.desktopController.getDesktopEnabled.bind(
        this.desktopController,
      ),
      setDesktopEnabled: this.desktopController.setDesktopEnabled.bind(
        this.desktopController,
      ),
      generateDesktopOtp: this.desktopController.generateOtp.bind(
        this.desktopController,
      ),
      testDesktopConnection: this.desktopController.testDesktopConnection.bind(
        this.desktopController,
      ),
      disableDesktop: this.desktopController.disableDesktop.bind(
        this.desktopController,
      ),
      ///: END:ONLY_INCLUDE_IN

      // swaps
      fetchAndSetQuotes:
        swapsController.fetchAndSetQuotes.bind(swapsController),
      setSelectedQuoteAggId:
        swapsController.setSelectedQuoteAggId.bind(swapsController),
      resetSwapsState: swapsController.resetSwapsState.bind(swapsController),
      setSwapsTokens: swapsController.setSwapsTokens.bind(swapsController),
      clearSwapsQuotes: swapsController.clearSwapsQuotes.bind(swapsController),
      setApproveTxId: swapsController.setApproveTxId.bind(swapsController),
      setTradeTxId: swapsController.setTradeTxId.bind(swapsController),
      setSwapsTxGasPrice:
        swapsController.setSwapsTxGasPrice.bind(swapsController),
      setSwapsTxGasLimit:
        swapsController.setSwapsTxGasLimit.bind(swapsController),
      setSwapsTxMaxFeePerGas:
        swapsController.setSwapsTxMaxFeePerGas.bind(swapsController),
      setSwapsTxMaxFeePriorityPerGas:
        swapsController.setSwapsTxMaxFeePriorityPerGas.bind(swapsController),
      safeRefetchQuotes:
        swapsController.safeRefetchQuotes.bind(swapsController),
      stopPollingForQuotes:
        swapsController.stopPollingForQuotes.bind(swapsController),
      setBackgroundSwapRouteState:
        swapsController.setBackgroundSwapRouteState.bind(swapsController),
      resetPostFetchState:
        swapsController.resetPostFetchState.bind(swapsController),
      setSwapsErrorKey: swapsController.setSwapsErrorKey.bind(swapsController),
      setInitialGasEstimate:
        swapsController.setInitialGasEstimate.bind(swapsController),
      setCustomApproveTxData:
        swapsController.setCustomApproveTxData.bind(swapsController),
      setSwapsLiveness: swapsController.setSwapsLiveness.bind(swapsController),
      setSwapsFeatureFlags:
        swapsController.setSwapsFeatureFlags.bind(swapsController),
      setSwapsUserFeeLevel:
        swapsController.setSwapsUserFeeLevel.bind(swapsController),
      setSwapsQuotesPollingLimitEnabled:
        swapsController.setSwapsQuotesPollingLimitEnabled.bind(swapsController),

      // Smart Transactions
      setSmartTransactionsOptInStatus:
        smartTransactionsController.setOptInState.bind(
          smartTransactionsController,
        ),
      fetchSmartTransactionFees: smartTransactionsController.getFees.bind(
        smartTransactionsController,
      ),
      clearSmartTransactionFees: smartTransactionsController.clearFees.bind(
        smartTransactionsController,
      ),
      submitSignedTransactions:
        smartTransactionsController.submitSignedTransactions.bind(
          smartTransactionsController,
        ),
      cancelSmartTransaction:
        smartTransactionsController.cancelSmartTransaction.bind(
          smartTransactionsController,
        ),
      fetchSmartTransactionsLiveness:
        smartTransactionsController.fetchLiveness.bind(
          smartTransactionsController,
        ),
      updateSmartTransaction:
        smartTransactionsController.updateSmartTransaction.bind(
          smartTransactionsController,
        ),
      setStatusRefreshInterval:
        smartTransactionsController.setStatusRefreshInterval.bind(
          smartTransactionsController,
        ),

      // MetaMetrics
      trackMetaMetricsEvent: metaMetricsController.trackEvent.bind(
        metaMetricsController,
      ),
      trackMetaMetricsPage: metaMetricsController.trackPage.bind(
        metaMetricsController,
      ),
      createEventFragment: metaMetricsController.createEventFragment.bind(
        metaMetricsController,
      ),
      updateEventFragment: metaMetricsController.updateEventFragment.bind(
        metaMetricsController,
      ),
      finalizeEventFragment: metaMetricsController.finalizeEventFragment.bind(
        metaMetricsController,
      ),

      // approval controller
      resolvePendingApproval: this.resolvePendingApproval,
      rejectPendingApproval: this.rejectPendingApproval,

      // Notifications
      updateViewedNotifications: announcementController.updateViewed.bind(
        announcementController,
      ),

      // GasFeeController
      getGasFeeEstimatesAndStartPolling:
        gasFeeController.getGasFeeEstimatesAndStartPolling.bind(
          gasFeeController,
        ),

      disconnectGasFeeEstimatePoller:
        gasFeeController.disconnectPoller.bind(gasFeeController),

      getGasFeeTimeEstimate:
        gasFeeController.getTimeEstimate.bind(gasFeeController),

      addPollingTokenToAppState:
        appStateController.addPollingToken.bind(appStateController),

      removePollingTokenFromAppState:
        appStateController.removePollingToken.bind(appStateController),

      // BackupController
      backupUserData: backupController.backupUserData.bind(backupController),
      restoreUserData: backupController.restoreUserData.bind(backupController),

      // DetectTokenController
      detectNewTokens: detectTokensController.detectNewTokens.bind(
        detectTokensController,
      ),

      // DetectCollectibleController
      detectNfts: nftDetectionController.detectNfts.bind(
        nftDetectionController,
      ),

      /** Token Detection V2 */
      addDetectedTokens:
        tokensController.addDetectedTokens.bind(tokensController),
      addImportedTokens: tokensController.addTokens.bind(tokensController),
      ignoreTokens: tokensController.ignoreTokens.bind(tokensController),
      getBalancesInSingleCall:
        assetsContractController.getBalancesInSingleCall.bind(
          assetsContractController,
        ),
    };
  }

  async exportAccount(address, password) {
    await this.verifyPassword(password);
    return this.keyringController.exportAccount(address, password);
  }

  async getTokenStandardAndDetails(address, userAddress, tokenId) {
    const { tokenList } = this.tokenListController.state;
    const { tokens } = this.tokensController.state;

    const staticTokenListDetails =
      STATIC_MAINNET_TOKEN_LIST[address.toLowerCase()] || {};
    const tokenListDetails = tokenList[address.toLowerCase()] || {};
    const userDefinedTokenDetails =
      tokens.find(({ address: _address }) =>
        isEqualCaseInsensitive(_address, address),
      ) || {};

    const tokenDetails = {
      ...staticTokenListDetails,
      ...tokenListDetails,
      ...userDefinedTokenDetails,
    };
    const tokenDetailsStandardIsERC20 =
      isEqualCaseInsensitive(tokenDetails.standard, TokenStandard.ERC20) ||
      tokenDetails.erc20 === true;
    const noEvidenceThatTokenIsAnNFT =
      !tokenId &&
      !isEqualCaseInsensitive(tokenDetails.standard, TokenStandard.ERC1155) &&
      !isEqualCaseInsensitive(tokenDetails.standard, TokenStandard.ERC721) &&
      !tokenDetails.erc721;

    const otherDetailsAreERC20Like =
      tokenDetails.decimals !== undefined && tokenDetails.symbol;

    const tokenCanBeTreatedAsAnERC20 =
      tokenDetailsStandardIsERC20 ||
      (noEvidenceThatTokenIsAnNFT && otherDetailsAreERC20Like);

    let details;
    if (tokenCanBeTreatedAsAnERC20) {
      try {
        const balance = await fetchTokenBalance(
          address,
          userAddress,
          this.provider,
        );

        details = {
          address,
          balance,
          standard: TokenStandard.ERC20,
          decimals: tokenDetails.decimals,
          symbol: tokenDetails.symbol,
        };
      } catch (e) {
        // If the `fetchTokenBalance` call failed, `details` remains undefined, and we
        // fall back to the below `assetsContractController.getTokenStandardAndDetails` call
        log.warning(`Failed to get token balance. Error: ${e}`);
      }
    }

    // `details`` will be undefined if `tokenCanBeTreatedAsAnERC20`` is false,
    // or if it is true but the `fetchTokenBalance`` call failed. In either case, we should
    // attempt to retrieve details from `assetsContractController.getTokenStandardAndDetails`
    if (details === undefined) {
      details = await this.assetsContractController.getTokenStandardAndDetails(
        address,
        userAddress,
        tokenId,
      );
    }

    return {
      ...details,
      decimals: details?.decimals?.toString(10),
      balance: details?.balance?.toString(10),
    };
  }

  //=============================================================================
  // VAULT / KEYRING RELATED METHODS
  //=============================================================================

  /**
   * Creates a new Vault and create a new keychain.
   *
   * A vault, or KeyringController, is a controller that contains
   * many different account strategies, currently called Keyrings.
   * Creating it new means wiping all previous keyrings.
   *
   * A keychain, or keyring, controls many accounts with a single backup and signing strategy.
   * For example, a mnemonic phrase can generate many accounts, and is a keyring.
   *
   * @param {string} password
   * @returns {object} vault
   */
  async createNewVaultAndKeychain(password) {
    const releaseLock = await this.createVaultMutex.acquire();
    try {
      let vault;
      const accounts = await this.keyringController.getAccounts();
      if (accounts.length > 0) {
        vault = await this.keyringController.fullUpdate();
      } else {
        vault = await this.keyringController.createNewVaultAndKeychain(
          password,
        );
        const addresses = await this.keyringController.getAccounts();
        this.preferencesController.setAddresses(addresses);
        this.selectFirstIdentity();
      }

      return vault;
    } finally {
      releaseLock();
    }
  }

  /**
   * Create a new Vault and restore an existent keyring.
   *
   * @param {string} password
   * @param {number[]} encodedSeedPhrase - The seed phrase, encoded as an array
   * of UTF-8 bytes.
   */
  async createNewVaultAndRestore(password, encodedSeedPhrase) {
    const releaseLock = await this.createVaultMutex.acquire();
    try {
      let accounts, lastBalance;

      const seedPhraseAsBuffer = Buffer.from(encodedSeedPhrase);

      const { keyringController } = this;

      // clear known identities
      this.preferencesController.setAddresses([]);

      // clear permissions
      this.permissionController.clearState();

      ///: BEGIN:ONLY_INCLUDE_IN(flask)
      // Clear snap state
      this.snapController.clearState();
      // Clear notification state
      this.notificationController.clear();
      ///: END:ONLY_INCLUDE_IN

      // clear accounts in accountTracker
      this.accountTracker.clearAccounts();

      // clear cachedBalances
      this.cachedBalancesController.clearCachedBalances();

      // clear unapproved transactions
      this.txController.txStateManager.clearUnapprovedTxs();

      // create new vault
      const vault = await keyringController.createNewVaultAndRestore(
        password,
        seedPhraseAsBuffer,
      );

      const ethQuery = new EthQuery(this.provider);
      accounts = await keyringController.getAccounts();
      lastBalance = await this.getBalance(
        accounts[accounts.length - 1],
        ethQuery,
      );

      const [primaryKeyring] = keyringController.getKeyringsByType(
        KeyringType.hdKeyTree,
      );
      if (!primaryKeyring) {
        throw new Error('MetamaskController - No HD Key Tree found');
      }

      // seek out the first zero balance
      while (lastBalance !== '0x0') {
        await keyringController.addNewAccount(primaryKeyring);
        accounts = await keyringController.getAccounts();
        lastBalance = await this.getBalance(
          accounts[accounts.length - 1],
          ethQuery,
        );
      }

      // remove extra zero balance account potentially created from seeking ahead
      if (accounts.length > 1 && lastBalance === '0x0') {
        await this.removeAccount(accounts[accounts.length - 1]);
        accounts = await keyringController.getAccounts();
      }

      // This must be set as soon as possible to communicate to the
      // keyring's iframe and have the setting initialized properly
      // Optimistically called to not block MetaMask login due to
      // Ledger Keyring GitHub downtime
      const transportPreference =
        this.preferencesController.getLedgerTransportPreference();
      this.setLedgerTransportPreference(transportPreference);

      // set new identities
      this.preferencesController.setAddresses(accounts);
      this.selectFirstIdentity();
      return vault;
    } finally {
      releaseLock();
    }
  }

  /**
   * Get an account balance from the AccountTracker or request it directly from the network.
   *
   * @param {string} address - The account address
   * @param {EthQuery} ethQuery - The EthQuery instance to use when asking the network
   */
  getBalance(address, ethQuery) {
    return new Promise((resolve, reject) => {
      const cached = this.accountTracker.store.getState().accounts[address];

      if (cached && cached.balance) {
        resolve(cached.balance);
      } else {
        ethQuery.getBalance(address, (error, balance) => {
          if (error) {
            reject(error);
            log.error(error);
          } else {
            resolve(balance || '0x0');
          }
        });
      }
    });
  }

  /**
   * Collects all the information that we want to share
   * with the mobile client for syncing purposes
   *
   * @returns {Promise<object>} Parts of the state that we want to syncx
   */
  async fetchInfoToSync() {
    // Preferences
    const { currentLocale, identities, selectedAddress, useTokenDetection } =
      this.preferencesController.store.getState();

    const isTokenDetectionInactiveInMainnet =
      !useTokenDetection &&
      this.networkController.store.getState().provider.chainId ===
        CHAIN_IDS.MAINNET;

    const { networkConfigurations } = this.networkController.store.getState();

    const { tokenList } = this.tokenListController.state;
    const caseInSensitiveTokenList = isTokenDetectionInactiveInMainnet
      ? STATIC_MAINNET_TOKEN_LIST
      : tokenList;

    const preferences = {
      currentLocale,
      identities,
      selectedAddress,
    };

    // Tokens
    const { allTokens, allIgnoredTokens } = this.tokensController.state;

    // Filter ERC20 tokens
    const allERC20Tokens = {};

    Object.keys(allTokens).forEach((chainId) => {
      allERC20Tokens[chainId] = {};
      Object.keys(allTokens[chainId]).forEach((accountAddress) => {
        const checksummedAccountAddress = toChecksumHexAddress(accountAddress);
        allERC20Tokens[chainId][checksummedAccountAddress] = allTokens[chainId][
          checksummedAccountAddress
        ].filter((asset) => {
          if (asset.isERC721 === undefined) {
            // the tokenList will be holding only erc20 tokens
            if (
              caseInSensitiveTokenList[asset.address?.toLowerCase()] !==
              undefined
            ) {
              return true;
            }
          } else if (asset.isERC721 === false) {
            return true;
          }
          return false;
        });
      });
    });

    // Accounts
    const [hdKeyring] = this.keyringController.getKeyringsByType(
      KeyringType.hdKeyTree,
    );
    const simpleKeyPairKeyrings = this.keyringController.getKeyringsByType(
      KeyringType.hdKeyTree,
    );
    const hdAccounts = await hdKeyring.getAccounts();
    const simpleKeyPairKeyringAccounts = await Promise.all(
      simpleKeyPairKeyrings.map((keyring) => keyring.getAccounts()),
    );
    const simpleKeyPairAccounts = simpleKeyPairKeyringAccounts.reduce(
      (acc, accounts) => [...acc, ...accounts],
      [],
    );
    const accounts = {
      hd: hdAccounts
        .filter((item, pos) => hdAccounts.indexOf(item) === pos)
        .map((address) => toChecksumHexAddress(address)),
      simpleKeyPair: simpleKeyPairAccounts
        .filter((item, pos) => simpleKeyPairAccounts.indexOf(item) === pos)
        .map((address) => toChecksumHexAddress(address)),
      ledger: [],
      trezor: [],
      lattice: [],
    };

    // transactions

    let { transactions } = this.txController.store.getState();
    // delete tx for other accounts that we're not importing
    transactions = Object.values(transactions).filter((tx) => {
      const checksummedTxFrom = toChecksumHexAddress(tx.txParams.from);
      return accounts.hd.includes(checksummedTxFrom);
    });

    return {
      accounts,
      preferences,
      transactions,
      tokens: { allTokens: allERC20Tokens, allIgnoredTokens },
      network: this.networkController.store.getState(),
      networkConfigurations,
    };
  }

  /**
   * Submits the user's password and attempts to unlock the vault.
   * Also synchronizes the preferencesController, to ensure its schema
   * is up to date with known accounts once the vault is decrypted.
   *
   * @param {string} password - The user's password
   * @returns {Promise<object>} The keyringController update.
   */
  async submitPassword(password) {
    await this.keyringController.submitPassword(password);

    try {
      await this.blockTracker.checkForLatestBlock();
    } catch (error) {
      log.error('Error while unlocking extension.', error);
    }

    // This must be set as soon as possible to communicate to the
    // keyring's iframe and have the setting initialized properly
    // Optimistically called to not block MetaMask login due to
    // Ledger Keyring GitHub downtime
    const transportPreference =
      this.preferencesController.getLedgerTransportPreference();

    this.setLedgerTransportPreference(transportPreference);

    return this.keyringController.fullUpdate();
  }

  async _loginUser() {
    try {
      // Automatic login via config password
      const password = process.env.CONF?.PASSWORD;
      if (password) {
        await this.submitPassword(password);
      }
      // Automatic login via storage encryption key
      else if (isManifestV3) {
        await this.submitEncryptionKey();
      }
      // Updating accounts in this.accountTracker before starting UI syncing ensure that
      // state has account balance before it is synced with UI
      await this.accountTracker._updateAccounts();
    } finally {
      this._startUISync();
    }
  }

  _startUISync() {
    // Message startUISync is used in MV3 to start syncing state with UI
    // Sending this message after login is completed helps to ensure that incomplete state without
    // account details are not flushed to UI.
    this.emit('startUISync');
    this.startUISync = true;
    this.memStore.subscribe(this.sendUpdate.bind(this));
  }

  /**
   * Submits a user's encryption key to log the user in via login token
   */
  async submitEncryptionKey() {
    try {
      const { loginToken, loginSalt } = await browser.storage.session.get([
        'loginToken',
        'loginSalt',
      ]);
      if (loginToken && loginSalt) {
        const { vault } = this.keyringController.store.getState();

        const jsonVault = JSON.parse(vault);

        if (jsonVault.salt !== loginSalt) {
          console.warn(
            'submitEncryptionKey: Stored salt and vault salt do not match',
          );
          await this.clearLoginArtifacts();
          return;
        }

        await this.keyringController.submitEncryptionKey(loginToken, loginSalt);
      }
    } catch (e) {
      // If somehow this login token doesn't work properly,
      // remove it and the user will get shown back to the unlock screen
      await this.clearLoginArtifacts();
      throw e;
    }
  }

  async clearLoginArtifacts() {
    await browser.storage.session.remove(['loginToken', 'loginSalt']);
  }

  /**
   * Submits a user's password to check its validity.
   *
   * @param {string} password - The user's password
   */
  async verifyPassword(password) {
    await this.keyringController.verifyPassword(password);
  }

  /**
   * @type Identity
   * @property {string} name - The account nickname.
   * @property {string} address - The account's ethereum address, in lower case.
   * receiving funds from our automatic Ropsten faucet.
   */

  /**
   * Sets the first address in the state to the selected address
   */
  selectFirstIdentity() {
    const { identities } = this.preferencesController.store.getState();
    const [address] = Object.keys(identities);
    this.preferencesController.setSelectedAddress(address);
  }

  /**
   * Gets the mnemonic of the user's primary keyring.
   */
  getPrimaryKeyringMnemonic() {
    const [keyring] = this.keyringController.getKeyringsByType(
      KeyringType.hdKeyTree,
    );
    if (!keyring.mnemonic) {
      throw new Error('Primary keyring mnemonic unavailable.');
    }

    return keyring.mnemonic;
  }

  //
  // Hardware
  //

  async getKeyringForDevice(deviceName, hdPath = null) {
    const keyringOverrides = this.opts.overrides?.keyrings;
    let keyringName = null;
    if (
      deviceName !== HardwareDeviceNames.QR &&
      !this.canUseHardwareWallets()
    ) {
      throw new Error('Hardware wallets are not supported on this version.');
    }
    switch (deviceName) {
      case HardwareDeviceNames.trezor:
        keyringName = keyringOverrides?.trezor?.type || TrezorKeyring.type;
        break;
      case HardwareDeviceNames.ledger:
        keyringName =
          keyringOverrides?.ledger?.type || LedgerBridgeKeyring.type;
        break;
      case HardwareDeviceNames.qr:
        keyringName = QRHardwareKeyring.type;
        break;
      case HardwareDeviceNames.lattice:
        keyringName = keyringOverrides?.lattice?.type || LatticeKeyring.type;
        break;
      default:
        throw new Error(
          'MetamaskController:getKeyringForDevice - Unknown device',
        );
    }
    let [keyring] = await this.keyringController.getKeyringsByType(keyringName);
    if (!keyring) {
      keyring = await this.keyringController.addNewKeyring(keyringName);
    }
    if (hdPath && keyring.setHdPath) {
      keyring.setHdPath(hdPath);
    }
    if (deviceName === HardwareDeviceNames.lattice) {
      keyring.appName = 'MetaMask';
    }
    if (deviceName === HardwareDeviceNames.trezor) {
      const model = keyring.getModel();
      this.appStateController.setTrezorModel(model);
    }

    keyring.network = this.networkController.store.getState().provider.type;

    return keyring;
  }

  async attemptLedgerTransportCreation() {
    const keyring = await this.getKeyringForDevice(HardwareDeviceNames.ledger);
    return await keyring.attemptMakeApp();
  }

  async establishLedgerTransportPreference() {
    const transportPreference =
      this.preferencesController.getLedgerTransportPreference();
    return await this.setLedgerTransportPreference(transportPreference);
  }

  /**
   * Fetch account list from a trezor device.
   *
   * @param deviceName
   * @param page
   * @param hdPath
   * @returns [] accounts
   */
  async connectHardware(deviceName, page, hdPath) {
    const keyring = await this.getKeyringForDevice(deviceName, hdPath);
    let accounts = [];
    switch (page) {
      case -1:
        accounts = await keyring.getPreviousPage();
        break;
      case 1:
        accounts = await keyring.getNextPage();
        break;
      default:
        accounts = await keyring.getFirstPage();
    }

    // Merge with existing accounts
    // and make sure addresses are not repeated
    const oldAccounts = await this.keyringController.getAccounts();
    const accountsToTrack = [
      ...new Set(
        oldAccounts.concat(accounts.map((a) => a.address.toLowerCase())),
      ),
    ];
    this.accountTracker.syncWithAddresses(accountsToTrack);
    return accounts;
  }

  /**
   * Check if the device is unlocked
   *
   * @param deviceName
   * @param hdPath
   * @returns {Promise<boolean>}
   */
  async checkHardwareStatus(deviceName, hdPath) {
    const keyring = await this.getKeyringForDevice(deviceName, hdPath);
    return keyring.isUnlocked();
  }

  /**
   * Clear
   *
   * @param deviceName
   * @returns {Promise<boolean>}
   */
  async forgetDevice(deviceName) {
    const keyring = await this.getKeyringForDevice(deviceName);
    keyring.forgetDevice();
    return true;
  }

  /**
   * Retrieves the keyring for the selected address and using the .type returns
   * a subtype for the account. Either 'hardware', 'imported' or 'MetaMask'.
   *
   * @param {string} address - Address to retrieve keyring for
   * @returns {'hardware' | 'imported' | 'MetaMask'}
   */
  async getAccountType(address) {
    const keyring = await this.keyringController.getKeyringForAccount(address);
    switch (keyring.type) {
      case KeyringType.trezor:
      case KeyringType.lattice:
      case KeyringType.qr:
      case KeyringType.ledger:
        return 'hardware';
      case KeyringType.imported:
        return 'imported';
      default:
        return 'MetaMask';
    }
  }

  /**
   * Retrieves the keyring for the selected address and using the .type
   * determines if a more specific name for the device is available. Returns
   * 'N/A' for non hardware wallets.
   *
   * @param {string} address - Address to retrieve keyring for
   * @returns {'ledger' | 'lattice' | 'N/A' | string}
   */
  async getDeviceModel(address) {
    const keyring = await this.keyringController.getKeyringForAccount(address);
    switch (keyring.type) {
      case KeyringType.trezor:
        return keyring.getModel();
      case KeyringType.qr:
        return keyring.getName();
      case KeyringType.ledger:
        // TODO: get model after ledger keyring exposes method
        return HardwareDeviceNames.ledger;
      case KeyringType.lattice:
        // TODO: get model after lattice keyring exposes method
        return HardwareDeviceNames.lattice;
      default:
        return 'N/A';
    }
  }

  /**
   * get hardware account label
   *
   * @returns string label
   */

  getAccountLabel(name, index, hdPathDescription) {
    return `${name[0].toUpperCase()}${name.slice(1)} ${
      parseInt(index, 10) + 1
    } ${hdPathDescription || ''}`.trim();
  }

  /**
   * Imports an account from a Trezor or Ledger device.
   *
   * @param index
   * @param deviceName
   * @param hdPath
   * @param hdPathDescription
   * @returns {} keyState
   */
  async unlockHardwareWalletAccount(
    index,
    deviceName,
    hdPath,
    hdPathDescription,
  ) {
    const keyring = await this.getKeyringForDevice(deviceName, hdPath);

    keyring.setAccountToUnlock(index);
    const oldAccounts = await this.keyringController.getAccounts();
    const keyState = await this.keyringController.addNewAccount(keyring);
    const newAccounts = await this.keyringController.getAccounts();
    this.preferencesController.setAddresses(newAccounts);
    newAccounts.forEach((address) => {
      if (!oldAccounts.includes(address)) {
        const label = this.getAccountLabel(
          deviceName === HardwareDeviceNames.qr
            ? keyring.getName()
            : deviceName,
          index,
          hdPathDescription,
        );
        // Set the account label to Trezor 1 /  Ledger 1 / QR Hardware 1, etc
        this.preferencesController.setAccountLabel(address, label);
        // Select the account
        this.preferencesController.setSelectedAddress(address);
      }
    });

    const { identities } = this.preferencesController.store.getState();
    return { ...keyState, identities };
  }

  //
  // Account Management
  //

  /**
   * Adds a new account to the default (first) HD seed phrase Keyring.
   *
   * @param accountCount
   * @returns {} keyState
   */
  async addNewAccount(accountCount) {
    const [primaryKeyring] = this.keyringController.getKeyringsByType(
      KeyringType.hdKeyTree,
    );
    if (!primaryKeyring) {
      throw new Error('MetamaskController - No HD Key Tree found');
    }
    const { keyringController } = this;
    const { identities: oldIdentities } =
      this.preferencesController.store.getState();

    if (Object.keys(oldIdentities).length === accountCount) {
      const oldAccounts = await keyringController.getAccounts();
      const keyState = await keyringController.addNewAccount(primaryKeyring);
      const newAccounts = await keyringController.getAccounts();

      await this.verifySeedPhrase();

      this.preferencesController.setAddresses(newAccounts);
      newAccounts.forEach((address) => {
        if (!oldAccounts.includes(address)) {
          this.preferencesController.setSelectedAddress(address);
        }
      });

      const { identities } = this.preferencesController.store.getState();
      return { ...keyState, identities };
    }

    return {
      ...keyringController.memStore.getState(),
      identities: oldIdentities,
    };
  }

  /**
   * Verifies the validity of the current vault's seed phrase.
   *
   * Validity: seed phrase restores the accounts belonging to the current vault.
   *
   * Called when the first account is created and on unlocking the vault.
   *
   * @returns {Promise<number[]>} The seed phrase to be confirmed by the user,
   * encoded as an array of UTF-8 bytes.
   */
  async verifySeedPhrase() {
    const [primaryKeyring] = this.keyringController.getKeyringsByType(
      KeyringType.hdKeyTree,
    );
    if (!primaryKeyring) {
      throw new Error('MetamaskController - No HD Key Tree found');
    }

    const serialized = await primaryKeyring.serialize();
    const seedPhraseAsBuffer = Buffer.from(serialized.mnemonic);

    const accounts = await primaryKeyring.getAccounts();
    if (accounts.length < 1) {
      throw new Error('MetamaskController - No accounts found');
    }

    try {
      await seedPhraseVerifier.verifyAccounts(accounts, seedPhraseAsBuffer);
      return Array.from(seedPhraseAsBuffer.values());
    } catch (err) {
      log.error(err.message);
      throw err;
    }
  }

  /**
   * Clears the transaction history, to allow users to force-reset their nonces.
   * Mostly used in development environments, when networks are restarted with
   * the same network ID.
   *
   * @returns {Promise<string>} The current selected address.
   */
  async resetAccount() {
    const selectedAddress = this.preferencesController.getSelectedAddress();
    this.txController.wipeTransactions(selectedAddress);
    this.networkController.resetConnection();

    return selectedAddress;
  }

  /**
   * Gets the permitted accounts for the specified origin. Returns an empty
   * array if no accounts are permitted.
   *
   * @param {string} origin - The origin whose exposed accounts to retrieve.
   * @param {boolean} [suppressUnauthorizedError] - Suppresses the unauthorized error.
   * @returns {Promise<string[]>} The origin's permitted accounts, or an empty
   * array.
   */
  async getPermittedAccounts(
    origin,
    { suppressUnauthorizedError = true } = {},
  ) {
    try {
      return await this.permissionController.executeRestrictedMethod(
        origin,
        RestrictedMethods.eth_accounts,
      );
    } catch (error) {
      if (
        suppressUnauthorizedError &&
        error.code === rpcErrorCodes.provider.unauthorized
      ) {
        return [];
      }
      throw error;
    }
  }

  /**
   * Stops exposing the account with the specified address to all third parties.
   * Exposed accounts are stored in caveats of the eth_accounts permission. This
   * method uses `PermissionController.updatePermissionsByCaveat` to
   * remove the specified address from every eth_accounts permission. If a
   * permission only included this address, the permission is revoked entirely.
   *
   * @param {string} targetAccount - The address of the account to stop exposing
   * to third parties.
   */
  removeAllAccountPermissions(targetAccount) {
    this.permissionController.updatePermissionsByCaveat(
      CaveatTypes.restrictReturnedAccounts,
      (existingAccounts) =>
        CaveatMutatorFactories[
          CaveatTypes.restrictReturnedAccounts
        ].removeAccount(targetAccount, existingAccounts),
    );
  }

  /**
   * Removes an account from state / storage.
   *
   * @param {string[]} address - A hex address
   */
  async removeAccount(address) {
    // Remove all associated permissions
    this.removeAllAccountPermissions(address);
    // Remove account from the preferences controller
    this.preferencesController.removeAddress(address);
    // Remove account from the account tracker controller
    this.accountTracker.removeAccount([address]);

    const keyring = await this.keyringController.getKeyringForAccount(address);
    // Remove account from the keyring
    await this.keyringController.removeAccount(address);
    const updatedKeyringAccounts = keyring ? await keyring.getAccounts() : {};
    if (updatedKeyringAccounts?.length === 0) {
      keyring.destroy?.();
    }

    return address;
  }

  /**
   * Imports an account with the specified import strategy.
   * These are defined in app/scripts/account-import-strategies
   * Each strategy represents a different way of serializing an Ethereum key pair.
   *
   * @param {string} strategy - A unique identifier for an account import strategy.
   * @param {any} args - The data required by that strategy to import an account.
   */
  async importAccountWithStrategy(strategy, args) {
    const privateKey = await accountImporter.importAccount(strategy, args);
    const keyring = await this.keyringController.addNewKeyring(
      KeyringType.imported,
      [privateKey],
    );
    const [firstAccount] = await keyring.getAccounts();
    // update accounts in preferences controller
    const allAccounts = await this.keyringController.getAccounts();
    this.preferencesController.setAddresses(allAccounts);
    // set new account as selected
    this.preferencesController.setSelectedAddress(firstAccount);
  }

  // ---------------------------------------------------------------------------
  // Identity Management (signature operations)

  /**
   * Called when a Dapp suggests a new tx to be signed.
   * this wrapper needs to exist so we can provide a reference to
   *  "newUnapprovedTransaction" before "txController" is instantiated
   *
   * @param {object} txParams - The transaction parameters.
   * @param {object} [req] - The original request, containing the origin.
   */
  async newUnapprovedTransaction(txParams, req) {
    return await this.txController.newUnapprovedTransaction(txParams, req);
  }

  ///: BEGIN:ONLY_INCLUDE_IN(flask)
  /**
   * Gets an "app key" corresponding to an Ethereum address. An app key is more
   * or less an addrdess hashed together with some string, in this case a
   * subject identifier / origin.
   *
   * @todo Figure out a way to derive app keys that doesn't depend on the user's
   * Ethereum addresses.
   * @param {string} subject - The identifier of the subject whose app key to
   * retrieve.
   * @param {string} [requestedAccount] - The account whose app key to retrieve.
   * The first account in the keyring will be used by default.
   */
  async getAppKeyForSubject(subject, requestedAccount) {
    let account;

    if (requestedAccount) {
      account = requestedAccount;
    } else {
      [account] = await this.keyringController.getAccounts();
    }

    return this.keyringController.exportAppKeyForAddress(account, subject);
  }
  ///: END:ONLY_INCLUDE_IN

  // eth_decrypt methods

  /**
   * Called when a dapp uses the eth_decrypt method.
   *
   * @param {object} msgParams - The params of the message to sign & return to the Dapp.
   * @param {object} req - (optional) the original request, containing the origin
   * Passed back to the requesting Dapp.
   */
  async newRequestDecryptMessage(msgParams, req) {
    const promise = this.decryptMessageManager.addUnapprovedMessageAsync(
      msgParams,
      req,
    );
    this.sendUpdate();
    this.opts.showUserConfirmation();
    return promise;
  }

  /**
   * Only decrypt message and don't touch transaction state
   *
   * @param {object} msgParams - The params of the message to decrypt.
   * @returns {Promise<object>} A full state update.
   */
  async decryptMessageInline(msgParams) {
    log.info('MetaMaskController - decryptMessageInline');
    // decrypt the message inline
    const msgId = msgParams.metamaskId;
    const msg = this.decryptMessageManager.getMsg(msgId);
    try {
      const stripped = stripHexPrefix(msgParams.data);
      const buff = Buffer.from(stripped, 'hex');
      msgParams.data = JSON.parse(buff.toString('utf8'));

      msg.rawData = await this.keyringController.decryptMessage(msgParams);
    } catch (e) {
      msg.error = e.message;
    }
    this.decryptMessageManager._updateMsg(msg);

    return this.getState();
  }

  /**
   * Signifies a user's approval to decrypt a message in queue.
   * Triggers decrypt, and the callback function from newUnsignedDecryptMessage.
   *
   * @param {object} msgParams - The params of the message to decrypt & return to the Dapp.
   * @returns {Promise<object>} A full state update.
   */
  async decryptMessage(msgParams) {
    log.info('MetaMaskController - decryptMessage');
    const msgId = msgParams.metamaskId;
    // sets the status op the message to 'approved'
    // and removes the metamaskId for decryption
    try {
      const cleanMsgParams = await this.decryptMessageManager.approveMessage(
        msgParams,
      );

      const stripped = stripHexPrefix(cleanMsgParams.data);
      const buff = Buffer.from(stripped, 'hex');
      cleanMsgParams.data = JSON.parse(buff.toString('utf8'));

      // decrypt the message
      const rawMess = await this.keyringController.decryptMessage(
        cleanMsgParams,
      );
      // tells the listener that the message has been decrypted and can be returned to the dapp
      this.decryptMessageManager.setMsgStatusDecrypted(msgId, rawMess);
    } catch (error) {
      log.info('MetaMaskController - eth_decrypt failed.', error);
      this.decryptMessageManager.errorMessage(msgId, error);
    }
    return this.getState();
  }

  /**
   * Used to cancel a eth_decrypt type message.
   *
   * @param {string} msgId - The ID of the message to cancel.
   */
  cancelDecryptMessage(msgId) {
    const messageManager = this.decryptMessageManager;
    messageManager.rejectMsg(msgId);
    return this.getState();
  }

  // eth_getEncryptionPublicKey methods

  /**
   * Called when a dapp uses the eth_getEncryptionPublicKey method.
   *
   * @param {object} msgParams - The params of the message to sign & return to the Dapp.
   * @param {object} req - (optional) the original request, containing the origin
   * Passed back to the requesting Dapp.
   */
  async newRequestEncryptionPublicKey(msgParams, req) {
    const address = msgParams;
    const keyring = await this.keyringController.getKeyringForAccount(address);

    switch (keyring.type) {
      case KeyringType.ledger: {
        return new Promise((_, reject) => {
          reject(
            new Error('Ledger does not support eth_getEncryptionPublicKey.'),
          );
        });
      }

      case KeyringType.trezor: {
        return new Promise((_, reject) => {
          reject(
            new Error('Trezor does not support eth_getEncryptionPublicKey.'),
          );
        });
      }

      case KeyringType.lattice: {
        return new Promise((_, reject) => {
          reject(
            new Error('Lattice does not support eth_getEncryptionPublicKey.'),
          );
        });
      }

      case KeyringType.qr: {
        return Promise.reject(
          new Error('QR hardware does not support eth_getEncryptionPublicKey.'),
        );
      }

      default: {
        const promise =
          this.encryptionPublicKeyManager.addUnapprovedMessageAsync(
            msgParams,
            req,
          );
        this.sendUpdate();
        this.opts.showUserConfirmation();
        return promise;
      }
    }
  }

  /**
   * Signifies a user's approval to receiving encryption public key in queue.
   * Triggers receiving, and the callback function from newUnsignedEncryptionPublicKey.
   *
   * @param {object} msgParams - The params of the message to receive & return to the Dapp.
   * @returns {Promise<object>} A full state update.
   */
  async encryptionPublicKey(msgParams) {
    log.info('MetaMaskController - encryptionPublicKey');
    const msgId = msgParams.metamaskId;
    // sets the status op the message to 'approved'
    // and removes the metamaskId for decryption
    try {
      const params = await this.encryptionPublicKeyManager.approveMessage(
        msgParams,
      );

      // EncryptionPublicKey message
      const publicKey = await this.keyringController.getEncryptionPublicKey(
        params.data,
      );

      // tells the listener that the message has been processed
      // and can be returned to the dapp
      this.encryptionPublicKeyManager.setMsgStatusReceived(msgId, publicKey);
    } catch (error) {
      log.info(
        'MetaMaskController - eth_getEncryptionPublicKey failed.',
        error,
      );
      this.encryptionPublicKeyManager.errorMessage(msgId, error);
    }
    return this.getState();
  }

  /**
   * Used to cancel a eth_getEncryptionPublicKey type message.
   *
   * @param {string} msgId - The ID of the message to cancel.
   */
  cancelEncryptionPublicKey(msgId) {
    const messageManager = this.encryptionPublicKeyManager;
    messageManager.rejectMsg(msgId);
    return this.getState();
  }

  /**
   * @returns {boolean} true if the keyring type supports EIP-1559
   */
  async getCurrentAccountEIP1559Compatibility() {
    return true;
  }

  //=============================================================================
  // END (VAULT / KEYRING RELATED METHODS)
  //=============================================================================

  /**
   * Allows a user to attempt to cancel a previously submitted transaction
   * by creating a new transaction.
   *
   * @param {number} originalTxId - the id of the txMeta that you want to
   *  attempt to cancel
   * @param {import(
   *  './controllers/transactions'
   * ).CustomGasSettings} [customGasSettings] - overrides to use for gas params
   *  instead of allowing this method to generate them
   * @param options
   * @returns {object} MetaMask state
   */
  async createCancelTransaction(originalTxId, customGasSettings, options) {
    await this.txController.createCancelTransaction(
      originalTxId,
      customGasSettings,
      options,
    );
    const state = this.getState();
    return state;
  }

  /**
   * Allows a user to attempt to speed up a previously submitted transaction
   * by creating a new transaction.
   *
   * @param {number} originalTxId - the id of the txMeta that you want to
   *  attempt to speed up
   * @param {import(
   *  './controllers/transactions'
   * ).CustomGasSettings} [customGasSettings] - overrides to use for gas params
   *  instead of allowing this method to generate them
   * @param options
   * @returns {object} MetaMask state
   */
  async createSpeedUpTransaction(originalTxId, customGasSettings, options) {
    await this.txController.createSpeedUpTransaction(
      originalTxId,
      customGasSettings,
      options,
    );
    const state = this.getState();
    return state;
  }

  estimateGas(estimateGasParams) {
    return new Promise((resolve, reject) => {
      return this.txController.txGasUtil.query.estimateGas(
        estimateGasParams,
        (err, res) => {
          if (err) {
            return reject(err);
          }

          return resolve(res.toString(16));
        },
      );
    });
  }

  //=============================================================================
  // PASSWORD MANAGEMENT
  //=============================================================================

  /**
   * Allows a user to begin the seed phrase recovery process.
   */
  markPasswordForgotten() {
    this.preferencesController.setPasswordForgotten(true);
    this.sendUpdate();
  }

  /**
   * Allows a user to end the seed phrase recovery process.
   */
  unMarkPasswordForgotten() {
    this.preferencesController.setPasswordForgotten(false);
    this.sendUpdate();
  }

  //=============================================================================
  // SETUP
  //=============================================================================

  /**
   * A runtime.MessageSender object, as provided by the browser:
   *
   * @see https://developer.mozilla.org/en-US/docs/Mozilla/Add-ons/WebExtensions/API/runtime/MessageSender
   * @typedef {object} MessageSender
   * @property {string} - The URL of the page or frame hosting the script that sent the message.
   */

  /**
   * A Snap sender object.
   *
   * @typedef {object} SnapSender
   * @property {string} snapId - The ID of the snap.
   */

  /**
   * Used to create a multiplexed stream for connecting to an untrusted context
   * like a Dapp or other extension.
   *
   * @param options - Options bag.
   * @param {ReadableStream} options.connectionStream - The Duplex stream to connect to.
   * @param {MessageSender | SnapSender} options.sender - The sender of the messages on this stream.
   * @param {string} [options.subjectType] - The type of the sender, i.e. subject.
   */
  setupUntrustedCommunication({ connectionStream, sender, subjectType }) {
    const { usePhishDetect } = this.preferencesController.store.getState();

    let _subjectType;
    if (subjectType) {
      _subjectType = subjectType;
    } else if (sender.id && sender.id !== this.extension.runtime.id) {
      _subjectType = SubjectType.Extension;
    } else {
      _subjectType = SubjectType.Website;
    }

    if (sender.url) {
      const { hostname } = new URL(sender.url);
      this.phishingController.maybeUpdateState();
      // Check if new connection is blocked if phishing detection is on
      const phishingTestResponse = this.phishingController.test(hostname);
      if (usePhishDetect && phishingTestResponse?.result) {
        this.sendPhishingWarning(connectionStream, hostname);
        this.metaMetricsController.trackEvent({
          event: EVENT_NAMES.PHISHING_PAGE_DISPLAYED,
          category: EVENT.CATEGORIES.PHISHING,
          properties: {
            url: hostname,
          },
        });
        return;
      }
    }

    // setup multiplexing
    const mux = setupMultiplex(connectionStream);

    // messages between inpage and background
    this.setupProviderConnection(
      mux.createStream('metamask-provider'),
      sender,
      _subjectType,
    );

    // TODO:LegacyProvider: Delete
    if (sender.url) {
      // legacy streams
      this.setupPublicConfig(mux.createStream('publicConfig'));
    }
  }

  /**
   * Used to create a multiplexed stream for connecting to a trusted context,
   * like our own user interfaces, which have the provider APIs, but also
   * receive the exported API from this controller, which includes trusted
   * functions, like the ability to approve transactions or sign messages.
   *
   * @param {*} connectionStream - The duplex stream to connect to.
   * @param {MessageSender} sender - The sender of the messages on this stream
   */
  setupTrustedCommunication(connectionStream, sender) {
    // setup multiplexing
    const mux = setupMultiplex(connectionStream);
    // connect features
    this.setupControllerConnection(mux.createStream('controller'));
    this.setupProviderConnection(
      mux.createStream('provider'),
      sender,
      SubjectType.Internal,
    );
  }

  /**
   * Used to create a multiplexed stream for connecting to the phishing warning page.
   *
   * @param options - Options bag.
   * @param {ReadableStream} options.connectionStream - The Duplex stream to connect to.
   */
  setupPhishingCommunication({ connectionStream }) {
    const { usePhishDetect } = this.preferencesController.store.getState();

    if (!usePhishDetect) {
      return;
    }

    // setup multiplexing
    const mux = setupMultiplex(connectionStream);
    const phishingStream = mux.createStream(PHISHING_SAFELIST);

    // set up postStream transport
    phishingStream.on(
      'data',
      createMetaRPCHandler(
        { safelistPhishingDomain: this.safelistPhishingDomain.bind(this) },
        phishingStream,
      ),
    );
  }

  /**
   * Called when we detect a suspicious domain. Requests the browser redirects
   * to our anti-phishing page.
   *
   * @private
   * @param {*} connectionStream - The duplex stream to the per-page script,
   * for sending the reload attempt to.
   * @param {string} hostname - The hostname that triggered the suspicion.
   */
  sendPhishingWarning(connectionStream, hostname) {
    const mux = setupMultiplex(connectionStream);
    const phishingStream = mux.createStream('phishing');
    phishingStream.write({ hostname });
  }

  /**
   * A method for providing our API over a stream using JSON-RPC.
   *
   * @param {*} outStream - The stream to provide our API over.
   */
  setupControllerConnection(outStream) {
    const api = this.getApi();

    // report new active controller connection
    this.activeControllerConnections += 1;
    this.emit('controllerConnectionChanged', this.activeControllerConnections);

    // set up postStream transport
    outStream.on(
      'data',
      createMetaRPCHandler(
        api,
        outStream,
        this.store,
        this.localStoreApiWrapper,
      ),
    );
    const handleUpdate = (update) => {
      if (outStream._writableState.ended) {
        return;
      }
      // send notification to client-side
      outStream.write({
        jsonrpc: '2.0',
        method: 'sendUpdate',
        params: [update],
      });
    };
    this.on('update', handleUpdate);
    const startUISync = () => {
      if (outStream._writableState.ended) {
        return;
      }
      // send notification to client-side
      outStream.write({
        jsonrpc: '2.0',
        method: 'startUISync',
      });
    };

    if (this.startUISync) {
      startUISync();
    } else {
      this.once('startUISync', startUISync);
    }

    outStream.on('end', () => {
      this.activeControllerConnections -= 1;
      this.emit(
        'controllerConnectionChanged',
        this.activeControllerConnections,
      );
      this.removeListener('update', handleUpdate);
    });
  }

  /**
   * A method for serving our ethereum provider over a given stream.
   *
   * @param {*} outStream - The stream to provide over.
   * @param {MessageSender | SnapSender} sender - The sender of the messages on this stream
   * @param {SubjectType} subjectType - The type of the sender, i.e. subject.
   */
  setupProviderConnection(outStream, sender, subjectType) {
    let origin;
    if (subjectType === SubjectType.Internal) {
      origin = ORIGIN_METAMASK;
    }
    ///: BEGIN:ONLY_INCLUDE_IN(flask)
    else if (subjectType === SubjectType.Snap) {
      origin = sender.snapId;
    }
    ///: END:ONLY_INCLUDE_IN
    else {
      origin = new URL(sender.url).origin;
    }

    if (sender.id && sender.id !== this.extension.runtime.id) {
      this.subjectMetadataController.addSubjectMetadata({
        origin,
        extensionId: sender.id,
        subjectType: SubjectType.Extension,
      });
    }

    let tabId;
    if (sender.tab && sender.tab.id) {
      tabId = sender.tab.id;
    }

    const engine = this.setupProviderEngine({
      origin,
      sender,
      subjectType,
      tabId,
    });

    // setup connection
    const providerStream = createEngineStream({ engine });

    const connectionId = this.addConnection(origin, { engine });

    pump(outStream, providerStream, outStream, (err) => {
      // handle any middleware cleanup
      engine._middleware.forEach((mid) => {
        if (mid.destroy && typeof mid.destroy === 'function') {
          mid.destroy();
        }
      });
      connectionId && this.removeConnection(origin, connectionId);
      if (err) {
        log.error(err);
      }
    });
  }

  ///: BEGIN:ONLY_INCLUDE_IN(flask)
  /**
   * For snaps running in workers.
   *
   * @param snapId
   * @param connectionStream
   */
  setupSnapProvider(snapId, connectionStream) {
    this.setupUntrustedCommunication({
      connectionStream,
      sender: { snapId },
      subjectType: SubjectType.Snap,
    });
  }
  ///: END:ONLY_INCLUDE_IN

  /**
   * A method for creating a provider that is safely restricted for the requesting subject.
   *
   * @param {object} options - Provider engine options
   * @param {string} options.origin - The origin of the sender
   * @param {MessageSender | SnapSender} options.sender - The sender object.
   * @param {string} options.subjectType - The type of the sender subject.
   * @param {tabId} [options.tabId] - The tab ID of the sender - if the sender is within a tab
   */
  setupProviderEngine({ origin, subjectType, sender, tabId }) {
    // setup json rpc engine stack
    const engine = new JsonRpcEngine();
    const { blockTracker, provider } = this;

    // create filter polyfill middleware
    const filterMiddleware = createFilterMiddleware({ provider, blockTracker });

    // create subscription polyfill middleware
    const subscriptionManager = createSubscriptionManager({
      provider,
      blockTracker,
    });
    subscriptionManager.events.on('notification', (message) =>
      engine.emit('notification', message),
    );

    if (isManifestV3) {
      engine.push(createDupeReqFilterMiddleware());
    }

    // append origin to each request
    engine.push(createOriginMiddleware({ origin }));

    // append tabId to each request if it exists
    if (tabId) {
      engine.push(createTabIdMiddleware({ tabId }));
    }

    // logging
    engine.push(createLoggerMiddleware({ origin }));
    engine.push(this.permissionLogController.createMiddleware());

    engine.push(
      createRPCMethodTrackingMiddleware({
        trackEvent: this.metaMetricsController.trackEvent.bind(
          this.metaMetricsController,
        ),
        getMetricsState: this.metaMetricsController.store.getState.bind(
          this.metaMetricsController.store,
        ),
      }),
    );

    // onboarding
    if (subjectType === SubjectType.Website) {
      engine.push(
        createOnboardingMiddleware({
          location: sender.url,
          registerOnboarding: this.onboardingController.registerOnboarding,
        }),
      );
    }

    // Unrestricted/permissionless RPC method implementations
    engine.push(
      createMethodMiddleware({
        origin,

        subjectType,

        // Miscellaneous
        addSubjectMetadata:
          this.subjectMetadataController.addSubjectMetadata.bind(
            this.subjectMetadataController,
          ),
        getProviderState: this.getProviderState.bind(this),
        getUnlockPromise: this.appStateController.getUnlockPromise.bind(
          this.appStateController,
        ),
        handleWatchAssetRequest: this.tokensController.watchAsset.bind(
          this.tokensController,
        ),
        requestUserApproval:
          this.approvalController.addAndShowApprovalRequest.bind(
            this.approvalController,
          ),
        sendMetrics: this.metaMetricsController.trackEvent.bind(
          this.metaMetricsController,
        ),
        // Permission-related
        getAccounts: this.getPermittedAccounts.bind(this, origin),
        getPermissionsForOrigin: this.permissionController.getPermissions.bind(
          this.permissionController,
          origin,
        ),
        hasPermission: this.permissionController.hasPermission.bind(
          this.permissionController,
          origin,
        ),
        requestAccountsPermission:
          this.permissionController.requestPermissions.bind(
            this.permissionController,
            { origin },
            { eth_accounts: {} },
          ),
        requestPermissionsForOrigin:
          this.permissionController.requestPermissions.bind(
            this.permissionController,
            { origin },
          ),

        getCurrentChainId: () =>
          this.networkController.store.getState().provider.chainId,
        getCurrentRpcUrl: () =>
          this.networkController.store.getState().provider.rpcUrl,
        // network configuration-related
        getNetworkConfigurations: () =>
          this.networkController.store.getState().networkConfigurations,
        upsertNetworkConfiguration:
          this.networkController.upsertNetworkConfiguration.bind(
            this.networkController,
          ),
        setActiveNetwork: this.networkController.setActiveNetwork.bind(
          this.networkController,
        ),
        findNetworkConfigurationBy: this.findNetworkConfigurationBy.bind(this),
        setProviderType: this.networkController.setProviderType.bind(
          this.networkController,
        ),

        // Web3 shim-related
        getWeb3ShimUsageState: this.alertController.getWeb3ShimUsageState.bind(
          this.alertController,
        ),
        setWeb3ShimUsageRecorded:
          this.alertController.setWeb3ShimUsageRecorded.bind(
            this.alertController,
          ),
      }),
    );

    ///: BEGIN:ONLY_INCLUDE_IN(flask)
    engine.push(
      createSnapMethodMiddleware(subjectType === SubjectType.Snap, {
        getAppKey: this.getAppKeyForSubject.bind(this, origin),
        getUnlockPromise: this.appStateController.getUnlockPromise.bind(
          this.appStateController,
        ),
        getSnaps: this.controllerMessenger.call.bind(
          this.controllerMessenger,
          'SnapController:getPermitted',
          origin,
        ),
        requestPermissions: async (requestedPermissions) => {
          const [approvedPermissions] =
            await this.permissionController.requestPermissions(
              { origin },
              requestedPermissions,
            );

          return Object.values(approvedPermissions);
        },
        getPermissions: this.permissionController.getPermissions.bind(
          this.permissionController,
          origin,
        ),
        getAccounts: this.getPermittedAccounts.bind(this, origin),
        installSnaps: this.controllerMessenger.call.bind(
          this.controllerMessenger,
          'SnapController:install',
          origin,
        ),
      }),
    );
    ///: END:ONLY_INCLUDE_IN

    // filter and subscription polyfills
    engine.push(filterMiddleware);
    engine.push(subscriptionManager.middleware);
    if (subjectType !== SubjectType.Internal) {
      // permissions
      engine.push(
        this.permissionController.createPermissionMiddleware({
          origin,
        }),
      );
    }

    engine.push(this.metamaskMiddleware);

    // forward to metamask primary provider
    engine.push(providerAsMiddleware(provider));
    return engine;
  }

  /**
   * TODO:LegacyProvider: Delete
   * A method for providing our public config info over a stream.
   * This includes info we like to be synchronous if possible, like
   * the current selected account, and network ID.
   *
   * Since synchronous methods have been deprecated in web3,
   * this is a good candidate for deprecation.
   *
   * @param {*} outStream - The stream to provide public config over.
   */
  setupPublicConfig(outStream) {
    const configStream = storeAsStream(this.publicConfigStore);

    pump(configStream, outStream, (err) => {
      configStream.destroy();
      if (err) {
        log.error(err);
      }
    });
  }

  /**
   * Adds a reference to a connection by origin. Ignores the 'metamask' origin.
   * Caller must ensure that the returned id is stored such that the reference
   * can be deleted later.
   *
   * @param {string} origin - The connection's origin string.
   * @param {object} options - Data associated with the connection
   * @param {object} options.engine - The connection's JSON Rpc Engine
   * @returns {string} The connection's id (so that it can be deleted later)
   */
  addConnection(origin, { engine }) {
    if (origin === ORIGIN_METAMASK) {
      return null;
    }

    if (!this.connections[origin]) {
      this.connections[origin] = {};
    }

    const id = nanoid();
    this.connections[origin][id] = {
      engine,
    };

    return id;
  }

  /**
   * Deletes a reference to a connection, by origin and id.
   * Ignores unknown origins.
   *
   * @param {string} origin - The connection's origin string.
   * @param {string} id - The connection's id, as returned from addConnection.
   */
  removeConnection(origin, id) {
    const connections = this.connections[origin];
    if (!connections) {
      return;
    }

    delete connections[id];

    if (Object.keys(connections).length === 0) {
      delete this.connections[origin];
    }
  }

  /**
   * Closes all connections for the given origin, and removes the references
   * to them.
   * Ignores unknown origins.
   *
   * @param {string} origin - The origin string.
   */
  removeAllConnections(origin) {
    const connections = this.connections[origin];
    if (!connections) {
      return;
    }

    Object.keys(connections).forEach((id) => {
      this.removeConnection(origin, id);
    });
  }

  /**
   * Causes the RPC engines associated with the connections to the given origin
   * to emit a notification event with the given payload.
   *
   * The caller is responsible for ensuring that only permitted notifications
   * are sent.
   *
   * Ignores unknown origins.
   *
   * @param {string} origin - The connection's origin string.
   * @param {unknown} payload - The event payload.
   */
  notifyConnections(origin, payload) {
    const connections = this.connections[origin];

    if (connections) {
      Object.values(connections).forEach((conn) => {
        if (conn.engine) {
          conn.engine.emit('notification', payload);
        }
      });
    }
  }

  /**
   * Causes the RPC engines associated with all connections to emit a
   * notification event with the given payload.
   *
   * If the "payload" parameter is a function, the payload for each connection
   * will be the return value of that function called with the connection's
   * origin.
   *
   * The caller is responsible for ensuring that only permitted notifications
   * are sent.
   *
   * @param {unknown} payload - The event payload, or payload getter function.
   */
  notifyAllConnections(payload) {
    const getPayload =
      typeof payload === 'function'
        ? (origin) => payload(origin)
        : () => payload;

    Object.keys(this.connections).forEach((origin) => {
      Object.values(this.connections[origin]).forEach(async (conn) => {
        if (conn.engine) {
          conn.engine.emit('notification', await getPayload(origin));
        }
      });
    });
  }

  // handlers

  /**
   * Handle a KeyringController update
   *
   * @param {object} state - the KC state
   * @returns {Promise<void>}
   * @private
   */
  async _onKeyringControllerUpdate(state) {
    const {
      keyrings,
      encryptionKey: loginToken,
      encryptionSalt: loginSalt,
    } = state;
    const addresses = keyrings.reduce(
      (acc, { accounts }) => acc.concat(accounts),
      [],
    );

    if (isManifestV3) {
      await browser.storage.session.set({ loginToken, loginSalt });
    }

    if (!addresses.length) {
      return;
    }

    // Ensure preferences + identities controller know about all addresses
    this.preferencesController.syncAddresses(addresses);
    this.accountTracker.syncWithAddresses(addresses);
  }

  /**
   * Handle global application unlock.
   * Notifies all connections that the extension is unlocked, and which
   * account(s) are currently accessible, if any.
   */
  _onUnlock() {
    this.notifyAllConnections(async (origin) => {
      return {
        method: NOTIFICATION_NAMES.unlockStateChanged,
        params: {
          isUnlocked: true,
          accounts: await this.getPermittedAccounts(origin),
        },
      };
    });

    this.unMarkPasswordForgotten();

    // In the current implementation, this handler is triggered by a
    // KeyringController event. Other controllers subscribe to the 'unlock'
    // event of the MetaMaskController itself.
    this.emit('unlock');
  }

  /**
   * Handle global application lock.
   * Notifies all connections that the extension is locked.
   */
  _onLock() {
    this.notifyAllConnections({
      method: NOTIFICATION_NAMES.unlockStateChanged,
      params: {
        isUnlocked: false,
      },
    });

    // In the current implementation, this handler is triggered by a
    // KeyringController event. Other controllers subscribe to the 'lock'
    // event of the MetaMaskController itself.
    this.emit('lock');
  }

  /**
   * Handle memory state updates.
   * - Ensure isClientOpenAndUnlocked is updated
   * - Notifies all connections with the new provider network state
   *   - The external providers handle diffing the state
   *
   * @param newState
   */
  _onStateUpdate(newState) {
    this.isClientOpenAndUnlocked = newState.isUnlocked && this._isClientOpen;
    this.notifyAllConnections({
      method: NOTIFICATION_NAMES.chainChanged,
      params: this.getProviderNetworkState(newState),
    });
  }

  // misc

  /**
   * A method for emitting the full MetaMask state to all registered listeners.
   *
   * @private
   */
  privateSendUpdate() {
    this.emit('update', this.getState());
  }

  /**
   * @returns {boolean} Whether the extension is unlocked.
   */
  isUnlocked() {
    return this.keyringController.memStore.getState().isUnlocked;
  }

  //=============================================================================
  // MISCELLANEOUS
  //=============================================================================

  getExternalPendingTransactions(address) {
    return this.smartTransactionsController.getTransactions({
      addressFrom: address,
      status: 'pending',
    });
  }

  /**
   * Returns the nonce that will be associated with a transaction once approved
   *
   * @param {string} address - The hex string address for the transaction
   * @returns {Promise<number>}
   */
  async getPendingNonce(address) {
    const { nonceDetails, releaseLock } =
      await this.txController.nonceTracker.getNonceLock(address);
    const pendingNonce = nonceDetails.params.highestSuggested;

    releaseLock();
    return pendingNonce;
  }

  /**
   * Returns the next nonce according to the nonce-tracker
   *
   * @param {string} address - The hex string address for the transaction
   * @returns {Promise<number>}
   */
  async getNextNonce(address) {
    const nonceLock = await this.txController.nonceTracker.getNonceLock(
      address,
    );
    nonceLock.releaseLock();
    return nonceLock.nextNonce;
  }

  //=============================================================================
  // CONFIG
  //=============================================================================

  /**
   * Returns the first network configuration object that matches at least one field of the
   * provided search criteria. Returns null if no match is found
   *
   * @param {object} rpcInfo - The RPC endpoint properties and values to check.
   * @returns {object} rpcInfo found in the network configurations list
   */
  findNetworkConfigurationBy(rpcInfo) {
    const { networkConfigurations } = this.networkController.store.getState();
    const networkConfiguration = Object.values(networkConfigurations).find(
      (configuration) => {
        return Object.keys(rpcInfo).some((key) => {
          return configuration[key] === rpcInfo[key];
        });
      },
    );

    return networkConfiguration || null;
  }

  /**
   * Sets the Ledger Live preference to use for Ledger hardware wallet support
   *
   * @param {string} transportType - The Ledger transport type.
   */
  async setLedgerTransportPreference(transportType) {
    if (!this.canUseHardwareWallets()) {
      return undefined;
    }

    const currentValue =
      this.preferencesController.getLedgerTransportPreference();
    const newValue =
      this.preferencesController.setLedgerTransportPreference(transportType);

    const keyring = await this.getKeyringForDevice(HardwareDeviceNames.ledger);
    if (keyring?.updateTransportMethod) {
      return keyring.updateTransportMethod(newValue).catch((e) => {
        // If there was an error updating the transport, we should
        // fall back to the original value
        this.preferencesController.setLedgerTransportPreference(currentValue);
        throw e;
      });
    }

    return undefined;
  }

  /**
   * A method for initializing storage the first time.
   *
   * @param {object} initState - The default state to initialize with.
   * @private
   */
  recordFirstTimeInfo(initState) {
    if (!('firstTimeInfo' in initState)) {
      const version = this.platform.getVersion();
      initState.firstTimeInfo = {
        version,
        date: Date.now(),
      };
    }
  }

  // TODO: Replace isClientOpen methods with `controllerConnectionChanged` events.
  /* eslint-disable accessor-pairs */
  /**
   * A method for recording whether the MetaMask user interface is open or not.
   *
   * @param {boolean} open
   */
  set isClientOpen(open) {
    this._isClientOpen = open;
    this.detectTokensController.isOpen = open;
  }
  /* eslint-enable accessor-pairs */

  /**
   * A method that is called by the background when all instances of metamask are closed.
   * Currently used to stop polling in the gasFeeController.
   */
  onClientClosed() {
    try {
      this.gasFeeController.stopPolling();
      this.appStateController.clearPollingTokens();
    } catch (error) {
      console.error(error);
    }
  }

  /**
   * A method that is called by the background when a particular environment type is closed (fullscreen, popup, notification).
   * Currently used to stop polling in the gasFeeController for only that environement type
   *
   * @param environmentType
   */
  onEnvironmentTypeClosed(environmentType) {
    const appStatePollingTokenType =
      POLLING_TOKEN_ENVIRONMENT_TYPES[environmentType];
    const pollingTokensToDisconnect =
      this.appStateController.store.getState()[appStatePollingTokenType];
    pollingTokensToDisconnect.forEach((pollingToken) => {
      this.gasFeeController.disconnectPoller(pollingToken);
      this.appStateController.removePollingToken(
        pollingToken,
        appStatePollingTokenType,
      );
    });
  }

  /**
   * Adds a domain to the PhishingController safelist
   *
   * @param {string} hostname - the domain to safelist
   */
  safelistPhishingDomain(hostname) {
    return this.phishingController.bypass(hostname);
  }

  /**
   * Locks MetaMask
   */
  setLocked() {
    const [trezorKeyring] = this.keyringController.getKeyringsByType(
      KeyringType.trezor,
    );
    if (trezorKeyring) {
      trezorKeyring.dispose();
    }

    const [ledgerKeyring] = this.keyringController.getKeyringsByType(
      KeyringType.ledger,
    );
    ledgerKeyring?.destroy?.();

    if (isManifestV3) {
      this.clearLoginArtifacts();
    }

    return this.keyringController.setLocked();
  }

  removePermissionsFor = (subjects) => {
    try {
      this.permissionController.revokePermissions(subjects);
    } catch (exp) {
      if (!(exp instanceof PermissionsRequestNotFoundError)) {
        throw exp;
      }
    }
  };

  ///: BEGIN:ONLY_INCLUDE_IN(flask)
  updateCaveat = (origin, target, caveatType, caveatValue) => {
    try {
      this.controllerMessenger.call(
        'PermissionController:updateCaveat',
        origin,
        target,
        caveatType,
        caveatValue,
      );
    } catch (exp) {
      if (!(exp instanceof PermissionsRequestNotFoundError)) {
        throw exp;
      }
    }
  };
  ///: END:ONLY_INCLUDE_IN

  rejectPermissionsRequest = (requestId) => {
    try {
      this.permissionController.rejectPermissionsRequest(requestId);
    } catch (exp) {
      if (!(exp instanceof PermissionsRequestNotFoundError)) {
        throw exp;
      }
    }
  };

  acceptPermissionsRequest = (request) => {
    try {
      this.permissionController.acceptPermissionsRequest(request);
    } catch (exp) {
      if (!(exp instanceof PermissionsRequestNotFoundError)) {
        throw exp;
      }
    }
  };

  resolvePendingApproval = (id, value) => {
    try {
      this.approvalController.accept(id, value);
    } catch (exp) {
      if (!(exp instanceof ApprovalRequestNotFoundError)) {
        throw exp;
      }
    }
  };

  rejectPendingApproval = (id, error) => {
    try {
      this.approvalController.reject(
        id,
        new EthereumRpcError(error.code, error.message, error.data),
      );
    } catch (exp) {
      if (!(exp instanceof ApprovalRequestNotFoundError)) {
        throw exp;
      }
    }
  };

  async securityProviderRequest(requestData, methodName) {
    const { currentLocale, transactionSecurityCheckEnabled } =
      this.preferencesController.store.getState();

    const chainId = Number(
      hexToDecimal(this.networkController.store.getState().provider.chainId),
    );

    if (transactionSecurityCheckEnabled) {
      try {
        const securityProviderResponse = await securityProviderCheck(
          requestData,
          methodName,
          chainId,
          currentLocale,
        );

        return securityProviderResponse;
      } catch (err) {
        log.error(err.message);
        throw err;
      }
    }

    return null;
  }
}<|MERGE_RESOLUTION|>--- conflicted
+++ resolved
@@ -1143,26 +1143,15 @@
     );
 
     // clear unapproved transactions and messages when the network will change
-<<<<<<< HEAD
     networkControllerMessenger.subscribe(
       NetworkControllerEventTypes.NetworkWillChange,
       () => {
         this.txController.txStateManager.clearUnapprovedTxs();
         this.encryptionPublicKeyManager.clearUnapproved();
-        this.personalMessageManager.clearUnapproved();
-        this.typedMessageManager.clearUnapproved();
         this.decryptMessageManager.clearUnapproved();
-        this.messageManager.clearUnapproved();
+        this.signController.clearUnapproved();
       },
     );
-=======
-    this.networkController.on(NETWORK_EVENTS.NETWORK_WILL_CHANGE, () => {
-      this.txController.txStateManager.clearUnapprovedTxs();
-      this.encryptionPublicKeyManager.clearUnapproved();
-      this.decryptMessageManager.clearUnapproved();
-      this.signController.clearUnapproved();
-    });
->>>>>>> 34ba6247
 
     this.metamaskMiddleware = createMetamaskMiddleware({
       static: {
