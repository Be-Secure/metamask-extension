import EventEmitter from 'events';
import pump from 'pump';
import { ObservableStore } from '@metamask/obs-store';
import { storeAsStream } from '@metamask/obs-store/dist/asStream';
import { JsonRpcEngine } from 'json-rpc-engine';
import { createEngineStream } from 'json-rpc-middleware-stream';
import { providerAsMiddleware } from '@metamask/eth-json-rpc-middleware';
import { debounce } from 'lodash';
import {
  KeyringController,
  keyringBuilderFactory,
} from '@metamask/eth-keyring-controller';
import createFilterMiddleware from 'eth-json-rpc-filters';
import createSubscriptionManager from 'eth-json-rpc-filters/subscriptionManager';
import { errorCodes as rpcErrorCodes, EthereumRpcError } from 'eth-rpc-errors';
import { Mutex } from 'await-semaphore';
import log from 'loglevel';
import TrezorKeyring from 'eth-trezor-keyring';
import LedgerBridgeKeyring from '@metamask/eth-ledger-bridge-keyring';
import LatticeKeyring from 'eth-lattice-keyring';
import { MetaMaskKeyring as QRHardwareKeyring } from '@keystonehq/metamask-airgapped-keyring';
import EthQuery from 'eth-query';
import nanoid from 'nanoid';
import { captureException } from '@sentry/browser';
import { AddressBookController } from '@metamask/address-book-controller';
import {
  ApprovalController,
  ApprovalRequestNotFoundError,
} from '@metamask/approval-controller';
import { ControllerMessenger } from '@metamask/base-controller';
import {
  CurrencyRateController,
  TokenListController,
  TokensController,
  TokenRatesController,
  NftController,
  AssetsContractController,
  NftDetectionController,
} from '@metamask/assets-controllers';
import { PhishingController } from '@metamask/phishing-controller';
import { AnnouncementController } from '@metamask/announcement-controller';
import { GasFeeController } from '@metamask/gas-fee-controller';
import {
  PermissionController,
  PermissionsRequestNotFoundError,
} from '@metamask/permission-controller';
import {
  SubjectMetadataController,
  SubjectType,
} from '@metamask/subject-metadata-controller';
///: BEGIN:ONLY_INCLUDE_IN(flask)
import { RateLimitController } from '@metamask/rate-limit-controller';
import { NotificationController } from '@metamask/notification-controller';
///: END:ONLY_INCLUDE_IN
import SmartTransactionsController from '@metamask/smart-transactions-controller';
///: BEGIN:ONLY_INCLUDE_IN(flask)
import {
  CronjobController,
  SnapController,
  IframeExecutionService,
} from '@metamask/snaps-controllers';
///: END:ONLY_INCLUDE_IN

import browser from 'webextension-polyfill';
import {
  AssetType,
  TransactionStatus,
  TransactionType,
  TokenStandard,
} from '../../shared/constants/transaction';
import {
  GAS_API_BASE_URL,
  GAS_DEV_API_BASE_URL,
  SWAPS_CLIENT_ID,
} from '../../shared/constants/swaps';
<<<<<<< HEAD
import {
  CHAIN_IDS,
  NETWORK_TYPES,
  NetworkStatus,
} from '../../shared/constants/network';
import {
  HardwareDeviceNames,
  HardwareKeyringTypes,
} from '../../shared/constants/hardware-wallets';
=======
import { CHAIN_IDS, NETWORK_TYPES } from '../../shared/constants/network';
import { HardwareDeviceNames } from '../../shared/constants/hardware-wallets';
import { KeyringType } from '../../shared/constants/keyring';
>>>>>>> 34ba6247
import {
  CaveatTypes,
  RestrictedMethods,
  ///: BEGIN:ONLY_INCLUDE_IN(flask)
  EndowmentPermissions,
  ExcludedSnapPermissions,
  ExcludedSnapEndowments,
  ///: END:ONLY_INCLUDE_IN
} from '../../shared/constants/permissions';
import { UI_NOTIFICATIONS } from '../../shared/notifications';
import {
  toChecksumHexAddress,
  stripHexPrefix,
} from '../../shared/modules/hexstring-utils';
import { MILLISECOND, SECOND } from '../../shared/constants/time';
import {
  ORIGIN_METAMASK,
  ///: BEGIN:ONLY_INCLUDE_IN(flask)
  MESSAGE_TYPE,
  SNAP_DIALOG_TYPES,
  ///: END:ONLY_INCLUDE_IN
  POLLING_TOKEN_ENVIRONMENT_TYPES,
} from '../../shared/constants/app';
import { EVENT, EVENT_NAMES } from '../../shared/constants/metametrics';

import {
  getTokenIdParam,
  fetchTokenBalance,
} from '../../shared/lib/token-util.ts';
import { isEqualCaseInsensitive } from '../../shared/modules/string-utils';
import { parseStandardTokenTransactionData } from '../../shared/modules/transaction.utils';
import { STATIC_MAINNET_TOKEN_LIST } from '../../shared/constants/tokens';
import { getTokenValueParam } from '../../shared/lib/metamask-controller-utils';
import { isManifestV3 } from '../../shared/modules/mv3.utils';
import { hexToDecimal } from '../../shared/modules/conversion.utils';
///: BEGIN:ONLY_INCLUDE_IN(flask)
import { isMain, isFlask } from '../../shared/constants/environment';
// eslint-disable-next-line import/order
import { DesktopController } from '@metamask/desktop/dist/controllers/desktop';
///: END:ONLY_INCLUDE_IN
import {
  onMessageReceived,
  checkForMultipleVersionsRunning,
} from './detect-multiple-instances';
import ComposableObservableStore from './lib/ComposableObservableStore';
import AccountTracker from './lib/account-tracker';
import createDupeReqFilterMiddleware from './lib/createDupeReqFilterMiddleware';
import createLoggerMiddleware from './lib/createLoggerMiddleware';
import {
  createMethodMiddleware,
  ///: BEGIN:ONLY_INCLUDE_IN(flask)
  createSnapMethodMiddleware,
  ///: END:ONLY_INCLUDE_IN
} from './lib/rpc-method-middleware';
import createOriginMiddleware from './lib/createOriginMiddleware';
import createTabIdMiddleware from './lib/createTabIdMiddleware';
import createOnboardingMiddleware from './lib/createOnboardingMiddleware';
import { setupMultiplex } from './lib/stream-utils';
import EnsController from './controllers/ens';
import NetworkController, { NETWORK_EVENTS } from './controllers/network';
import PreferencesController from './controllers/preferences';
import AppStateController from './controllers/app-state';
import CachedBalancesController from './controllers/cached-balances';
import AlertController from './controllers/alert';
import OnboardingController from './controllers/onboarding';
import BackupController from './controllers/backup';
import IncomingTransactionsController from './controllers/incoming-transactions';
import DecryptMessageManager from './lib/decrypt-message-manager';
import EncryptionPublicKeyManager from './lib/encryption-public-key-manager';
import TransactionController from './controllers/transactions';
import DetectTokensController from './controllers/detect-tokens';
import SwapsController from './controllers/swaps';
import accountImporter from './account-import-strategies';
import seedPhraseVerifier from './lib/seed-phrase-verifier';
import MetaMetricsController from './controllers/metametrics';
import { segment } from './lib/segment';
import createMetaRPCHandler from './lib/createMetaRPCHandler';
import { previousValueComparator } from './lib/util';
import createMetamaskMiddleware from './lib/createMetamaskMiddleware';
import SignController from './controllers/sign';

import {
  CaveatMutatorFactories,
  getCaveatSpecifications,
  getChangedAccounts,
  getPermissionBackgroundApiMethods,
  getPermissionSpecifications,
  getPermittedAccountsByOrigin,
  NOTIFICATION_NAMES,
  PermissionLogController,
  unrestrictedMethods,
  ///: BEGIN:ONLY_INCLUDE_IN(flask)
  buildSnapEndowmentSpecifications,
  buildSnapRestrictedMethodSpecifications,
  ///: END:ONLY_INCLUDE_IN
} from './controllers/permissions';
import createRPCMethodTrackingMiddleware from './lib/createRPCMethodTrackingMiddleware';
import { securityProviderCheck } from './lib/security-provider-helpers';

export const METAMASK_CONTROLLER_EVENTS = {
  // Fired after state changes that impact the extension badge (unapproved msg count)
  // The process of updating the badge happens in app/scripts/background.js.
  UPDATE_BADGE: 'updateBadge',
  // TODO: Add this and similar enums to the `controllers` repo and export them
  APPROVAL_STATE_CHANGE: 'ApprovalController:stateChange',
};

// stream channels
const PHISHING_SAFELIST = 'metamask-phishing-safelist';

export default class MetamaskController extends EventEmitter {
  /**
   * @param {object} opts
   */
  constructor(opts) {
    super();

    this.defaultMaxListeners = 20;

    this.sendUpdate = debounce(
      this.privateSendUpdate.bind(this),
      MILLISECOND * 200,
    );
    this.opts = opts;
    this.extension = opts.browser;
    this.platform = opts.platform;
    this.notificationManager = opts.notificationManager;
    const initState = opts.initState || {};
    const version = this.platform.getVersion();
    this.recordFirstTimeInfo(initState);

    // this keeps track of how many "controllerStream" connections are open
    // the only thing that uses controller connections are open metamask UI instances
    this.activeControllerConnections = 0;

    this.getRequestAccountTabIds = opts.getRequestAccountTabIds;
    this.getOpenMetamaskTabsIds = opts.getOpenMetamaskTabsIds;

    this.controllerMessenger = new ControllerMessenger();

    // instance of a class that wraps the extension's storage local API.
    this.localStoreApiWrapper = opts.localStore;

    // observable state store
    this.store = new ComposableObservableStore({
      state: initState,
      controllerMessenger: this.controllerMessenger,
      persist: true,
    });

    // external connections by origin
    // Do not modify directly. Use the associated methods.
    this.connections = {};

    // lock to ensure only one vault created at once
    this.createVaultMutex = new Mutex();

    this.extension.runtime.onInstalled.addListener((details) => {
      if (details.reason === 'update' && version === '8.1.0') {
        this.platform.openExtensionInBrowser();
      }
    });

    // next, we will initialize the controllers
    // controller initialization order matters

    this.approvalController = new ApprovalController({
      messenger: this.controllerMessenger.getRestricted({
        name: 'ApprovalController',
      }),
      showApprovalRequest: opts.showUserConfirmation,
    });

    this.networkController = new NetworkController({
      state: initState.NetworkController,
      infuraProjectId: opts.infuraProjectId,
      trackMetaMetricsEvent: (...args) =>
        this.metaMetricsController.trackEvent(...args),
    });
    this.networkController.initializeProvider();
    this.provider =
      this.networkController.getProviderAndBlockTracker().provider;
    this.blockTracker =
      this.networkController.getProviderAndBlockTracker().blockTracker;

    const tokenListMessenger = this.controllerMessenger.getRestricted({
      name: 'TokenListController',
    });

    this.tokenListController = new TokenListController({
      chainId: hexToDecimal(
        this.networkController.store.getState().provider.chainId,
      ),
      preventPollingOnNetworkRestart: initState.TokenListController
        ? initState.TokenListController.preventPollingOnNetworkRestart
        : true,
      onNetworkStateChange: (cb) => {
        this.networkController.store.subscribe((networkState) => {
          const modifiedNetworkState = {
            ...networkState,
            providerConfig: {
              ...networkState.provider,
              chainId: hexToDecimal(networkState.provider.chainId),
            },
          };
          return cb(modifiedNetworkState);
        });
      },
      messenger: tokenListMessenger,
      state: initState.TokenListController,
    });

    this.preferencesController = new PreferencesController({
      initState: initState.PreferencesController,
      initLangCode: opts.initLangCode,
      openPopup: opts.openPopup,
      network: this.networkController,
      tokenListController: this.tokenListController,
      provider: this.provider,
    });

    this.tokensController = new TokensController({
      onPreferencesStateChange: this.preferencesController.store.subscribe.bind(
        this.preferencesController.store,
      ),
      onNetworkStateChange: (cb) =>
        this.networkController.store.subscribe((networkState) => {
          const modifiedNetworkState = {
            ...networkState,
            providerConfig: {
              ...networkState.provider,
            },
          };
          return cb(modifiedNetworkState);
        }),
      config: { provider: this.provider },
      state: initState.TokensController,
    });

    this.assetsContractController = new AssetsContractController(
      {
        onPreferencesStateChange: (listener) =>
          this.preferencesController.store.subscribe(listener),
        onNetworkStateChange: (cb) => {
          this.networkController.store.subscribe((networkState) => {
            const modifiedNetworkState = {
              ...networkState,
              providerConfig: {
                ...networkState.provider,
                chainId: hexToDecimal(networkState.provider.chainId),
              },
            };
            return cb(modifiedNetworkState);
          });
        },
      },
      {
        provider: this.provider,
      },
      initState.AssetsContractController,
    );

    this.nftController = new NftController(
      {
        onPreferencesStateChange:
          this.preferencesController.store.subscribe.bind(
            this.preferencesController.store,
          ),
        onNetworkStateChange: (cb) =>
          this.networkController.store.subscribe((networkState) => {
            const modifiedNetworkState = {
              ...networkState,
              providerConfig: {
                ...networkState.provider,
                chainId: hexToDecimal(networkState.provider.chainId),
              },
            };
            return cb(modifiedNetworkState);
          }),
        getERC721AssetName:
          this.assetsContractController.getERC721AssetName.bind(
            this.assetsContractController,
          ),
        getERC721AssetSymbol:
          this.assetsContractController.getERC721AssetSymbol.bind(
            this.assetsContractController,
          ),
        getERC721TokenURI: this.assetsContractController.getERC721TokenURI.bind(
          this.assetsContractController,
        ),
        getERC721OwnerOf: this.assetsContractController.getERC721OwnerOf.bind(
          this.assetsContractController,
        ),
        getERC1155BalanceOf:
          this.assetsContractController.getERC1155BalanceOf.bind(
            this.assetsContractController,
          ),
        getERC1155TokenURI:
          this.assetsContractController.getERC1155TokenURI.bind(
            this.assetsContractController,
          ),
        onNftAdded: ({ address, symbol, tokenId, standard, source }) =>
          this.metaMetricsController.trackEvent({
            event: EVENT_NAMES.NFT_ADDED,
            category: EVENT.CATEGORIES.WALLET,
            properties: {
              token_contract_address: address,
              token_symbol: symbol,
              asset_type: AssetType.NFT,
              token_standard: standard,
              source,
            },
            sensitiveProperties: {
              tokenId,
            },
          }),
      },
      {},
      initState.NftController,
    );

    this.nftController.setApiKey(process.env.OPENSEA_KEY);

    this.nftDetectionController = new NftDetectionController({
      onNftsStateChange: (listener) => this.nftController.subscribe(listener),
      onPreferencesStateChange: this.preferencesController.store.subscribe.bind(
        this.preferencesController.store,
      ),
      onNetworkStateChange: (cb) =>
        this.networkController.store.subscribe((networkState) => {
          const modifiedNetworkState = {
            ...networkState,
            providerConfig: {
              ...networkState.provider,
              chainId: hexToDecimal(networkState.provider.chainId),
            },
          };
          return cb(modifiedNetworkState);
        }),
      getOpenSeaApiKey: () => this.nftController.openSeaApiKey,
      getBalancesInSingleCall:
        this.assetsContractController.getBalancesInSingleCall.bind(
          this.assetsContractController,
        ),
      addNft: this.nftController.addNft.bind(this.nftController),
      getNftState: () => this.nftController.state,
    });

    this.metaMetricsController = new MetaMetricsController({
      segment,
      preferencesStore: this.preferencesController.store,
      onNetworkDidChange: this.networkController.on.bind(
        this.networkController,
        NETWORK_EVENTS.NETWORK_DID_CHANGE,
      ),
      getNetworkIdentifier: () => {
        const { type, rpcUrl } =
          this.networkController.store.getState().provider;
        return type === NETWORK_TYPES.RPC ? rpcUrl : type;
      },
      getCurrentChainId: () =>
        this.networkController.store.getState().provider.chainId,
      version: this.platform.getVersion(),
      environment: process.env.METAMASK_ENVIRONMENT,
      extension: this.extension,
      initState: initState.MetaMetricsController,
      captureException,
    });

    this.on('update', (update) => {
      this.metaMetricsController.handleMetaMaskStateUpdate(update);
    });

    const gasFeeMessenger = this.controllerMessenger.getRestricted({
      name: 'GasFeeController',
    });

    const gasApiBaseUrl = process.env.SWAPS_USE_DEV_APIS
      ? GAS_DEV_API_BASE_URL
      : GAS_API_BASE_URL;

    this.gasFeeController = new GasFeeController({
      state: initState.GasFeeController,
      interval: 10000,
      messenger: gasFeeMessenger,
      clientId: SWAPS_CLIENT_ID,
      getProvider: () =>
        this.networkController.getProviderAndBlockTracker().provider,
      // NOTE: This option is inaccurately named; it should be called
      // onNetworkDidChange
      onNetworkStateChange: this.networkController.on.bind(
        this.networkController,
        NETWORK_EVENTS.NETWORK_DID_CHANGE,
      ),
      getCurrentNetworkEIP1559Compatibility:
        this.networkController.getEIP1559Compatibility.bind(
          this.networkController,
        ),
      getCurrentAccountEIP1559Compatibility:
        this.getCurrentAccountEIP1559Compatibility.bind(this),
      legacyAPIEndpoint: `${gasApiBaseUrl}/networks/<chain_id>/gasPrices`,
      EIP1559APIEndpoint: `${gasApiBaseUrl}/networks/<chain_id>/suggestedGasFees`,
      getCurrentNetworkLegacyGasAPICompatibility: () => {
        const { chainId } = this.networkController.store.getState().provider;
        return process.env.IN_TEST || chainId === CHAIN_IDS.MAINNET;
      },
      getChainId: () => {
        return process.env.IN_TEST
          ? CHAIN_IDS.MAINNET
          : this.networkController.store.getState().provider.chainId;
      },
    });

    this.qrHardwareKeyring = new QRHardwareKeyring();

    this.appStateController = new AppStateController({
      addUnlockListener: this.on.bind(this, 'unlock'),
      isUnlocked: this.isUnlocked.bind(this),
      initState: initState.AppStateController,
      onInactiveTimeout: () => this.setLocked(),
      showUnlockRequest: opts.showUserConfirmation,
      preferencesStore: this.preferencesController.store,
      qrHardwareStore: this.qrHardwareKeyring.getMemStore(),
    });

    const currencyRateMessenger = this.controllerMessenger.getRestricted({
      name: 'CurrencyRateController',
    });
    this.currencyRateController = new CurrencyRateController({
      includeUsdRate: true,
      messenger: currencyRateMessenger,
      state: {
        ...initState.CurrencyController,
        nativeCurrency: this.networkController.providerStore.getState().ticker,
      },
    });

    this.phishingController = new PhishingController(
      {},
      initState.PhishingController,
    );

    this.phishingController.maybeUpdateState();

    if (process.env.IN_TEST) {
      this.phishingController.setHotlistRefreshInterval(5 * SECOND);
      this.phishingController.setStalelistRefreshInterval(30 * SECOND);
    }

    this.announcementController = new AnnouncementController(
      { allAnnouncements: UI_NOTIFICATIONS },
      initState.AnnouncementController,
    );

    // token exchange rate tracker
    this.tokenRatesController = new TokenRatesController(
      {
        onTokensStateChange: (listener) =>
          this.tokensController.subscribe(listener),
        onCurrencyRateStateChange: (listener) =>
          this.controllerMessenger.subscribe(
            `${this.currencyRateController.name}:stateChange`,
            listener,
          ),
        onNetworkStateChange: (cb) =>
          this.networkController.store.subscribe((networkState) => {
            const modifiedNetworkState = {
              ...networkState,
              providerConfig: {
                ...networkState.provider,
                chainId: hexToDecimal(networkState.provider.chainId),
              },
            };
            return cb(modifiedNetworkState);
          }),
      },
      {
        disabled:
          !this.preferencesController.store.getState().useCurrencyRateCheck,
      },
      initState.TokenRatesController,
    );
    this.preferencesController.store.subscribe(
      previousValueComparator((prevState, currState) => {
        const { useCurrencyRateCheck: prevUseCurrencyRateCheck } = prevState;
        const { useCurrencyRateCheck: currUseCurrencyRateCheck } = currState;
        if (currUseCurrencyRateCheck && !prevUseCurrencyRateCheck) {
          this.currencyRateController.start();
          this.tokenRatesController.configure(
            { disabled: false },
            false,
            false,
          );
        } else if (!currUseCurrencyRateCheck && prevUseCurrencyRateCheck) {
          this.currencyRateController.stop();
          this.tokenRatesController.configure({ disabled: true }, false, false);
        }
      }, this.preferencesController.store.getState()),
    );

    this.ensController = new EnsController({
      provider: this.provider,
      getCurrentChainId: () =>
        this.networkController.store.getState().provider.chainId,
      onNetworkDidChange: this.networkController.on.bind(
        this.networkController,
        NETWORK_EVENTS.NETWORK_DID_CHANGE,
      ),
    });

    this.onboardingController = new OnboardingController({
      initState: initState.OnboardingController,
    });

    this.incomingTransactionsController = new IncomingTransactionsController({
      blockTracker: this.blockTracker,
      onNetworkDidChange: this.networkController.on.bind(
        this.networkController,
        NETWORK_EVENTS.NETWORK_DID_CHANGE,
      ),
      getCurrentChainId: () =>
        this.networkController.store.getState().provider.chainId,
      preferencesController: this.preferencesController,
      onboardingController: this.onboardingController,
      initState: initState.IncomingTransactionsController,
    });

    // account tracker watches balances, nonces, and any code at their address
    this.accountTracker = new AccountTracker({
      provider: this.provider,
      blockTracker: this.blockTracker,
      getCurrentChainId: () =>
        this.networkController.store.getState().provider.chainId,
      getNetworkIdentifier: () => {
        const { type, rpcUrl } =
          this.networkController.store.getState().provider;
        return type === NETWORK_TYPES.RPC ? rpcUrl : type;
      },
      preferencesController: this.preferencesController,
      onboardingController: this.onboardingController,
    });

    // start and stop polling for balances based on activeControllerConnections
    this.on('controllerConnectionChanged', (activeControllerConnections) => {
      const { completedOnboarding } =
        this.onboardingController.store.getState();
      if (activeControllerConnections > 0 && completedOnboarding) {
        this.triggerNetworkrequests();
      } else {
        this.stopNetworkRequests();
      }
    });

    this.onboardingController.store.subscribe(
      previousValueComparator(async (prevState, currState) => {
        const { completedOnboarding: prevCompletedOnboarding } = prevState;
        const { completedOnboarding: currCompletedOnboarding } = currState;
        if (!prevCompletedOnboarding && currCompletedOnboarding) {
          this.triggerNetworkrequests();
        }
      }, this.onboardingController.store.getState()),
    );

    this.cachedBalancesController = new CachedBalancesController({
      accountTracker: this.accountTracker,
      getCurrentChainId: () =>
        this.networkController.store.getState().provider.chainId,
      initState: initState.CachedBalancesController,
    });

    this.tokensController.hub.on('pendingSuggestedAsset', async () => {
      await opts.openPopup();
    });

    let additionalKeyrings = [keyringBuilderFactory(QRHardwareKeyring)];

    if (this.canUseHardwareWallets()) {
      const keyringOverrides = this.opts.overrides?.keyrings;

      const additionalKeyringTypes = [
        keyringOverrides?.trezor || TrezorKeyring,
        keyringOverrides?.ledger || LedgerBridgeKeyring,
        keyringOverrides?.lattice || LatticeKeyring,
        QRHardwareKeyring,
      ];
      additionalKeyrings = additionalKeyringTypes.map((keyringType) =>
        keyringBuilderFactory(keyringType),
      );
    }

    this.keyringController = new KeyringController({
      keyringBuilders: additionalKeyrings,
      initState: initState.KeyringController,
      encryptor: opts.encryptor || undefined,
      cacheEncryptionKey: isManifestV3,
    });

    this.keyringController.memStore.subscribe((state) =>
      this._onKeyringControllerUpdate(state),
    );
    this.keyringController.on('unlock', () => this._onUnlock());
    this.keyringController.on('lock', () => this._onLock());

    const getIdentities = () =>
      this.preferencesController.store.getState().identities;

    this.permissionController = new PermissionController({
      messenger: this.controllerMessenger.getRestricted({
        name: 'PermissionController',
        allowedActions: [
          `${this.approvalController.name}:addRequest`,
          `${this.approvalController.name}:hasRequest`,
          `${this.approvalController.name}:acceptRequest`,
          `${this.approvalController.name}:rejectRequest`,
        ],
      }),
      state: initState.PermissionController,
      caveatSpecifications: getCaveatSpecifications({ getIdentities }),
      permissionSpecifications: {
        ...getPermissionSpecifications({
          getIdentities,
          getAllAccounts: this.keyringController.getAccounts.bind(
            this.keyringController,
          ),
          captureKeyringTypesWithMissingIdentities: (
            identities = {},
            accounts = [],
          ) => {
            const accountsMissingIdentities = accounts.filter(
              (address) => !identities[address],
            );
            const keyringTypesWithMissingIdentities =
              accountsMissingIdentities.map(
                (address) =>
                  this.keyringController.getKeyringForAccount(address)?.type,
              );

            const identitiesCount = Object.keys(identities || {}).length;

            const accountTrackerCount = Object.keys(
              this.accountTracker.store.getState().accounts || {},
            ).length;

            captureException(
              new Error(
                `Attempt to get permission specifications failed because their were ${accounts.length} accounts, but ${identitiesCount} identities, and the ${keyringTypesWithMissingIdentities} keyrings included accounts with missing identities. Meanwhile, there are ${accountTrackerCount} accounts in the account tracker.`,
              ),
            );
          },
        }),
        ///: BEGIN:ONLY_INCLUDE_IN(flask)
        ...this.getSnapPermissionSpecifications(),
        ///: END:ONLY_INCLUDE_IN
      },
      unrestrictedMethods,
    });

    this.permissionLogController = new PermissionLogController({
      restrictedMethods: new Set(Object.keys(RestrictedMethods)),
      initState: initState.PermissionLogController,
    });

    this.subjectMetadataController = new SubjectMetadataController({
      messenger: this.controllerMessenger.getRestricted({
        name: 'SubjectMetadataController',
        allowedActions: [`${this.permissionController.name}:hasPermissions`],
      }),
      state: initState.SubjectMetadataController,
      subjectCacheLimit: 100,
    });

    ///: BEGIN:ONLY_INCLUDE_IN(flask)
    const snapExecutionServiceArgs = {
      iframeUrl: new URL(
        'https://metamask.github.io/iframe-execution-environment/0.13.0',
      ),
      messenger: this.controllerMessenger.getRestricted({
        name: 'ExecutionService',
      }),
      setupSnapProvider: this.setupSnapProvider.bind(this),
    };
    this.snapExecutionService =
      this.opts.overrides?.createSnapExecutionService?.(
        snapExecutionServiceArgs,
      ) || new IframeExecutionService(snapExecutionServiceArgs);

    const snapControllerMessenger = this.controllerMessenger.getRestricted({
      name: 'SnapController',
      allowedEvents: [
        'ExecutionService:unhandledError',
        'ExecutionService:outboundRequest',
        'ExecutionService:outboundResponse',
      ],
      allowedActions: [
        `${this.permissionController.name}:getEndowments`,
        `${this.permissionController.name}:getPermissions`,
        `${this.permissionController.name}:hasPermission`,
        `${this.permissionController.name}:hasPermissions`,
        `${this.permissionController.name}:requestPermissions`,
        `${this.permissionController.name}:revokeAllPermissions`,
        `${this.permissionController.name}:revokePermissions`,
        `${this.permissionController.name}:revokePermissionForAllSubjects`,
        `${this.permissionController.name}:getSubjectNames`,
        `${this.permissionController.name}:updateCaveat`,
        `${this.approvalController.name}:addRequest`,
        `${this.approvalController.name}:updateRequestState`,
        `${this.permissionController.name}:grantPermissions`,
        `${this.subjectMetadataController.name}:getSubjectMetadata`,
        'ExecutionService:executeSnap',
        'ExecutionService:getRpcRequestHandler',
        'ExecutionService:terminateSnap',
        'ExecutionService:terminateAllSnaps',
        'ExecutionService:handleRpcRequest',
      ],
    });

    this.snapController = new SnapController({
      environmentEndowmentPermissions: Object.values(EndowmentPermissions),
      excludedPermissions: {
        ...ExcludedSnapPermissions,
        ...ExcludedSnapEndowments,
      },
      closeAllConnections: this.removeAllConnections.bind(this),
      state: initState.SnapController,
      messenger: snapControllerMessenger,
      featureFlags: {
        dappsCanUpdateSnaps: true,
        allowLocalSnaps: isFlask,
        requireAllowlist: isMain,
      },
    });

    this.notificationController = new NotificationController({
      messenger: this.controllerMessenger.getRestricted({
        name: 'NotificationController',
      }),
      state: initState.NotificationController,
    });

    this.rateLimitController = new RateLimitController({
      state: initState.RateLimitController,
      messenger: this.controllerMessenger.getRestricted({
        name: 'RateLimitController',
      }),
      implementations: {
        showNativeNotification: (origin, message) => {
          const subjectMetadataState = this.controllerMessenger.call(
            'SubjectMetadataController:getState',
          );

          const originMetadata = subjectMetadataState.subjectMetadata[origin];

          this.platform._showNotification(
            originMetadata?.name ?? origin,
            message,
          );
          return null;
        },
        showInAppNotification: (origin, message) => {
          this.controllerMessenger.call(
            'NotificationController:show',
            origin,
            message,
          );

          return null;
        },
      },
    });
    // --- Snaps Cronjob Controller configuration
    const cronjobControllerMessenger = this.controllerMessenger.getRestricted({
      name: 'CronjobController',
      allowedEvents: [
        'SnapController:snapInstalled',
        'SnapController:snapUpdated',
        'SnapController:snapRemoved',
      ],
      allowedActions: [
        `${this.permissionController.name}:getPermissions`,
        'SnapController:handleRequest',
        'SnapController:getAll',
      ],
    });
    this.cronjobController = new CronjobController({
      state: initState.CronjobController,
      messenger: cronjobControllerMessenger,
    });

    this.desktopController = new DesktopController({
      initState: initState.DesktopController,
    });
    ///: END:ONLY_INCLUDE_IN

    this.detectTokensController = new DetectTokensController({
      preferences: this.preferencesController,
      tokensController: this.tokensController,
      assetsContractController: this.assetsContractController,
      network: this.networkController,
      keyringMemStore: this.keyringController.memStore,
      tokenList: this.tokenListController,
      trackMetaMetricsEvent: this.metaMetricsController.trackEvent.bind(
        this.metaMetricsController,
      ),
    });

    this.addressBookController = new AddressBookController(
      undefined,
      initState.AddressBookController,
    );

    this.alertController = new AlertController({
      initState: initState.AlertController,
      preferencesStore: this.preferencesController.store,
    });

    this.backupController = new BackupController({
      preferencesController: this.preferencesController,
      addressBookController: this.addressBookController,
      networkController: this.networkController,
      trackMetaMetricsEvent: this.metaMetricsController.trackEvent.bind(
        this.metaMetricsController,
      ),
    });

    this.txController = new TransactionController({
      initState:
        initState.TransactionController || initState.TransactionManager,
      getPermittedAccounts: this.getPermittedAccounts.bind(this),
      getProviderConfig: () => this.networkController.store.getState().provider,
      getCurrentNetworkEIP1559Compatibility:
        this.networkController.getEIP1559Compatibility.bind(
          this.networkController,
        ),
      getCurrentAccountEIP1559Compatibility:
        this.getCurrentAccountEIP1559Compatibility.bind(this),
      getNetworkId: () => this.networkController.store.getState().networkId,
      getNetworkStatus: () =>
        this.networkController.store.getState().networkStatus,
      // TODO: This option should probably listen for networkDidChange
      // rather than networkIdStore
      onNetworkStateChange: (listener) =>
        this.networkController.networkIdStore.subscribe(listener),
      getCurrentChainId: () =>
        this.networkController.store.getState().provider.chainId,
      preferencesStore: this.preferencesController.store,
      txHistoryLimit: 60,
      signTransaction: this.keyringController.signTransaction.bind(
        this.keyringController,
      ),
      provider: this.provider,
      blockTracker: this.blockTracker,
      createEventFragment: this.metaMetricsController.createEventFragment.bind(
        this.metaMetricsController,
      ),
      updateEventFragment: this.metaMetricsController.updateEventFragment.bind(
        this.metaMetricsController,
      ),
      finalizeEventFragment:
        this.metaMetricsController.finalizeEventFragment.bind(
          this.metaMetricsController,
        ),
      getEventFragmentById:
        this.metaMetricsController.getEventFragmentById.bind(
          this.metaMetricsController,
        ),
      trackMetaMetricsEvent: this.metaMetricsController.trackEvent.bind(
        this.metaMetricsController,
      ),
      getParticipateInMetrics: () =>
        this.metaMetricsController.state.participateInMetaMetrics,
      getEIP1559GasFeeEstimates:
        this.gasFeeController.fetchGasFeeEstimates.bind(this.gasFeeController),
      getExternalPendingTransactions:
        this.getExternalPendingTransactions.bind(this),
      getAccountType: this.getAccountType.bind(this),
      getDeviceModel: this.getDeviceModel.bind(this),
      getTokenStandardAndDetails: this.getTokenStandardAndDetails.bind(this),
      securityProviderRequest: this.securityProviderRequest.bind(this),
    });
    this.txController.on('newUnapprovedTx', () => opts.showUserConfirmation());

    this.txController.on(`tx:status-update`, async (txId, status) => {
      if (
        status === TransactionStatus.confirmed ||
        status === TransactionStatus.failed
      ) {
        const txMeta = this.txController.txStateManager.getTransaction(txId);
        let rpcPrefs = {};
        if (txMeta.chainId) {
          const { networkConfigurations } =
            this.networkController.store.getState();
          const matchingNetworkConfig = Object.values(
            networkConfigurations,
          ).find(
            (networkConfiguration) =>
              networkConfiguration.chainId === txMeta.chainId,
          );
          rpcPrefs = matchingNetworkConfig?.rpcPrefs ?? {};
        }
        this.platform.showTransactionNotification(txMeta, rpcPrefs);

        const { txReceipt } = txMeta;

        // if this is a transferFrom method generated from within the app it may be an NFT transfer transaction
        // in which case we will want to check and update ownership status of the transferred NFT.
        if (
          txMeta.type === TransactionType.tokenMethodTransferFrom &&
          txMeta.txParams !== undefined
        ) {
          const {
            data,
            to: contractAddress,
            from: userAddress,
          } = txMeta.txParams;
          const { chainId } = txMeta;
          const transactionData = parseStandardTokenTransactionData(data);
          // Sometimes the tokenId value is parsed as "_value" param. Not seeing this often any more, but still occasionally:
          // i.e. call approve() on BAYC contract - https://etherscan.io/token/0xbc4ca0eda7647a8ab7c2061c2e118a18a936f13d#writeContract, and tokenId shows up as _value,
          // not sure why since it doesn't match the ERC721 ABI spec we use to parse these transactions - https://github.com/MetaMask/metamask-eth-abis/blob/d0474308a288f9252597b7c93a3a8deaad19e1b2/src/abis/abiERC721.ts#L62.
          const transactionDataTokenId =
            getTokenIdParam(transactionData) ??
            getTokenValueParam(transactionData);
          const { allNfts } = this.nftController.state;

          const chainIdAsDecimal = hexToDecimal(chainId);
          // check if its a known NFT
          const knownNft = allNfts?.[userAddress]?.[chainIdAsDecimal]?.find(
            ({ address, tokenId }) =>
              isEqualCaseInsensitive(address, contractAddress) &&
              tokenId === transactionDataTokenId,
          );

          // if it is we check and update ownership status.
          if (knownNft) {
            this.nftController.checkAndUpdateSingleNftOwnershipStatus(
              knownNft,
              false,
              { userAddress, chainId: chainIdAsDecimal },
            );
          }
        }

        const metamaskState = this.getState();

        if (txReceipt && txReceipt.status === '0x0') {
          this.metaMetricsController.trackEvent(
            {
              event: 'Tx Status Update: On-Chain Failure',
              category: EVENT.CATEGORIES.BACKGROUND,
              properties: {
                action: 'Transactions',
                errorMessage: txMeta.simulationFails?.reason,
                numberOfTokens: metamaskState.tokens.length,
                numberOfAccounts: Object.keys(metamaskState.accounts).length,
              },
            },
            {
              matomoEvent: true,
            },
          );
        }
      }
    });

    this.networkController.on(NETWORK_EVENTS.NETWORK_DID_CHANGE, async () => {
      const { ticker } = this.networkController.store.getState().provider;
      try {
        await this.currencyRateController.setNativeCurrency(ticker);
      } catch (error) {
        // TODO: Handle failure to get conversion rate more gracefully
        console.error(error);
      }
    });

    this.networkController.lookupNetwork();
    this.decryptMessageManager = new DecryptMessageManager({
      metricsEvent: this.metaMetricsController.trackEvent.bind(
        this.metaMetricsController,
      ),
    });
    this.encryptionPublicKeyManager = new EncryptionPublicKeyManager({
      metricsEvent: this.metaMetricsController.trackEvent.bind(
        this.metaMetricsController,
      ),
    });

    this.signController = new SignController({
      messenger: this.controllerMessenger.getRestricted({
        name: 'SignController',
        allowedActions: [
          `${this.approvalController.name}:addRequest`,
          `${this.approvalController.name}:acceptRequest`,
          `${this.approvalController.name}:rejectRequest`,
        ],
      }),
      keyringController: this.keyringController,
      preferencesController: this.preferencesController,
      getState: this.getState.bind(this),
      securityProviderRequest: this.securityProviderRequest.bind(this),
    });

    this.swapsController = new SwapsController({
      getBufferedGasLimit: this.txController.txGasUtil.getBufferedGasLimit.bind(
        this.txController.txGasUtil,
      ),
      networkController: this.networkController,
      provider: this.provider,
      getProviderConfig: () => this.networkController.store.getState().provider,
      getTokenRatesState: () => this.tokenRatesController.state,
      getCurrentChainId: () =>
        this.networkController.store.getState().provider.chainId,
      getEIP1559GasFeeEstimates:
        this.gasFeeController.fetchGasFeeEstimates.bind(this.gasFeeController),
    });
    this.smartTransactionsController = new SmartTransactionsController(
      {
        onNetworkStateChange: (cb) => {
          this.networkController.store.subscribe((networkState) => {
            const modifiedNetworkState = {
              ...networkState,
              providerConfig: {
                ...networkState.provider,
              },
            };
            return cb(modifiedNetworkState);
          });
        },
        getNetwork: () =>
          this.networkController.store.getState().networkId ?? 'loading',
        getNonceLock: this.txController.nonceTracker.getNonceLock.bind(
          this.txController.nonceTracker,
        ),
        confirmExternalTransaction:
          this.txController.confirmExternalTransaction.bind(this.txController),
        provider: this.provider,
        trackMetaMetricsEvent: this.metaMetricsController.trackEvent.bind(
          this.metaMetricsController,
        ),
      },
      {
        supportedChainIds: [CHAIN_IDS.MAINNET, CHAIN_IDS.GOERLI],
      },
      initState.SmartTransactionsController,
    );

    // ensure accountTracker updates balances after network change
    this.networkController.on(NETWORK_EVENTS.NETWORK_DID_CHANGE, () => {
      this.accountTracker._updateAccounts();
    });

    // clear unapproved transactions and messages when the network will change
    this.networkController.on(NETWORK_EVENTS.NETWORK_WILL_CHANGE, () => {
      this.txController.txStateManager.clearUnapprovedTxs();
      this.encryptionPublicKeyManager.clearUnapproved();
      this.decryptMessageManager.clearUnapproved();
      this.signController.clearUnapproved();
    });

    this.metamaskMiddleware = createMetamaskMiddleware({
      static: {
        eth_syncing: false,
        web3_clientVersion: `MetaMask/v${version}`,
      },
      version,
      // account mgmt
      getAccounts: async (
        { origin: innerOrigin },
        { suppressUnauthorizedError = true } = {},
      ) => {
        if (innerOrigin === ORIGIN_METAMASK) {
          const selectedAddress =
            this.preferencesController.getSelectedAddress();
          return selectedAddress ? [selectedAddress] : [];
        } else if (this.isUnlocked()) {
          return await this.getPermittedAccounts(innerOrigin, {
            suppressUnauthorizedError,
          });
        }
        return []; // changing this is a breaking change
      },
      // tx signing
      processTransaction: this.newUnapprovedTransaction.bind(this),
      // msg signing
      processEthSignMessage: this.signController.newUnsignedMessage.bind(
        this.signController,
      ),
      processTypedMessage: this.signController.newUnsignedTypedMessage.bind(
        this.signController,
      ),
      processTypedMessageV3: this.signController.newUnsignedTypedMessage.bind(
        this.signController,
      ),
      processTypedMessageV4: this.signController.newUnsignedTypedMessage.bind(
        this.signController,
      ),
      processPersonalMessage:
        this.signController.newUnsignedPersonalMessage.bind(
          this.signController,
        ),
      processDecryptMessage: this.newRequestDecryptMessage.bind(this),
      processEncryptionPublicKey: this.newRequestEncryptionPublicKey.bind(this),
      getPendingNonce: this.getPendingNonce.bind(this),
      getPendingTransactionByHash: (hash) =>
        this.txController.getTransactions({
          searchCriteria: {
            hash,
            status: TransactionStatus.submitted,
          },
        })[0],
    });

    // ensure isClientOpenAndUnlocked is updated when memState updates
    this.on('update', (memState) => this._onStateUpdate(memState));

    /**
     * All controllers in Memstore but not in store. They are not persisted.
     * On chrome profile re-start, they will be re-initialized.
     */
    const resetOnRestartStore = {
      AccountTracker: this.accountTracker.store,
      TxController: this.txController.memStore,
      TokenRatesController: this.tokenRatesController,
      DecryptMessageManager: this.decryptMessageManager.memStore,
      EncryptionPublicKeyManager: this.encryptionPublicKeyManager.memStore,
      SignController: this.signController,
      SwapsController: this.swapsController.store,
      EnsController: this.ensController.store,
      ApprovalController: this.approvalController,
    };

    this.store.updateStructure({
      AppStateController: this.appStateController.store,
      TransactionController: this.txController.store,
      KeyringController: this.keyringController.store,
      PreferencesController: this.preferencesController.store,
      MetaMetricsController: this.metaMetricsController.store,
      AddressBookController: this.addressBookController,
      CurrencyController: this.currencyRateController,
      NetworkController: this.networkController.store,
      CachedBalancesController: this.cachedBalancesController.store,
      AlertController: this.alertController.store,
      OnboardingController: this.onboardingController.store,
      IncomingTransactionsController: this.incomingTransactionsController.store,
      PermissionController: this.permissionController,
      PermissionLogController: this.permissionLogController.store,
      SubjectMetadataController: this.subjectMetadataController,
      BackupController: this.backupController,
      AnnouncementController: this.announcementController,
      GasFeeController: this.gasFeeController,
      TokenListController: this.tokenListController,
      TokensController: this.tokensController,
      SmartTransactionsController: this.smartTransactionsController,
      NftController: this.nftController,
      PhishingController: this.phishingController,
      ///: BEGIN:ONLY_INCLUDE_IN(flask)
      SnapController: this.snapController,
      CronjobController: this.cronjobController,
      NotificationController: this.notificationController,
      DesktopController: this.desktopController.store,
      ///: END:ONLY_INCLUDE_IN
      ...resetOnRestartStore,
    });

    this.memStore = new ComposableObservableStore({
      config: {
        AppStateController: this.appStateController.store,
        NetworkController: this.networkController.store,
        CachedBalancesController: this.cachedBalancesController.store,
        KeyringController: this.keyringController.memStore,
        PreferencesController: this.preferencesController.store,
        MetaMetricsController: this.metaMetricsController.store,
        AddressBookController: this.addressBookController,
        CurrencyController: this.currencyRateController,
        AlertController: this.alertController.store,
        OnboardingController: this.onboardingController.store,
        IncomingTransactionsController:
          this.incomingTransactionsController.store,
        PermissionController: this.permissionController,
        PermissionLogController: this.permissionLogController.store,
        SubjectMetadataController: this.subjectMetadataController,
        BackupController: this.backupController,
        AnnouncementController: this.announcementController,
        GasFeeController: this.gasFeeController,
        TokenListController: this.tokenListController,
        TokensController: this.tokensController,
        SmartTransactionsController: this.smartTransactionsController,
        NftController: this.nftController,
        ///: BEGIN:ONLY_INCLUDE_IN(flask)
        SnapController: this.snapController,
        CronjobController: this.cronjobController,
        NotificationController: this.notificationController,
        DesktopController: this.desktopController.store,
        ///: END:ONLY_INCLUDE_IN
        ...resetOnRestartStore,
      },
      controllerMessenger: this.controllerMessenger,
    });

    // if this is the first time, clear the state of by calling these methods
    const resetMethods = [
      this.accountTracker.resetState,
      this.txController.resetState,
      this.decryptMessageManager.resetState,
      this.encryptionPublicKeyManager.resetState,
      this.signController.resetState.bind(this.signController),
      this.swapsController.resetState,
      this.ensController.resetState,
      this.approvalController.clear.bind(this.approvalController),
      // WE SHOULD ADD TokenListController.resetState here too. But it's not implemented yet.
    ];

    if (isManifestV3) {
      if (globalThis.isFirstTimeProfileLoaded === true) {
        this.resetStates(resetMethods);
      }
    } else {
      // it's always the first time in MV2
      this.resetStates(resetMethods);
    }

    // Automatic login via config password or loginToken
    if (
      !this.isUnlocked() &&
      this.onboardingController.store.getState().completedOnboarding
    ) {
      this._loginUser();
    } else {
      this._startUISync();
    }

    // Lazily update the store with the current extension environment
    this.extension.runtime.getPlatformInfo().then(({ os }) => {
      this.appStateController.setBrowserEnvironment(
        os,
        // This method is presently only supported by Firefox
        this.extension.runtime.getBrowserInfo === undefined
          ? 'chrome'
          : 'firefox',
      );
    });

    this.setupControllerEventSubscriptions();

    // For more information about these legacy streams, see here:
    // https://github.com/MetaMask/metamask-extension/issues/15491
    // TODO:LegacyProvider: Delete
    this.publicConfigStore = this.createPublicConfigStore();

    // Multiple MetaMask instances launched warning
    this.extension.runtime.onMessageExternal.addListener(onMessageReceived);
    // Fire a ping message to check if other extensions are running
    checkForMultipleVersionsRunning();
  }

  triggerNetworkrequests() {
    this.accountTracker.start();
    this.incomingTransactionsController.start();
    if (this.preferencesController.store.getState().useCurrencyRateCheck) {
      this.currencyRateController.start();
    }
    if (this.preferencesController.store.getState().useTokenDetection) {
      this.tokenListController.start();
    }
  }

  stopNetworkRequests() {
    this.accountTracker.stop();
    this.incomingTransactionsController.stop();
    if (this.preferencesController.store.getState().useCurrencyRateCheck) {
      this.currencyRateController.stop();
    }
    if (this.preferencesController.store.getState().useTokenDetection) {
      this.tokenListController.stop();
    }
  }

  canUseHardwareWallets() {
    return !isManifestV3 || process.env.CONF?.HARDWARE_WALLETS_MV3;
  }

  resetStates(resetMethods) {
    resetMethods.forEach((resetMethod) => {
      try {
        resetMethod();
      } catch (err) {
        console.error(err);
      }
    });

    globalThis.isFirstTimeProfileLoaded = false;
  }

  ///: BEGIN:ONLY_INCLUDE_IN(flask)
  /**
   * Constructor helper for getting Snap permission specifications.
   */
  getSnapPermissionSpecifications() {
    return {
      ...buildSnapEndowmentSpecifications(),
      ...buildSnapRestrictedMethodSpecifications({
        clearSnapState: this.controllerMessenger.call.bind(
          this.controllerMessenger,
          'SnapController:clearSnapState',
        ),
        getMnemonic: this.getPrimaryKeyringMnemonic.bind(this),
        getUnlockPromise: this.appStateController.getUnlockPromise.bind(
          this.appStateController,
        ),
        getSnap: this.controllerMessenger.call.bind(
          this.controllerMessenger,
          'SnapController:get',
        ),
        handleSnapRpcRequest: this.controllerMessenger.call.bind(
          this.controllerMessenger,
          'SnapController:handleRequest',
        ),
        getSnapState: this.controllerMessenger.call.bind(
          this.controllerMessenger,
          'SnapController:getSnapState',
        ),
        showConfirmation: (origin, confirmationData) =>
          this.approvalController.addAndShowApprovalRequest({
            origin,
            type: MESSAGE_TYPE.SNAP_DIALOG_CONFIRMATION,
            requestData: confirmationData,
          }),
        showDialog: (origin, type, content, placeholder) =>
          this.approvalController.addAndShowApprovalRequest({
            origin,
            type: SNAP_DIALOG_TYPES[type],
            requestData: { content, placeholder },
          }),
        showNativeNotification: (origin, args) =>
          this.controllerMessenger.call(
            'RateLimitController:call',
            origin,
            'showNativeNotification',
            origin,
            args.message,
          ),
        showInAppNotification: (origin, args) =>
          this.controllerMessenger.call(
            'RateLimitController:call',
            origin,
            'showInAppNotification',
            origin,
            args.message,
          ),
        updateSnapState: this.controllerMessenger.call.bind(
          this.controllerMessenger,
          'SnapController:updateSnapState',
        ),
      }),
    };
  }

  /**
   * Deletes the specified notifications from state.
   *
   * @param {string[]} ids - The notifications ids to delete.
   */
  dismissNotifications(ids) {
    this.notificationController.dismiss(ids);
  }

  /**
   * Updates the readDate attribute of the specified notifications.
   *
   * @param {string[]} ids - The notifications ids to mark as read.
   */
  markNotificationsAsRead(ids) {
    this.notificationController.markRead(ids);
  }

  ///: END:ONLY_INCLUDE_IN

  /**
   * Sets up BaseController V2 event subscriptions. Currently, this includes
   * the subscriptions necessary to notify permission subjects of account
   * changes.
   *
   * Some of the subscriptions in this method are ControllerMessenger selector
   * event subscriptions. See the relevant documentation for
   * `@metamask/base-controller` for more information.
   *
   * Note that account-related notifications emitted when the extension
   * becomes unlocked are handled in MetaMaskController._onUnlock.
   */
  setupControllerEventSubscriptions() {
    const handleAccountsChange = async (origin, newAccounts) => {
      if (this.isUnlocked()) {
        this.notifyConnections(origin, {
          method: NOTIFICATION_NAMES.accountsChanged,
          // This should be the same as the return value of `eth_accounts`,
          // namely an array of the current / most recently selected Ethereum
          // account.
          params:
            newAccounts.length < 2
              ? // If the length is 1 or 0, the accounts are sorted by definition.
                newAccounts
              : // If the length is 2 or greater, we have to execute
                // `eth_accounts` vi this method.
                await this.getPermittedAccounts(origin),
        });
      }

      this.permissionLogController.updateAccountsHistory(origin, newAccounts);
    };

    // This handles account changes whenever the selected address changes.
    let lastSelectedAddress;
    this.preferencesController.store.subscribe(async ({ selectedAddress }) => {
      if (selectedAddress && selectedAddress !== lastSelectedAddress) {
        lastSelectedAddress = selectedAddress;
        const permittedAccountsMap = getPermittedAccountsByOrigin(
          this.permissionController.state,
        );

        for (const [origin, accounts] of permittedAccountsMap.entries()) {
          if (accounts.includes(selectedAddress)) {
            handleAccountsChange(origin, accounts);
          }
        }
      }
    });

    // This handles account changes every time relevant permission state
    // changes, for any reason.
    this.controllerMessenger.subscribe(
      `${this.permissionController.name}:stateChange`,
      async (currentValue, previousValue) => {
        const changedAccounts = getChangedAccounts(currentValue, previousValue);

        for (const [origin, accounts] of changedAccounts.entries()) {
          handleAccountsChange(origin, accounts);
        }
      },
      getPermittedAccountsByOrigin,
    );

    ///: BEGIN:ONLY_INCLUDE_IN(flask)
    // Record Snap metadata whenever a Snap is added to state.
    this.controllerMessenger.subscribe(
      `${this.snapController.name}:snapAdded`,
      (snap, svgIcon = null) => {
        const {
          manifest: { proposedName },
          version,
        } = snap;
        this.subjectMetadataController.addSubjectMetadata({
          subjectType: SubjectType.Snap,
          name: proposedName,
          origin: snap.id,
          version,
          svgIcon,
        });
      },
    );

    this.controllerMessenger.subscribe(
      `${this.snapController.name}:snapInstalled`,
      (truncatedSnap) => {
        this.metaMetricsController.trackEvent({
          event: 'Snap Installed',
          category: EVENT.CATEGORIES.SNAPS,
          properties: {
            snap_id: truncatedSnap.id,
            version: truncatedSnap.version,
          },
        });
      },
    );

    this.controllerMessenger.subscribe(
      `${this.snapController.name}:snapUpdated`,
      (newSnap, oldVersion) => {
        this.metaMetricsController.trackEvent({
          event: 'Snap Updated',
          category: EVENT.CATEGORIES.SNAPS,
          properties: {
            snap_id: newSnap.id,
            old_version: oldVersion,
            new_version: newSnap.version,
          },
        });
      },
    );

    this.controllerMessenger.subscribe(
      `${this.snapController.name}:snapTerminated`,
      (truncatedSnap) => {
        const approvals = Object.values(
          this.approvalController.state.pendingApprovals,
        ).filter(
          (approval) =>
            approval.origin === truncatedSnap.id &&
            approval.type.startsWith(RestrictedMethods.snap_dialog),
        );
        for (const approval of approvals) {
          this.approvalController.reject(
            approval.id,
            new Error('Snap was terminated.'),
          );
        }
      },
    );

    this.controllerMessenger.subscribe(
      `${this.snapController.name}:snapRemoved`,
      (truncatedSnap) => {
        const notificationIds = Object.values(
          this.notificationController.state.notifications,
        ).reduce((idList, notification) => {
          if (notification.origin === truncatedSnap.id) {
            idList.push(notification.id);
          }
          return idList;
        }, []);

        this.dismissNotifications(notificationIds);
      },
    );

    ///: END:ONLY_INCLUDE_IN
  }

  /**
   * TODO:LegacyProvider: Delete
   * Constructor helper: initialize a public config store.
   * This store is used to make some config info available to Dapps synchronously.
   */
  createPublicConfigStore() {
    // subset of state for metamask inpage provider
    const publicConfigStore = new ObservableStore();
    const { networkController } = this;

    // setup memStore subscription hooks
    this.on('update', updatePublicConfigStore);
    updatePublicConfigStore(this.getState());

    function updatePublicConfigStore(memState) {
      const { chainId } = networkController.store.getState().provider;
      if (memState.networkStatus === NetworkStatus.Available) {
        publicConfigStore.putState(selectPublicState(chainId, memState));
      }
    }

    function selectPublicState(chainId, { isUnlocked, network }) {
      return {
        isUnlocked,
        chainId,
        networkVersion: network,
      };
    }

    return publicConfigStore;
  }

  /**
   * Gets relevant state for the provider of an external origin.
   *
   * @param {string} origin - The origin to get the provider state for.
   * @returns {Promise<{ isUnlocked: boolean, networkVersion: string, chainId: string, accounts: string[] }>} An object with relevant state properties.
   */
  async getProviderState(origin) {
    return {
      isUnlocked: this.isUnlocked(),
      ...this.getProviderNetworkState(),
      accounts: await this.getPermittedAccounts(origin),
    };
  }

  /**
   * Gets network state relevant for external providers.
   *
   * @param {object} [memState] - The MetaMask memState. If not provided,
   * this function will retrieve the most recent state.
   * @returns {object} An object with relevant network state properties.
   */
  getProviderNetworkState(memState) {
    const { networkId } = memState || this.getState();
    return {
      chainId: this.networkController.store.getState().provider.chainId,
      networkVersion: networkId ?? 'loading',
    };
  }

  //=============================================================================
  // EXPOSED TO THE UI SUBSYSTEM
  //=============================================================================

  /**
   * The metamask-state of the various controllers, made available to the UI
   *
   * @returns {object} status
   */
  getState() {
    const { vault } = this.keyringController.store.getState();
    const isInitialized = Boolean(vault);

    return {
      isInitialized,
      ...this.memStore.getFlatState(),
    };
  }

  /**
   * Returns an Object containing API Callback Functions.
   * These functions are the interface for the UI.
   * The API object can be transmitted over a stream via JSON-RPC.
   *
   * @returns {object} Object containing API functions.
   */
  getApi() {
    const {
      addressBookController,
      alertController,
      appStateController,
      nftController,
      nftDetectionController,
      currencyRateController,
      detectTokensController,
      ensController,
      gasFeeController,
      metaMetricsController,
      networkController,
      announcementController,
      onboardingController,
      permissionController,
      preferencesController,
      qrHardwareKeyring,
      swapsController,
      tokensController,
      smartTransactionsController,
      txController,
      assetsContractController,
      backupController,
      approvalController,
    } = this;

    return {
      // etc
      getState: this.getState.bind(this),
      setCurrentCurrency: currencyRateController.setCurrentCurrency.bind(
        currencyRateController,
      ),
      setUseBlockie: preferencesController.setUseBlockie.bind(
        preferencesController,
      ),
      setUseNonceField: preferencesController.setUseNonceField.bind(
        preferencesController,
      ),
      setUsePhishDetect: preferencesController.setUsePhishDetect.bind(
        preferencesController,
      ),
      setUseMultiAccountBalanceChecker:
        preferencesController.setUseMultiAccountBalanceChecker.bind(
          preferencesController,
        ),
      setUseTokenDetection: preferencesController.setUseTokenDetection.bind(
        preferencesController,
      ),
      setUseNftDetection: preferencesController.setUseNftDetection.bind(
        preferencesController,
      ),
      setUseCurrencyRateCheck:
        preferencesController.setUseCurrencyRateCheck.bind(
          preferencesController,
        ),
      setOpenSeaEnabled: preferencesController.setOpenSeaEnabled.bind(
        preferencesController,
      ),
      setIpfsGateway: preferencesController.setIpfsGateway.bind(
        preferencesController,
      ),
      setParticipateInMetaMetrics:
        metaMetricsController.setParticipateInMetaMetrics.bind(
          metaMetricsController,
        ),
      setCurrentLocale: preferencesController.setCurrentLocale.bind(
        preferencesController,
      ),
      markPasswordForgotten: this.markPasswordForgotten.bind(this),
      unMarkPasswordForgotten: this.unMarkPasswordForgotten.bind(this),
      getRequestAccountTabIds: this.getRequestAccountTabIds,
      getOpenMetamaskTabsIds: this.getOpenMetamaskTabsIds,
      markNotificationPopupAsAutomaticallyClosed: () =>
        this.notificationManager.markAsAutomaticallyClosed(),

      // approval
      requestUserApproval:
        approvalController.addAndShowApprovalRequest.bind(approvalController),

      // primary HD keyring management
      addNewAccount: this.addNewAccount.bind(this),
      verifySeedPhrase: this.verifySeedPhrase.bind(this),
      resetAccount: this.resetAccount.bind(this),
      removeAccount: this.removeAccount.bind(this),
      importAccountWithStrategy: this.importAccountWithStrategy.bind(this),

      // hardware wallets
      connectHardware: this.connectHardware.bind(this),
      forgetDevice: this.forgetDevice.bind(this),
      checkHardwareStatus: this.checkHardwareStatus.bind(this),
      unlockHardwareWalletAccount: this.unlockHardwareWalletAccount.bind(this),
      setLedgerTransportPreference:
        this.setLedgerTransportPreference.bind(this),
      attemptLedgerTransportCreation:
        this.attemptLedgerTransportCreation.bind(this),
      establishLedgerTransportPreference:
        this.establishLedgerTransportPreference.bind(this),

      // qr hardware devices
      submitQRHardwareCryptoHDKey:
        qrHardwareKeyring.submitCryptoHDKey.bind(qrHardwareKeyring),
      submitQRHardwareCryptoAccount:
        qrHardwareKeyring.submitCryptoAccount.bind(qrHardwareKeyring),
      cancelSyncQRHardware:
        qrHardwareKeyring.cancelSync.bind(qrHardwareKeyring),
      submitQRHardwareSignature:
        qrHardwareKeyring.submitSignature.bind(qrHardwareKeyring),
      cancelQRHardwareSignRequest:
        qrHardwareKeyring.cancelSignRequest.bind(qrHardwareKeyring),

      // mobile
      fetchInfoToSync: this.fetchInfoToSync.bind(this),

      // vault management
      submitPassword: this.submitPassword.bind(this),
      verifyPassword: this.verifyPassword.bind(this),

      // network management
      setProviderType:
        networkController.setProviderType.bind(networkController),
      rollbackToPreviousProvider:
        networkController.rollbackToPreviousProvider.bind(networkController),
      removeNetworkConfiguration:
        networkController.removeNetworkConfiguration.bind(networkController),
      setActiveNetwork:
        networkController.setActiveNetwork.bind(networkController),
      upsertNetworkConfiguration:
        this.networkController.upsertNetworkConfiguration.bind(
          this.networkController,
        ),
      // PreferencesController
      setSelectedAddress: preferencesController.setSelectedAddress.bind(
        preferencesController,
      ),
      addToken: tokensController.addToken.bind(tokensController),
      rejectWatchAsset:
        tokensController.rejectWatchAsset.bind(tokensController),
      acceptWatchAsset:
        tokensController.acceptWatchAsset.bind(tokensController),
      updateTokenType: tokensController.updateTokenType.bind(tokensController),
      setAccountLabel: preferencesController.setAccountLabel.bind(
        preferencesController,
      ),
      setFeatureFlag: preferencesController.setFeatureFlag.bind(
        preferencesController,
      ),
      setPreference: preferencesController.setPreference.bind(
        preferencesController,
      ),

      addKnownMethodData: preferencesController.addKnownMethodData.bind(
        preferencesController,
      ),
      setDismissSeedBackUpReminder:
        preferencesController.setDismissSeedBackUpReminder.bind(
          preferencesController,
        ),
      setDisabledRpcMethodPreference:
        preferencesController.setDisabledRpcMethodPreference.bind(
          preferencesController,
        ),
      getRpcMethodPreferences:
        preferencesController.getRpcMethodPreferences.bind(
          preferencesController,
        ),
      setAdvancedGasFee: preferencesController.setAdvancedGasFee.bind(
        preferencesController,
      ),
      setTheme: preferencesController.setTheme.bind(preferencesController),
      setTransactionSecurityCheckEnabled:
        preferencesController.setTransactionSecurityCheckEnabled.bind(
          preferencesController,
        ),
      // AssetsContractController
      getTokenStandardAndDetails: this.getTokenStandardAndDetails.bind(this),

      // NftController
      addNft: nftController.addNft.bind(nftController),

      addNftVerifyOwnership:
        nftController.addNftVerifyOwnership.bind(nftController),

      removeAndIgnoreNft: nftController.removeAndIgnoreNft.bind(nftController),

      removeNft: nftController.removeNft.bind(nftController),

      checkAndUpdateAllNftsOwnershipStatus:
        nftController.checkAndUpdateAllNftsOwnershipStatus.bind(nftController),

      checkAndUpdateSingleNftOwnershipStatus:
        nftController.checkAndUpdateSingleNftOwnershipStatus.bind(
          nftController,
        ),

      isNftOwner: nftController.isNftOwner.bind(nftController),

      // AddressController
      setAddressBook: addressBookController.set.bind(addressBookController),
      removeFromAddressBook: addressBookController.delete.bind(
        addressBookController,
      ),

      // AppStateController
      setLastActiveTime:
        appStateController.setLastActiveTime.bind(appStateController),
      setDefaultHomeActiveTabName:
        appStateController.setDefaultHomeActiveTabName.bind(appStateController),
      setConnectedStatusPopoverHasBeenShown:
        appStateController.setConnectedStatusPopoverHasBeenShown.bind(
          appStateController,
        ),
      setRecoveryPhraseReminderHasBeenShown:
        appStateController.setRecoveryPhraseReminderHasBeenShown.bind(
          appStateController,
        ),
      setRecoveryPhraseReminderLastShown:
        appStateController.setRecoveryPhraseReminderLastShown.bind(
          appStateController,
        ),
      setOutdatedBrowserWarningLastShown:
        appStateController.setOutdatedBrowserWarningLastShown.bind(
          appStateController,
        ),
      setShowTestnetMessageInDropdown:
        appStateController.setShowTestnetMessageInDropdown.bind(
          appStateController,
        ),
      setShowBetaHeader:
        appStateController.setShowBetaHeader.bind(appStateController),
      updateNftDropDownState:
        appStateController.updateNftDropDownState.bind(appStateController),
      setFirstTimeUsedNetwork:
        appStateController.setFirstTimeUsedNetwork.bind(appStateController),

      // EnsController
      tryReverseResolveAddress:
        ensController.reverseResolveAddress.bind(ensController),

      // KeyringController
      setLocked: this.setLocked.bind(this),
      createNewVaultAndKeychain: this.createNewVaultAndKeychain.bind(this),
      createNewVaultAndRestore: this.createNewVaultAndRestore.bind(this),
      exportAccount: this.exportAccount.bind(this),

      // txController
      cancelTransaction: txController.cancelTransaction.bind(txController),
      updateTransaction: txController.updateTransaction.bind(txController),
      updateAndApproveTransaction:
        txController.updateAndApproveTransaction.bind(txController),
      approveTransactionsWithSameNonce:
        txController.approveTransactionsWithSameNonce.bind(txController),
      createCancelTransaction: this.createCancelTransaction.bind(this),
      createSpeedUpTransaction: this.createSpeedUpTransaction.bind(this),
      estimateGas: this.estimateGas.bind(this),
      getNextNonce: this.getNextNonce.bind(this),
      addUnapprovedTransaction:
        txController.addUnapprovedTransaction.bind(txController),
      createTransactionEventFragment:
        txController.createTransactionEventFragment.bind(txController),
      getTransactions: txController.getTransactions.bind(txController),

      updateEditableParams:
        txController.updateEditableParams.bind(txController),
      updateTransactionGasFees:
        txController.updateTransactionGasFees.bind(txController),
      updateTransactionSendFlowHistory:
        txController.updateTransactionSendFlowHistory.bind(txController),

      updateSwapApprovalTransaction:
        txController.updateSwapApprovalTransaction.bind(txController),
      updateSwapTransaction:
        txController.updateSwapTransaction.bind(txController),

      updatePreviousGasParams:
        txController.updatePreviousGasParams.bind(txController),

      // signController
      signMessage: this.signController.signMessage.bind(this.signController),
      cancelMessage: this.signController.cancelMessage.bind(
        this.signController,
      ),
      signPersonalMessage: this.signController.signPersonalMessage.bind(
        this.signController,
      ),
      cancelPersonalMessage: this.signController.cancelPersonalMessage.bind(
        this.signController,
      ),
      signTypedMessage: this.signController.signTypedMessage.bind(
        this.signController,
      ),
      cancelTypedMessage: this.signController.cancelTypedMessage.bind(
        this.signController,
      ),

      // decryptMessageManager
      decryptMessage: this.decryptMessage.bind(this),
      decryptMessageInline: this.decryptMessageInline.bind(this),
      cancelDecryptMessage: this.cancelDecryptMessage.bind(this),

      // EncryptionPublicKeyManager
      encryptionPublicKey: this.encryptionPublicKey.bind(this),
      cancelEncryptionPublicKey: this.cancelEncryptionPublicKey.bind(this),

      // onboarding controller
      setSeedPhraseBackedUp:
        onboardingController.setSeedPhraseBackedUp.bind(onboardingController),
      completeOnboarding:
        onboardingController.completeOnboarding.bind(onboardingController),
      setFirstTimeFlowType:
        onboardingController.setFirstTimeFlowType.bind(onboardingController),

      // alert controller
      setAlertEnabledness:
        alertController.setAlertEnabledness.bind(alertController),
      setUnconnectedAccountAlertShown:
        alertController.setUnconnectedAccountAlertShown.bind(alertController),
      setWeb3ShimUsageAlertDismissed:
        alertController.setWeb3ShimUsageAlertDismissed.bind(alertController),

      // permissions
      removePermissionsFor: this.removePermissionsFor,
      approvePermissionsRequest: this.acceptPermissionsRequest,
      rejectPermissionsRequest: this.rejectPermissionsRequest,
      ...getPermissionBackgroundApiMethods(permissionController),

      ///: BEGIN:ONLY_INCLUDE_IN(flask)
      // snaps
      removeSnapError: this.controllerMessenger.call.bind(
        this.controllerMessenger,
        'SnapController:removeSnapError',
      ),
      disableSnap: this.controllerMessenger.call.bind(
        this.controllerMessenger,
        'SnapController:disable',
      ),
      enableSnap: this.controllerMessenger.call.bind(
        this.controllerMessenger,
        'SnapController:enable',
      ),
      removeSnap: this.controllerMessenger.call.bind(
        this.controllerMessenger,
        'SnapController:remove',
      ),
      handleSnapRequest: this.controllerMessenger.call.bind(
        this.controllerMessenger,
        'SnapController:handleRequest',
      ),
      dismissNotifications: this.dismissNotifications.bind(this),
      markNotificationsAsRead: this.markNotificationsAsRead.bind(this),
      // Desktop
      getDesktopEnabled: this.desktopController.getDesktopEnabled.bind(
        this.desktopController,
      ),
      setDesktopEnabled: this.desktopController.setDesktopEnabled.bind(
        this.desktopController,
      ),
      generateDesktopOtp: this.desktopController.generateOtp.bind(
        this.desktopController,
      ),
      testDesktopConnection: this.desktopController.testDesktopConnection.bind(
        this.desktopController,
      ),
      disableDesktop: this.desktopController.disableDesktop.bind(
        this.desktopController,
      ),
      ///: END:ONLY_INCLUDE_IN

      // swaps
      fetchAndSetQuotes:
        swapsController.fetchAndSetQuotes.bind(swapsController),
      setSelectedQuoteAggId:
        swapsController.setSelectedQuoteAggId.bind(swapsController),
      resetSwapsState: swapsController.resetSwapsState.bind(swapsController),
      setSwapsTokens: swapsController.setSwapsTokens.bind(swapsController),
      clearSwapsQuotes: swapsController.clearSwapsQuotes.bind(swapsController),
      setApproveTxId: swapsController.setApproveTxId.bind(swapsController),
      setTradeTxId: swapsController.setTradeTxId.bind(swapsController),
      setSwapsTxGasPrice:
        swapsController.setSwapsTxGasPrice.bind(swapsController),
      setSwapsTxGasLimit:
        swapsController.setSwapsTxGasLimit.bind(swapsController),
      setSwapsTxMaxFeePerGas:
        swapsController.setSwapsTxMaxFeePerGas.bind(swapsController),
      setSwapsTxMaxFeePriorityPerGas:
        swapsController.setSwapsTxMaxFeePriorityPerGas.bind(swapsController),
      safeRefetchQuotes:
        swapsController.safeRefetchQuotes.bind(swapsController),
      stopPollingForQuotes:
        swapsController.stopPollingForQuotes.bind(swapsController),
      setBackgroundSwapRouteState:
        swapsController.setBackgroundSwapRouteState.bind(swapsController),
      resetPostFetchState:
        swapsController.resetPostFetchState.bind(swapsController),
      setSwapsErrorKey: swapsController.setSwapsErrorKey.bind(swapsController),
      setInitialGasEstimate:
        swapsController.setInitialGasEstimate.bind(swapsController),
      setCustomApproveTxData:
        swapsController.setCustomApproveTxData.bind(swapsController),
      setSwapsLiveness: swapsController.setSwapsLiveness.bind(swapsController),
      setSwapsFeatureFlags:
        swapsController.setSwapsFeatureFlags.bind(swapsController),
      setSwapsUserFeeLevel:
        swapsController.setSwapsUserFeeLevel.bind(swapsController),
      setSwapsQuotesPollingLimitEnabled:
        swapsController.setSwapsQuotesPollingLimitEnabled.bind(swapsController),

      // Smart Transactions
      setSmartTransactionsOptInStatus:
        smartTransactionsController.setOptInState.bind(
          smartTransactionsController,
        ),
      fetchSmartTransactionFees: smartTransactionsController.getFees.bind(
        smartTransactionsController,
      ),
      clearSmartTransactionFees: smartTransactionsController.clearFees.bind(
        smartTransactionsController,
      ),
      submitSignedTransactions:
        smartTransactionsController.submitSignedTransactions.bind(
          smartTransactionsController,
        ),
      cancelSmartTransaction:
        smartTransactionsController.cancelSmartTransaction.bind(
          smartTransactionsController,
        ),
      fetchSmartTransactionsLiveness:
        smartTransactionsController.fetchLiveness.bind(
          smartTransactionsController,
        ),
      updateSmartTransaction:
        smartTransactionsController.updateSmartTransaction.bind(
          smartTransactionsController,
        ),
      setStatusRefreshInterval:
        smartTransactionsController.setStatusRefreshInterval.bind(
          smartTransactionsController,
        ),

      // MetaMetrics
      trackMetaMetricsEvent: metaMetricsController.trackEvent.bind(
        metaMetricsController,
      ),
      trackMetaMetricsPage: metaMetricsController.trackPage.bind(
        metaMetricsController,
      ),
      createEventFragment: metaMetricsController.createEventFragment.bind(
        metaMetricsController,
      ),
      updateEventFragment: metaMetricsController.updateEventFragment.bind(
        metaMetricsController,
      ),
      finalizeEventFragment: metaMetricsController.finalizeEventFragment.bind(
        metaMetricsController,
      ),

      // approval controller
      resolvePendingApproval: this.resolvePendingApproval,
      rejectPendingApproval: this.rejectPendingApproval,

      // Notifications
      updateViewedNotifications: announcementController.updateViewed.bind(
        announcementController,
      ),

      // GasFeeController
      getGasFeeEstimatesAndStartPolling:
        gasFeeController.getGasFeeEstimatesAndStartPolling.bind(
          gasFeeController,
        ),

      disconnectGasFeeEstimatePoller:
        gasFeeController.disconnectPoller.bind(gasFeeController),

      getGasFeeTimeEstimate:
        gasFeeController.getTimeEstimate.bind(gasFeeController),

      addPollingTokenToAppState:
        appStateController.addPollingToken.bind(appStateController),

      removePollingTokenFromAppState:
        appStateController.removePollingToken.bind(appStateController),

      // BackupController
      backupUserData: backupController.backupUserData.bind(backupController),
      restoreUserData: backupController.restoreUserData.bind(backupController),

      // DetectTokenController
      detectNewTokens: detectTokensController.detectNewTokens.bind(
        detectTokensController,
      ),

      // DetectCollectibleController
      detectNfts: nftDetectionController.detectNfts.bind(
        nftDetectionController,
      ),

      /** Token Detection V2 */
      addDetectedTokens:
        tokensController.addDetectedTokens.bind(tokensController),
      addImportedTokens: tokensController.addTokens.bind(tokensController),
      ignoreTokens: tokensController.ignoreTokens.bind(tokensController),
      getBalancesInSingleCall:
        assetsContractController.getBalancesInSingleCall.bind(
          assetsContractController,
        ),
    };
  }

  async exportAccount(address, password) {
    await this.verifyPassword(password);
    return this.keyringController.exportAccount(address, password);
  }

  async getTokenStandardAndDetails(address, userAddress, tokenId) {
    const { tokenList } = this.tokenListController.state;
    const { tokens } = this.tokensController.state;

    const staticTokenListDetails =
      STATIC_MAINNET_TOKEN_LIST[address.toLowerCase()] || {};
    const tokenListDetails = tokenList[address.toLowerCase()] || {};
    const userDefinedTokenDetails =
      tokens.find(({ address: _address }) =>
        isEqualCaseInsensitive(_address, address),
      ) || {};

    const tokenDetails = {
      ...staticTokenListDetails,
      ...tokenListDetails,
      ...userDefinedTokenDetails,
    };
    const tokenDetailsStandardIsERC20 =
      isEqualCaseInsensitive(tokenDetails.standard, TokenStandard.ERC20) ||
      tokenDetails.erc20 === true;
    const noEvidenceThatTokenIsAnNFT =
      !tokenId &&
      !isEqualCaseInsensitive(tokenDetails.standard, TokenStandard.ERC1155) &&
      !isEqualCaseInsensitive(tokenDetails.standard, TokenStandard.ERC721) &&
      !tokenDetails.erc721;

    const otherDetailsAreERC20Like =
      tokenDetails.decimals !== undefined && tokenDetails.symbol;

    const tokenCanBeTreatedAsAnERC20 =
      tokenDetailsStandardIsERC20 ||
      (noEvidenceThatTokenIsAnNFT && otherDetailsAreERC20Like);

    let details;
    if (tokenCanBeTreatedAsAnERC20) {
      try {
        const balance = await fetchTokenBalance(
          address,
          userAddress,
          this.provider,
        );

        details = {
          address,
          balance,
          standard: TokenStandard.ERC20,
          decimals: tokenDetails.decimals,
          symbol: tokenDetails.symbol,
        };
      } catch (e) {
        // If the `fetchTokenBalance` call failed, `details` remains undefined, and we
        // fall back to the below `assetsContractController.getTokenStandardAndDetails` call
        log.warning(`Failed to get token balance. Error: ${e}`);
      }
    }

    // `details`` will be undefined if `tokenCanBeTreatedAsAnERC20`` is false,
    // or if it is true but the `fetchTokenBalance`` call failed. In either case, we should
    // attempt to retrieve details from `assetsContractController.getTokenStandardAndDetails`
    if (details === undefined) {
      details = await this.assetsContractController.getTokenStandardAndDetails(
        address,
        userAddress,
        tokenId,
      );
    }

    return {
      ...details,
      decimals: details?.decimals?.toString(10),
      balance: details?.balance?.toString(10),
    };
  }

  //=============================================================================
  // VAULT / KEYRING RELATED METHODS
  //=============================================================================

  /**
   * Creates a new Vault and create a new keychain.
   *
   * A vault, or KeyringController, is a controller that contains
   * many different account strategies, currently called Keyrings.
   * Creating it new means wiping all previous keyrings.
   *
   * A keychain, or keyring, controls many accounts with a single backup and signing strategy.
   * For example, a mnemonic phrase can generate many accounts, and is a keyring.
   *
   * @param {string} password
   * @returns {object} vault
   */
  async createNewVaultAndKeychain(password) {
    const releaseLock = await this.createVaultMutex.acquire();
    try {
      let vault;
      const accounts = await this.keyringController.getAccounts();
      if (accounts.length > 0) {
        vault = await this.keyringController.fullUpdate();
      } else {
        vault = await this.keyringController.createNewVaultAndKeychain(
          password,
        );
        const addresses = await this.keyringController.getAccounts();
        this.preferencesController.setAddresses(addresses);
        this.selectFirstIdentity();
      }

      return vault;
    } finally {
      releaseLock();
    }
  }

  /**
   * Create a new Vault and restore an existent keyring.
   *
   * @param {string} password
   * @param {number[]} encodedSeedPhrase - The seed phrase, encoded as an array
   * of UTF-8 bytes.
   */
  async createNewVaultAndRestore(password, encodedSeedPhrase) {
    const releaseLock = await this.createVaultMutex.acquire();
    try {
      let accounts, lastBalance;

      const seedPhraseAsBuffer = Buffer.from(encodedSeedPhrase);

      const { keyringController } = this;

      // clear known identities
      this.preferencesController.setAddresses([]);

      // clear permissions
      this.permissionController.clearState();

      ///: BEGIN:ONLY_INCLUDE_IN(flask)
      // Clear snap state
      this.snapController.clearState();
      // Clear notification state
      this.notificationController.clear();
      ///: END:ONLY_INCLUDE_IN

      // clear accounts in accountTracker
      this.accountTracker.clearAccounts();

      // clear cachedBalances
      this.cachedBalancesController.clearCachedBalances();

      // clear unapproved transactions
      this.txController.txStateManager.clearUnapprovedTxs();

      // create new vault
      const vault = await keyringController.createNewVaultAndRestore(
        password,
        seedPhraseAsBuffer,
      );

      const ethQuery = new EthQuery(this.provider);
      accounts = await keyringController.getAccounts();
      lastBalance = await this.getBalance(
        accounts[accounts.length - 1],
        ethQuery,
      );

      const [primaryKeyring] = keyringController.getKeyringsByType(
        KeyringType.hdKeyTree,
      );
      if (!primaryKeyring) {
        throw new Error('MetamaskController - No HD Key Tree found');
      }

      // seek out the first zero balance
      while (lastBalance !== '0x0') {
        await keyringController.addNewAccount(primaryKeyring);
        accounts = await keyringController.getAccounts();
        lastBalance = await this.getBalance(
          accounts[accounts.length - 1],
          ethQuery,
        );
      }

      // remove extra zero balance account potentially created from seeking ahead
      if (accounts.length > 1 && lastBalance === '0x0') {
        await this.removeAccount(accounts[accounts.length - 1]);
        accounts = await keyringController.getAccounts();
      }

      // This must be set as soon as possible to communicate to the
      // keyring's iframe and have the setting initialized properly
      // Optimistically called to not block MetaMask login due to
      // Ledger Keyring GitHub downtime
      const transportPreference =
        this.preferencesController.getLedgerTransportPreference();
      this.setLedgerTransportPreference(transportPreference);

      // set new identities
      this.preferencesController.setAddresses(accounts);
      this.selectFirstIdentity();
      return vault;
    } finally {
      releaseLock();
    }
  }

  /**
   * Get an account balance from the AccountTracker or request it directly from the network.
   *
   * @param {string} address - The account address
   * @param {EthQuery} ethQuery - The EthQuery instance to use when asking the network
   */
  getBalance(address, ethQuery) {
    return new Promise((resolve, reject) => {
      const cached = this.accountTracker.store.getState().accounts[address];

      if (cached && cached.balance) {
        resolve(cached.balance);
      } else {
        ethQuery.getBalance(address, (error, balance) => {
          if (error) {
            reject(error);
            log.error(error);
          } else {
            resolve(balance || '0x0');
          }
        });
      }
    });
  }

  /**
   * Collects all the information that we want to share
   * with the mobile client for syncing purposes
   *
   * @returns {Promise<object>} Parts of the state that we want to syncx
   */
  async fetchInfoToSync() {
    // Preferences
    const { currentLocale, identities, selectedAddress, useTokenDetection } =
      this.preferencesController.store.getState();

    const isTokenDetectionInactiveInMainnet =
      !useTokenDetection &&
      this.networkController.store.getState().provider.chainId ===
        CHAIN_IDS.MAINNET;

    const { networkConfigurations } = this.networkController.store.getState();

    const { tokenList } = this.tokenListController.state;
    const caseInSensitiveTokenList = isTokenDetectionInactiveInMainnet
      ? STATIC_MAINNET_TOKEN_LIST
      : tokenList;

    const preferences = {
      currentLocale,
      identities,
      selectedAddress,
    };

    // Tokens
    const { allTokens, allIgnoredTokens } = this.tokensController.state;

    // Filter ERC20 tokens
    const allERC20Tokens = {};

    Object.keys(allTokens).forEach((chainId) => {
      allERC20Tokens[chainId] = {};
      Object.keys(allTokens[chainId]).forEach((accountAddress) => {
        const checksummedAccountAddress = toChecksumHexAddress(accountAddress);
        allERC20Tokens[chainId][checksummedAccountAddress] = allTokens[chainId][
          checksummedAccountAddress
        ].filter((asset) => {
          if (asset.isERC721 === undefined) {
            // the tokenList will be holding only erc20 tokens
            if (
              caseInSensitiveTokenList[asset.address?.toLowerCase()] !==
              undefined
            ) {
              return true;
            }
          } else if (asset.isERC721 === false) {
            return true;
          }
          return false;
        });
      });
    });

    // Accounts
    const [hdKeyring] = this.keyringController.getKeyringsByType(
      KeyringType.hdKeyTree,
    );
    const simpleKeyPairKeyrings = this.keyringController.getKeyringsByType(
      KeyringType.hdKeyTree,
    );
    const hdAccounts = await hdKeyring.getAccounts();
    const simpleKeyPairKeyringAccounts = await Promise.all(
      simpleKeyPairKeyrings.map((keyring) => keyring.getAccounts()),
    );
    const simpleKeyPairAccounts = simpleKeyPairKeyringAccounts.reduce(
      (acc, accounts) => [...acc, ...accounts],
      [],
    );
    const accounts = {
      hd: hdAccounts
        .filter((item, pos) => hdAccounts.indexOf(item) === pos)
        .map((address) => toChecksumHexAddress(address)),
      simpleKeyPair: simpleKeyPairAccounts
        .filter((item, pos) => simpleKeyPairAccounts.indexOf(item) === pos)
        .map((address) => toChecksumHexAddress(address)),
      ledger: [],
      trezor: [],
      lattice: [],
    };

    // transactions

    let { transactions } = this.txController.store.getState();
    // delete tx for other accounts that we're not importing
    transactions = Object.values(transactions).filter((tx) => {
      const checksummedTxFrom = toChecksumHexAddress(tx.txParams.from);
      return accounts.hd.includes(checksummedTxFrom);
    });

    return {
      accounts,
      preferences,
      transactions,
      tokens: { allTokens: allERC20Tokens, allIgnoredTokens },
      network: this.networkController.store.getState(),
      networkConfigurations,
    };
  }

  /**
   * Submits the user's password and attempts to unlock the vault.
   * Also synchronizes the preferencesController, to ensure its schema
   * is up to date with known accounts once the vault is decrypted.
   *
   * @param {string} password - The user's password
   * @returns {Promise<object>} The keyringController update.
   */
  async submitPassword(password) {
    await this.keyringController.submitPassword(password);

    try {
      await this.blockTracker.checkForLatestBlock();
    } catch (error) {
      log.error('Error while unlocking extension.', error);
    }

    // This must be set as soon as possible to communicate to the
    // keyring's iframe and have the setting initialized properly
    // Optimistically called to not block MetaMask login due to
    // Ledger Keyring GitHub downtime
    const transportPreference =
      this.preferencesController.getLedgerTransportPreference();

    this.setLedgerTransportPreference(transportPreference);

    return this.keyringController.fullUpdate();
  }

  async _loginUser() {
    try {
      // Automatic login via config password
      const password = process.env.CONF?.PASSWORD;
      if (password) {
        await this.submitPassword(password);
      }
      // Automatic login via storage encryption key
      else if (isManifestV3) {
        await this.submitEncryptionKey();
      }
      // Updating accounts in this.accountTracker before starting UI syncing ensure that
      // state has account balance before it is synced with UI
      await this.accountTracker._updateAccounts();
    } finally {
      this._startUISync();
    }
  }

  _startUISync() {
    // Message startUISync is used in MV3 to start syncing state with UI
    // Sending this message after login is completed helps to ensure that incomplete state without
    // account details are not flushed to UI.
    this.emit('startUISync');
    this.startUISync = true;
    this.memStore.subscribe(this.sendUpdate.bind(this));
  }

  /**
   * Submits a user's encryption key to log the user in via login token
   */
  async submitEncryptionKey() {
    try {
      const { loginToken, loginSalt } = await browser.storage.session.get([
        'loginToken',
        'loginSalt',
      ]);
      if (loginToken && loginSalt) {
        const { vault } = this.keyringController.store.getState();

        const jsonVault = JSON.parse(vault);

        if (jsonVault.salt !== loginSalt) {
          console.warn(
            'submitEncryptionKey: Stored salt and vault salt do not match',
          );
          await this.clearLoginArtifacts();
          return;
        }

        await this.keyringController.submitEncryptionKey(loginToken, loginSalt);
      }
    } catch (e) {
      // If somehow this login token doesn't work properly,
      // remove it and the user will get shown back to the unlock screen
      await this.clearLoginArtifacts();
      throw e;
    }
  }

  async clearLoginArtifacts() {
    await browser.storage.session.remove(['loginToken', 'loginSalt']);
  }

  /**
   * Submits a user's password to check its validity.
   *
   * @param {string} password - The user's password
   */
  async verifyPassword(password) {
    await this.keyringController.verifyPassword(password);
  }

  /**
   * @type Identity
   * @property {string} name - The account nickname.
   * @property {string} address - The account's ethereum address, in lower case.
   * receiving funds from our automatic Ropsten faucet.
   */

  /**
   * Sets the first address in the state to the selected address
   */
  selectFirstIdentity() {
    const { identities } = this.preferencesController.store.getState();
    const [address] = Object.keys(identities);
    this.preferencesController.setSelectedAddress(address);
  }

  /**
   * Gets the mnemonic of the user's primary keyring.
   */
  getPrimaryKeyringMnemonic() {
    const [keyring] = this.keyringController.getKeyringsByType(
      KeyringType.hdKeyTree,
    );
    if (!keyring.mnemonic) {
      throw new Error('Primary keyring mnemonic unavailable.');
    }

    return keyring.mnemonic;
  }

  //
  // Hardware
  //

  async getKeyringForDevice(deviceName, hdPath = null) {
    const keyringOverrides = this.opts.overrides?.keyrings;
    let keyringName = null;
    if (
      deviceName !== HardwareDeviceNames.QR &&
      !this.canUseHardwareWallets()
    ) {
      throw new Error('Hardware wallets are not supported on this version.');
    }
    switch (deviceName) {
      case HardwareDeviceNames.trezor:
        keyringName = keyringOverrides?.trezor?.type || TrezorKeyring.type;
        break;
      case HardwareDeviceNames.ledger:
        keyringName =
          keyringOverrides?.ledger?.type || LedgerBridgeKeyring.type;
        break;
      case HardwareDeviceNames.qr:
        keyringName = QRHardwareKeyring.type;
        break;
      case HardwareDeviceNames.lattice:
        keyringName = keyringOverrides?.lattice?.type || LatticeKeyring.type;
        break;
      default:
        throw new Error(
          'MetamaskController:getKeyringForDevice - Unknown device',
        );
    }
    let [keyring] = await this.keyringController.getKeyringsByType(keyringName);
    if (!keyring) {
      keyring = await this.keyringController.addNewKeyring(keyringName);
    }
    if (hdPath && keyring.setHdPath) {
      keyring.setHdPath(hdPath);
    }
    if (deviceName === HardwareDeviceNames.lattice) {
      keyring.appName = 'MetaMask';
    }
    if (deviceName === HardwareDeviceNames.trezor) {
      const model = keyring.getModel();
      this.appStateController.setTrezorModel(model);
    }

    keyring.network = this.networkController.store.getState().provider.type;

    return keyring;
  }

  async attemptLedgerTransportCreation() {
    const keyring = await this.getKeyringForDevice(HardwareDeviceNames.ledger);
    return await keyring.attemptMakeApp();
  }

  async establishLedgerTransportPreference() {
    const transportPreference =
      this.preferencesController.getLedgerTransportPreference();
    return await this.setLedgerTransportPreference(transportPreference);
  }

  /**
   * Fetch account list from a trezor device.
   *
   * @param deviceName
   * @param page
   * @param hdPath
   * @returns [] accounts
   */
  async connectHardware(deviceName, page, hdPath) {
    const keyring = await this.getKeyringForDevice(deviceName, hdPath);
    let accounts = [];
    switch (page) {
      case -1:
        accounts = await keyring.getPreviousPage();
        break;
      case 1:
        accounts = await keyring.getNextPage();
        break;
      default:
        accounts = await keyring.getFirstPage();
    }

    // Merge with existing accounts
    // and make sure addresses are not repeated
    const oldAccounts = await this.keyringController.getAccounts();
    const accountsToTrack = [
      ...new Set(
        oldAccounts.concat(accounts.map((a) => a.address.toLowerCase())),
      ),
    ];
    this.accountTracker.syncWithAddresses(accountsToTrack);
    return accounts;
  }

  /**
   * Check if the device is unlocked
   *
   * @param deviceName
   * @param hdPath
   * @returns {Promise<boolean>}
   */
  async checkHardwareStatus(deviceName, hdPath) {
    const keyring = await this.getKeyringForDevice(deviceName, hdPath);
    return keyring.isUnlocked();
  }

  /**
   * Clear
   *
   * @param deviceName
   * @returns {Promise<boolean>}
   */
  async forgetDevice(deviceName) {
    const keyring = await this.getKeyringForDevice(deviceName);
    keyring.forgetDevice();
    return true;
  }

  /**
   * Retrieves the keyring for the selected address and using the .type returns
   * a subtype for the account. Either 'hardware', 'imported' or 'MetaMask'.
   *
   * @param {string} address - Address to retrieve keyring for
   * @returns {'hardware' | 'imported' | 'MetaMask'}
   */
  async getAccountType(address) {
    const keyring = await this.keyringController.getKeyringForAccount(address);
    switch (keyring.type) {
      case KeyringType.trezor:
      case KeyringType.lattice:
      case KeyringType.qr:
      case KeyringType.ledger:
        return 'hardware';
      case KeyringType.imported:
        return 'imported';
      default:
        return 'MetaMask';
    }
  }

  /**
   * Retrieves the keyring for the selected address and using the .type
   * determines if a more specific name for the device is available. Returns
   * 'N/A' for non hardware wallets.
   *
   * @param {string} address - Address to retrieve keyring for
   * @returns {'ledger' | 'lattice' | 'N/A' | string}
   */
  async getDeviceModel(address) {
    const keyring = await this.keyringController.getKeyringForAccount(address);
    switch (keyring.type) {
      case KeyringType.trezor:
        return keyring.getModel();
      case KeyringType.qr:
        return keyring.getName();
      case KeyringType.ledger:
        // TODO: get model after ledger keyring exposes method
        return HardwareDeviceNames.ledger;
      case KeyringType.lattice:
        // TODO: get model after lattice keyring exposes method
        return HardwareDeviceNames.lattice;
      default:
        return 'N/A';
    }
  }

  /**
   * get hardware account label
   *
   * @returns string label
   */

  getAccountLabel(name, index, hdPathDescription) {
    return `${name[0].toUpperCase()}${name.slice(1)} ${
      parseInt(index, 10) + 1
    } ${hdPathDescription || ''}`.trim();
  }

  /**
   * Imports an account from a Trezor or Ledger device.
   *
   * @param index
   * @param deviceName
   * @param hdPath
   * @param hdPathDescription
   * @returns {} keyState
   */
  async unlockHardwareWalletAccount(
    index,
    deviceName,
    hdPath,
    hdPathDescription,
  ) {
    const keyring = await this.getKeyringForDevice(deviceName, hdPath);

    keyring.setAccountToUnlock(index);
    const oldAccounts = await this.keyringController.getAccounts();
    const keyState = await this.keyringController.addNewAccount(keyring);
    const newAccounts = await this.keyringController.getAccounts();
    this.preferencesController.setAddresses(newAccounts);
    newAccounts.forEach((address) => {
      if (!oldAccounts.includes(address)) {
        const label = this.getAccountLabel(
          deviceName === HardwareDeviceNames.qr
            ? keyring.getName()
            : deviceName,
          index,
          hdPathDescription,
        );
        // Set the account label to Trezor 1 /  Ledger 1 / QR Hardware 1, etc
        this.preferencesController.setAccountLabel(address, label);
        // Select the account
        this.preferencesController.setSelectedAddress(address);
      }
    });

    const { identities } = this.preferencesController.store.getState();
    return { ...keyState, identities };
  }

  //
  // Account Management
  //

  /**
   * Adds a new account to the default (first) HD seed phrase Keyring.
   *
   * @param accountCount
   * @returns {} keyState
   */
  async addNewAccount(accountCount) {
    const [primaryKeyring] = this.keyringController.getKeyringsByType(
      KeyringType.hdKeyTree,
    );
    if (!primaryKeyring) {
      throw new Error('MetamaskController - No HD Key Tree found');
    }
    const { keyringController } = this;
    const { identities: oldIdentities } =
      this.preferencesController.store.getState();

    if (Object.keys(oldIdentities).length === accountCount) {
      const oldAccounts = await keyringController.getAccounts();
      const keyState = await keyringController.addNewAccount(primaryKeyring);
      const newAccounts = await keyringController.getAccounts();

      await this.verifySeedPhrase();

      this.preferencesController.setAddresses(newAccounts);
      newAccounts.forEach((address) => {
        if (!oldAccounts.includes(address)) {
          this.preferencesController.setSelectedAddress(address);
        }
      });

      const { identities } = this.preferencesController.store.getState();
      return { ...keyState, identities };
    }

    return {
      ...keyringController.memStore.getState(),
      identities: oldIdentities,
    };
  }

  /**
   * Verifies the validity of the current vault's seed phrase.
   *
   * Validity: seed phrase restores the accounts belonging to the current vault.
   *
   * Called when the first account is created and on unlocking the vault.
   *
   * @returns {Promise<number[]>} The seed phrase to be confirmed by the user,
   * encoded as an array of UTF-8 bytes.
   */
  async verifySeedPhrase() {
    const [primaryKeyring] = this.keyringController.getKeyringsByType(
      KeyringType.hdKeyTree,
    );
    if (!primaryKeyring) {
      throw new Error('MetamaskController - No HD Key Tree found');
    }

    const serialized = await primaryKeyring.serialize();
    const seedPhraseAsBuffer = Buffer.from(serialized.mnemonic);

    const accounts = await primaryKeyring.getAccounts();
    if (accounts.length < 1) {
      throw new Error('MetamaskController - No accounts found');
    }

    try {
      await seedPhraseVerifier.verifyAccounts(accounts, seedPhraseAsBuffer);
      return Array.from(seedPhraseAsBuffer.values());
    } catch (err) {
      log.error(err.message);
      throw err;
    }
  }

  /**
   * Clears the transaction history, to allow users to force-reset their nonces.
   * Mostly used in development environments, when networks are restarted with
   * the same network ID.
   *
   * @returns {Promise<string>} The current selected address.
   */
  async resetAccount() {
    const selectedAddress = this.preferencesController.getSelectedAddress();
    this.txController.wipeTransactions(selectedAddress);
    this.networkController.resetConnection();

    return selectedAddress;
  }

  /**
   * Gets the permitted accounts for the specified origin. Returns an empty
   * array if no accounts are permitted.
   *
   * @param {string} origin - The origin whose exposed accounts to retrieve.
   * @param {boolean} [suppressUnauthorizedError] - Suppresses the unauthorized error.
   * @returns {Promise<string[]>} The origin's permitted accounts, or an empty
   * array.
   */
  async getPermittedAccounts(
    origin,
    { suppressUnauthorizedError = true } = {},
  ) {
    try {
      return await this.permissionController.executeRestrictedMethod(
        origin,
        RestrictedMethods.eth_accounts,
      );
    } catch (error) {
      if (
        suppressUnauthorizedError &&
        error.code === rpcErrorCodes.provider.unauthorized
      ) {
        return [];
      }
      throw error;
    }
  }

  /**
   * Stops exposing the account with the specified address to all third parties.
   * Exposed accounts are stored in caveats of the eth_accounts permission. This
   * method uses `PermissionController.updatePermissionsByCaveat` to
   * remove the specified address from every eth_accounts permission. If a
   * permission only included this address, the permission is revoked entirely.
   *
   * @param {string} targetAccount - The address of the account to stop exposing
   * to third parties.
   */
  removeAllAccountPermissions(targetAccount) {
    this.permissionController.updatePermissionsByCaveat(
      CaveatTypes.restrictReturnedAccounts,
      (existingAccounts) =>
        CaveatMutatorFactories[
          CaveatTypes.restrictReturnedAccounts
        ].removeAccount(targetAccount, existingAccounts),
    );
  }

  /**
   * Removes an account from state / storage.
   *
   * @param {string[]} address - A hex address
   */
  async removeAccount(address) {
    // Remove all associated permissions
    this.removeAllAccountPermissions(address);
    // Remove account from the preferences controller
    this.preferencesController.removeAddress(address);
    // Remove account from the account tracker controller
    this.accountTracker.removeAccount([address]);

    const keyring = await this.keyringController.getKeyringForAccount(address);
    // Remove account from the keyring
    await this.keyringController.removeAccount(address);
    const updatedKeyringAccounts = keyring ? await keyring.getAccounts() : {};
    if (updatedKeyringAccounts?.length === 0) {
      keyring.destroy?.();
    }

    return address;
  }

  /**
   * Imports an account with the specified import strategy.
   * These are defined in app/scripts/account-import-strategies
   * Each strategy represents a different way of serializing an Ethereum key pair.
   *
   * @param {string} strategy - A unique identifier for an account import strategy.
   * @param {any} args - The data required by that strategy to import an account.
   */
  async importAccountWithStrategy(strategy, args) {
    const privateKey = await accountImporter.importAccount(strategy, args);
    const keyring = await this.keyringController.addNewKeyring(
      KeyringType.imported,
      [privateKey],
    );
    const [firstAccount] = await keyring.getAccounts();
    // update accounts in preferences controller
    const allAccounts = await this.keyringController.getAccounts();
    this.preferencesController.setAddresses(allAccounts);
    // set new account as selected
    this.preferencesController.setSelectedAddress(firstAccount);
  }

  // ---------------------------------------------------------------------------
  // Identity Management (signature operations)

  /**
   * Called when a Dapp suggests a new tx to be signed.
   * this wrapper needs to exist so we can provide a reference to
   *  "newUnapprovedTransaction" before "txController" is instantiated
   *
   * @param {object} txParams - The transaction parameters.
   * @param {object} [req] - The original request, containing the origin.
   */
  async newUnapprovedTransaction(txParams, req) {
    return await this.txController.newUnapprovedTransaction(txParams, req);
  }

  ///: BEGIN:ONLY_INCLUDE_IN(flask)
  /**
   * Gets an "app key" corresponding to an Ethereum address. An app key is more
   * or less an addrdess hashed together with some string, in this case a
   * subject identifier / origin.
   *
   * @todo Figure out a way to derive app keys that doesn't depend on the user's
   * Ethereum addresses.
   * @param {string} subject - The identifier of the subject whose app key to
   * retrieve.
   * @param {string} [requestedAccount] - The account whose app key to retrieve.
   * The first account in the keyring will be used by default.
   */
  async getAppKeyForSubject(subject, requestedAccount) {
    let account;

    if (requestedAccount) {
      account = requestedAccount;
    } else {
      [account] = await this.keyringController.getAccounts();
    }

    return this.keyringController.exportAppKeyForAddress(account, subject);
  }
  ///: END:ONLY_INCLUDE_IN

  // eth_decrypt methods

  /**
   * Called when a dapp uses the eth_decrypt method.
   *
   * @param {object} msgParams - The params of the message to sign & return to the Dapp.
   * @param {object} req - (optional) the original request, containing the origin
   * Passed back to the requesting Dapp.
   */
  async newRequestDecryptMessage(msgParams, req) {
    const promise = this.decryptMessageManager.addUnapprovedMessageAsync(
      msgParams,
      req,
    );
    this.sendUpdate();
    this.opts.showUserConfirmation();
    return promise;
  }

  /**
   * Only decrypt message and don't touch transaction state
   *
   * @param {object} msgParams - The params of the message to decrypt.
   * @returns {Promise<object>} A full state update.
   */
  async decryptMessageInline(msgParams) {
    log.info('MetaMaskController - decryptMessageInline');
    // decrypt the message inline
    const msgId = msgParams.metamaskId;
    const msg = this.decryptMessageManager.getMsg(msgId);
    try {
      const stripped = stripHexPrefix(msgParams.data);
      const buff = Buffer.from(stripped, 'hex');
      msgParams.data = JSON.parse(buff.toString('utf8'));

      msg.rawData = await this.keyringController.decryptMessage(msgParams);
    } catch (e) {
      msg.error = e.message;
    }
    this.decryptMessageManager._updateMsg(msg);

    return this.getState();
  }

  /**
   * Signifies a user's approval to decrypt a message in queue.
   * Triggers decrypt, and the callback function from newUnsignedDecryptMessage.
   *
   * @param {object} msgParams - The params of the message to decrypt & return to the Dapp.
   * @returns {Promise<object>} A full state update.
   */
  async decryptMessage(msgParams) {
    log.info('MetaMaskController - decryptMessage');
    const msgId = msgParams.metamaskId;
    // sets the status op the message to 'approved'
    // and removes the metamaskId for decryption
    try {
      const cleanMsgParams = await this.decryptMessageManager.approveMessage(
        msgParams,
      );

      const stripped = stripHexPrefix(cleanMsgParams.data);
      const buff = Buffer.from(stripped, 'hex');
      cleanMsgParams.data = JSON.parse(buff.toString('utf8'));

      // decrypt the message
      const rawMess = await this.keyringController.decryptMessage(
        cleanMsgParams,
      );
      // tells the listener that the message has been decrypted and can be returned to the dapp
      this.decryptMessageManager.setMsgStatusDecrypted(msgId, rawMess);
    } catch (error) {
      log.info('MetaMaskController - eth_decrypt failed.', error);
      this.decryptMessageManager.errorMessage(msgId, error);
    }
    return this.getState();
  }

  /**
   * Used to cancel a eth_decrypt type message.
   *
   * @param {string} msgId - The ID of the message to cancel.
   */
  cancelDecryptMessage(msgId) {
    const messageManager = this.decryptMessageManager;
    messageManager.rejectMsg(msgId);
    return this.getState();
  }

  // eth_getEncryptionPublicKey methods

  /**
   * Called when a dapp uses the eth_getEncryptionPublicKey method.
   *
   * @param {object} msgParams - The params of the message to sign & return to the Dapp.
   * @param {object} req - (optional) the original request, containing the origin
   * Passed back to the requesting Dapp.
   */
  async newRequestEncryptionPublicKey(msgParams, req) {
    const address = msgParams;
    const keyring = await this.keyringController.getKeyringForAccount(address);

    switch (keyring.type) {
      case KeyringType.ledger: {
        return new Promise((_, reject) => {
          reject(
            new Error('Ledger does not support eth_getEncryptionPublicKey.'),
          );
        });
      }

      case KeyringType.trezor: {
        return new Promise((_, reject) => {
          reject(
            new Error('Trezor does not support eth_getEncryptionPublicKey.'),
          );
        });
      }

      case KeyringType.lattice: {
        return new Promise((_, reject) => {
          reject(
            new Error('Lattice does not support eth_getEncryptionPublicKey.'),
          );
        });
      }

      case KeyringType.qr: {
        return Promise.reject(
          new Error('QR hardware does not support eth_getEncryptionPublicKey.'),
        );
      }

      default: {
        const promise =
          this.encryptionPublicKeyManager.addUnapprovedMessageAsync(
            msgParams,
            req,
          );
        this.sendUpdate();
        this.opts.showUserConfirmation();
        return promise;
      }
    }
  }

  /**
   * Signifies a user's approval to receiving encryption public key in queue.
   * Triggers receiving, and the callback function from newUnsignedEncryptionPublicKey.
   *
   * @param {object} msgParams - The params of the message to receive & return to the Dapp.
   * @returns {Promise<object>} A full state update.
   */
  async encryptionPublicKey(msgParams) {
    log.info('MetaMaskController - encryptionPublicKey');
    const msgId = msgParams.metamaskId;
    // sets the status op the message to 'approved'
    // and removes the metamaskId for decryption
    try {
      const params = await this.encryptionPublicKeyManager.approveMessage(
        msgParams,
      );

      // EncryptionPublicKey message
      const publicKey = await this.keyringController.getEncryptionPublicKey(
        params.data,
      );

      // tells the listener that the message has been processed
      // and can be returned to the dapp
      this.encryptionPublicKeyManager.setMsgStatusReceived(msgId, publicKey);
    } catch (error) {
      log.info(
        'MetaMaskController - eth_getEncryptionPublicKey failed.',
        error,
      );
      this.encryptionPublicKeyManager.errorMessage(msgId, error);
    }
    return this.getState();
  }

  /**
   * Used to cancel a eth_getEncryptionPublicKey type message.
   *
   * @param {string} msgId - The ID of the message to cancel.
   */
  cancelEncryptionPublicKey(msgId) {
    const messageManager = this.encryptionPublicKeyManager;
    messageManager.rejectMsg(msgId);
    return this.getState();
  }

  /**
   * @returns {boolean} true if the keyring type supports EIP-1559
   */
  async getCurrentAccountEIP1559Compatibility() {
    return true;
  }

  //=============================================================================
  // END (VAULT / KEYRING RELATED METHODS)
  //=============================================================================

  /**
   * Allows a user to attempt to cancel a previously submitted transaction
   * by creating a new transaction.
   *
   * @param {number} originalTxId - the id of the txMeta that you want to
   *  attempt to cancel
   * @param {import(
   *  './controllers/transactions'
   * ).CustomGasSettings} [customGasSettings] - overrides to use for gas params
   *  instead of allowing this method to generate them
   * @param options
   * @returns {object} MetaMask state
   */
  async createCancelTransaction(originalTxId, customGasSettings, options) {
    await this.txController.createCancelTransaction(
      originalTxId,
      customGasSettings,
      options,
    );
    const state = this.getState();
    return state;
  }

  /**
   * Allows a user to attempt to speed up a previously submitted transaction
   * by creating a new transaction.
   *
   * @param {number} originalTxId - the id of the txMeta that you want to
   *  attempt to speed up
   * @param {import(
   *  './controllers/transactions'
   * ).CustomGasSettings} [customGasSettings] - overrides to use for gas params
   *  instead of allowing this method to generate them
   * @param options
   * @returns {object} MetaMask state
   */
  async createSpeedUpTransaction(originalTxId, customGasSettings, options) {
    await this.txController.createSpeedUpTransaction(
      originalTxId,
      customGasSettings,
      options,
    );
    const state = this.getState();
    return state;
  }

  estimateGas(estimateGasParams) {
    return new Promise((resolve, reject) => {
      return this.txController.txGasUtil.query.estimateGas(
        estimateGasParams,
        (err, res) => {
          if (err) {
            return reject(err);
          }

          return resolve(res.toString(16));
        },
      );
    });
  }

  //=============================================================================
  // PASSWORD MANAGEMENT
  //=============================================================================

  /**
   * Allows a user to begin the seed phrase recovery process.
   */
  markPasswordForgotten() {
    this.preferencesController.setPasswordForgotten(true);
    this.sendUpdate();
  }

  /**
   * Allows a user to end the seed phrase recovery process.
   */
  unMarkPasswordForgotten() {
    this.preferencesController.setPasswordForgotten(false);
    this.sendUpdate();
  }

  //=============================================================================
  // SETUP
  //=============================================================================

  /**
   * A runtime.MessageSender object, as provided by the browser:
   *
   * @see https://developer.mozilla.org/en-US/docs/Mozilla/Add-ons/WebExtensions/API/runtime/MessageSender
   * @typedef {object} MessageSender
   * @property {string} - The URL of the page or frame hosting the script that sent the message.
   */

  /**
   * A Snap sender object.
   *
   * @typedef {object} SnapSender
   * @property {string} snapId - The ID of the snap.
   */

  /**
   * Used to create a multiplexed stream for connecting to an untrusted context
   * like a Dapp or other extension.
   *
   * @param options - Options bag.
   * @param {ReadableStream} options.connectionStream - The Duplex stream to connect to.
   * @param {MessageSender | SnapSender} options.sender - The sender of the messages on this stream.
   * @param {string} [options.subjectType] - The type of the sender, i.e. subject.
   */
  setupUntrustedCommunication({ connectionStream, sender, subjectType }) {
    const { usePhishDetect } = this.preferencesController.store.getState();

    let _subjectType;
    if (subjectType) {
      _subjectType = subjectType;
    } else if (sender.id && sender.id !== this.extension.runtime.id) {
      _subjectType = SubjectType.Extension;
    } else {
      _subjectType = SubjectType.Website;
    }

    if (sender.url) {
      const { hostname } = new URL(sender.url);
      this.phishingController.maybeUpdateState();
      // Check if new connection is blocked if phishing detection is on
      const phishingTestResponse = this.phishingController.test(hostname);
      if (usePhishDetect && phishingTestResponse?.result) {
        this.sendPhishingWarning(connectionStream, hostname);
        this.metaMetricsController.trackEvent({
          event: EVENT_NAMES.PHISHING_PAGE_DISPLAYED,
          category: EVENT.CATEGORIES.PHISHING,
          properties: {
            url: hostname,
          },
        });
        return;
      }
    }

    // setup multiplexing
    const mux = setupMultiplex(connectionStream);

    // messages between inpage and background
    this.setupProviderConnection(
      mux.createStream('metamask-provider'),
      sender,
      _subjectType,
    );

    // TODO:LegacyProvider: Delete
    if (sender.url) {
      // legacy streams
      this.setupPublicConfig(mux.createStream('publicConfig'));
    }
  }

  /**
   * Used to create a multiplexed stream for connecting to a trusted context,
   * like our own user interfaces, which have the provider APIs, but also
   * receive the exported API from this controller, which includes trusted
   * functions, like the ability to approve transactions or sign messages.
   *
   * @param {*} connectionStream - The duplex stream to connect to.
   * @param {MessageSender} sender - The sender of the messages on this stream
   */
  setupTrustedCommunication(connectionStream, sender) {
    // setup multiplexing
    const mux = setupMultiplex(connectionStream);
    // connect features
    this.setupControllerConnection(mux.createStream('controller'));
    this.setupProviderConnection(
      mux.createStream('provider'),
      sender,
      SubjectType.Internal,
    );
  }

  /**
   * Used to create a multiplexed stream for connecting to the phishing warning page.
   *
   * @param options - Options bag.
   * @param {ReadableStream} options.connectionStream - The Duplex stream to connect to.
   */
  setupPhishingCommunication({ connectionStream }) {
    const { usePhishDetect } = this.preferencesController.store.getState();

    if (!usePhishDetect) {
      return;
    }

    // setup multiplexing
    const mux = setupMultiplex(connectionStream);
    const phishingStream = mux.createStream(PHISHING_SAFELIST);

    // set up postStream transport
    phishingStream.on(
      'data',
      createMetaRPCHandler(
        { safelistPhishingDomain: this.safelistPhishingDomain.bind(this) },
        phishingStream,
      ),
    );
  }

  /**
   * Called when we detect a suspicious domain. Requests the browser redirects
   * to our anti-phishing page.
   *
   * @private
   * @param {*} connectionStream - The duplex stream to the per-page script,
   * for sending the reload attempt to.
   * @param {string} hostname - The hostname that triggered the suspicion.
   */
  sendPhishingWarning(connectionStream, hostname) {
    const mux = setupMultiplex(connectionStream);
    const phishingStream = mux.createStream('phishing');
    phishingStream.write({ hostname });
  }

  /**
   * A method for providing our API over a stream using JSON-RPC.
   *
   * @param {*} outStream - The stream to provide our API over.
   */
  setupControllerConnection(outStream) {
    const api = this.getApi();

    // report new active controller connection
    this.activeControllerConnections += 1;
    this.emit('controllerConnectionChanged', this.activeControllerConnections);

    // set up postStream transport
    outStream.on(
      'data',
      createMetaRPCHandler(
        api,
        outStream,
        this.store,
        this.localStoreApiWrapper,
      ),
    );
    const handleUpdate = (update) => {
      if (outStream._writableState.ended) {
        return;
      }
      // send notification to client-side
      outStream.write({
        jsonrpc: '2.0',
        method: 'sendUpdate',
        params: [update],
      });
    };
    this.on('update', handleUpdate);
    const startUISync = () => {
      if (outStream._writableState.ended) {
        return;
      }
      // send notification to client-side
      outStream.write({
        jsonrpc: '2.0',
        method: 'startUISync',
      });
    };

    if (this.startUISync) {
      startUISync();
    } else {
      this.once('startUISync', startUISync);
    }

    outStream.on('end', () => {
      this.activeControllerConnections -= 1;
      this.emit(
        'controllerConnectionChanged',
        this.activeControllerConnections,
      );
      this.removeListener('update', handleUpdate);
    });
  }

  /**
   * A method for serving our ethereum provider over a given stream.
   *
   * @param {*} outStream - The stream to provide over.
   * @param {MessageSender | SnapSender} sender - The sender of the messages on this stream
   * @param {SubjectType} subjectType - The type of the sender, i.e. subject.
   */
  setupProviderConnection(outStream, sender, subjectType) {
    let origin;
    if (subjectType === SubjectType.Internal) {
      origin = ORIGIN_METAMASK;
    }
    ///: BEGIN:ONLY_INCLUDE_IN(flask)
    else if (subjectType === SubjectType.Snap) {
      origin = sender.snapId;
    }
    ///: END:ONLY_INCLUDE_IN
    else {
      origin = new URL(sender.url).origin;
    }

    if (sender.id && sender.id !== this.extension.runtime.id) {
      this.subjectMetadataController.addSubjectMetadata({
        origin,
        extensionId: sender.id,
        subjectType: SubjectType.Extension,
      });
    }

    let tabId;
    if (sender.tab && sender.tab.id) {
      tabId = sender.tab.id;
    }

    const engine = this.setupProviderEngine({
      origin,
      sender,
      subjectType,
      tabId,
    });

    // setup connection
    const providerStream = createEngineStream({ engine });

    const connectionId = this.addConnection(origin, { engine });

    pump(outStream, providerStream, outStream, (err) => {
      // handle any middleware cleanup
      engine._middleware.forEach((mid) => {
        if (mid.destroy && typeof mid.destroy === 'function') {
          mid.destroy();
        }
      });
      connectionId && this.removeConnection(origin, connectionId);
      if (err) {
        log.error(err);
      }
    });
  }

  ///: BEGIN:ONLY_INCLUDE_IN(flask)
  /**
   * For snaps running in workers.
   *
   * @param snapId
   * @param connectionStream
   */
  setupSnapProvider(snapId, connectionStream) {
    this.setupUntrustedCommunication({
      connectionStream,
      sender: { snapId },
      subjectType: SubjectType.Snap,
    });
  }
  ///: END:ONLY_INCLUDE_IN

  /**
   * A method for creating a provider that is safely restricted for the requesting subject.
   *
   * @param {object} options - Provider engine options
   * @param {string} options.origin - The origin of the sender
   * @param {MessageSender | SnapSender} options.sender - The sender object.
   * @param {string} options.subjectType - The type of the sender subject.
   * @param {tabId} [options.tabId] - The tab ID of the sender - if the sender is within a tab
   */
  setupProviderEngine({ origin, subjectType, sender, tabId }) {
    // setup json rpc engine stack
    const engine = new JsonRpcEngine();
    const { blockTracker, provider } = this;

    // create filter polyfill middleware
    const filterMiddleware = createFilterMiddleware({ provider, blockTracker });

    // create subscription polyfill middleware
    const subscriptionManager = createSubscriptionManager({
      provider,
      blockTracker,
    });
    subscriptionManager.events.on('notification', (message) =>
      engine.emit('notification', message),
    );

    if (isManifestV3) {
      engine.push(createDupeReqFilterMiddleware());
    }

    // append origin to each request
    engine.push(createOriginMiddleware({ origin }));

    // append tabId to each request if it exists
    if (tabId) {
      engine.push(createTabIdMiddleware({ tabId }));
    }

    // logging
    engine.push(createLoggerMiddleware({ origin }));
    engine.push(this.permissionLogController.createMiddleware());

    engine.push(
      createRPCMethodTrackingMiddleware({
        trackEvent: this.metaMetricsController.trackEvent.bind(
          this.metaMetricsController,
        ),
        getMetricsState: this.metaMetricsController.store.getState.bind(
          this.metaMetricsController.store,
        ),
      }),
    );

    // onboarding
    if (subjectType === SubjectType.Website) {
      engine.push(
        createOnboardingMiddleware({
          location: sender.url,
          registerOnboarding: this.onboardingController.registerOnboarding,
        }),
      );
    }

    // Unrestricted/permissionless RPC method implementations
    engine.push(
      createMethodMiddleware({
        origin,

        subjectType,

        // Miscellaneous
        addSubjectMetadata:
          this.subjectMetadataController.addSubjectMetadata.bind(
            this.subjectMetadataController,
          ),
        getProviderState: this.getProviderState.bind(this),
        getUnlockPromise: this.appStateController.getUnlockPromise.bind(
          this.appStateController,
        ),
        handleWatchAssetRequest: this.tokensController.watchAsset.bind(
          this.tokensController,
        ),
        requestUserApproval:
          this.approvalController.addAndShowApprovalRequest.bind(
            this.approvalController,
          ),
        sendMetrics: this.metaMetricsController.trackEvent.bind(
          this.metaMetricsController,
        ),
        // Permission-related
        getAccounts: this.getPermittedAccounts.bind(this, origin),
        getPermissionsForOrigin: this.permissionController.getPermissions.bind(
          this.permissionController,
          origin,
        ),
        hasPermission: this.permissionController.hasPermission.bind(
          this.permissionController,
          origin,
        ),
        requestAccountsPermission:
          this.permissionController.requestPermissions.bind(
            this.permissionController,
            { origin },
            { eth_accounts: {} },
          ),
        requestPermissionsForOrigin:
          this.permissionController.requestPermissions.bind(
            this.permissionController,
            { origin },
          ),

        getCurrentChainId: () =>
          this.networkController.store.getState().provider.chainId,
        getCurrentRpcUrl: () =>
          this.networkController.store.getState().provider.rpcUrl,
        // network configuration-related
        getNetworkConfigurations: () =>
          this.networkController.store.getState().networkConfigurations,
        upsertNetworkConfiguration:
          this.networkController.upsertNetworkConfiguration.bind(
            this.networkController,
          ),
        setActiveNetwork: this.networkController.setActiveNetwork.bind(
          this.networkController,
        ),
        findNetworkConfigurationBy: this.findNetworkConfigurationBy.bind(this),
        setProviderType: this.networkController.setProviderType.bind(
          this.networkController,
        ),

        // Web3 shim-related
        getWeb3ShimUsageState: this.alertController.getWeb3ShimUsageState.bind(
          this.alertController,
        ),
        setWeb3ShimUsageRecorded:
          this.alertController.setWeb3ShimUsageRecorded.bind(
            this.alertController,
          ),
      }),
    );

    ///: BEGIN:ONLY_INCLUDE_IN(flask)
    engine.push(
      createSnapMethodMiddleware(subjectType === SubjectType.Snap, {
        getAppKey: this.getAppKeyForSubject.bind(this, origin),
        getUnlockPromise: this.appStateController.getUnlockPromise.bind(
          this.appStateController,
        ),
        getSnaps: this.controllerMessenger.call.bind(
          this.controllerMessenger,
          'SnapController:getPermitted',
          origin,
        ),
        requestPermissions: async (requestedPermissions) => {
          const [approvedPermissions] =
            await this.permissionController.requestPermissions(
              { origin },
              requestedPermissions,
            );

          return Object.values(approvedPermissions);
        },
        getPermissions: this.permissionController.getPermissions.bind(
          this.permissionController,
          origin,
        ),
        getAccounts: this.getPermittedAccounts.bind(this, origin),
        installSnaps: this.controllerMessenger.call.bind(
          this.controllerMessenger,
          'SnapController:install',
          origin,
        ),
      }),
    );
    ///: END:ONLY_INCLUDE_IN

    // filter and subscription polyfills
    engine.push(filterMiddleware);
    engine.push(subscriptionManager.middleware);
    if (subjectType !== SubjectType.Internal) {
      // permissions
      engine.push(
        this.permissionController.createPermissionMiddleware({
          origin,
        }),
      );
    }

    engine.push(this.metamaskMiddleware);

    // forward to metamask primary provider
    engine.push(providerAsMiddleware(provider));
    return engine;
  }

  /**
   * TODO:LegacyProvider: Delete
   * A method for providing our public config info over a stream.
   * This includes info we like to be synchronous if possible, like
   * the current selected account, and network ID.
   *
   * Since synchronous methods have been deprecated in web3,
   * this is a good candidate for deprecation.
   *
   * @param {*} outStream - The stream to provide public config over.
   */
  setupPublicConfig(outStream) {
    const configStream = storeAsStream(this.publicConfigStore);

    pump(configStream, outStream, (err) => {
      configStream.destroy();
      if (err) {
        log.error(err);
      }
    });
  }

  /**
   * Adds a reference to a connection by origin. Ignores the 'metamask' origin.
   * Caller must ensure that the returned id is stored such that the reference
   * can be deleted later.
   *
   * @param {string} origin - The connection's origin string.
   * @param {object} options - Data associated with the connection
   * @param {object} options.engine - The connection's JSON Rpc Engine
   * @returns {string} The connection's id (so that it can be deleted later)
   */
  addConnection(origin, { engine }) {
    if (origin === ORIGIN_METAMASK) {
      return null;
    }

    if (!this.connections[origin]) {
      this.connections[origin] = {};
    }

    const id = nanoid();
    this.connections[origin][id] = {
      engine,
    };

    return id;
  }

  /**
   * Deletes a reference to a connection, by origin and id.
   * Ignores unknown origins.
   *
   * @param {string} origin - The connection's origin string.
   * @param {string} id - The connection's id, as returned from addConnection.
   */
  removeConnection(origin, id) {
    const connections = this.connections[origin];
    if (!connections) {
      return;
    }

    delete connections[id];

    if (Object.keys(connections).length === 0) {
      delete this.connections[origin];
    }
  }

  /**
   * Closes all connections for the given origin, and removes the references
   * to them.
   * Ignores unknown origins.
   *
   * @param {string} origin - The origin string.
   */
  removeAllConnections(origin) {
    const connections = this.connections[origin];
    if (!connections) {
      return;
    }

    Object.keys(connections).forEach((id) => {
      this.removeConnection(origin, id);
    });
  }

  /**
   * Causes the RPC engines associated with the connections to the given origin
   * to emit a notification event with the given payload.
   *
   * The caller is responsible for ensuring that only permitted notifications
   * are sent.
   *
   * Ignores unknown origins.
   *
   * @param {string} origin - The connection's origin string.
   * @param {unknown} payload - The event payload.
   */
  notifyConnections(origin, payload) {
    const connections = this.connections[origin];

    if (connections) {
      Object.values(connections).forEach((conn) => {
        if (conn.engine) {
          conn.engine.emit('notification', payload);
        }
      });
    }
  }

  /**
   * Causes the RPC engines associated with all connections to emit a
   * notification event with the given payload.
   *
   * If the "payload" parameter is a function, the payload for each connection
   * will be the return value of that function called with the connection's
   * origin.
   *
   * The caller is responsible for ensuring that only permitted notifications
   * are sent.
   *
   * @param {unknown} payload - The event payload, or payload getter function.
   */
  notifyAllConnections(payload) {
    const getPayload =
      typeof payload === 'function'
        ? (origin) => payload(origin)
        : () => payload;

    Object.keys(this.connections).forEach((origin) => {
      Object.values(this.connections[origin]).forEach(async (conn) => {
        if (conn.engine) {
          conn.engine.emit('notification', await getPayload(origin));
        }
      });
    });
  }

  // handlers

  /**
   * Handle a KeyringController update
   *
   * @param {object} state - the KC state
   * @returns {Promise<void>}
   * @private
   */
  async _onKeyringControllerUpdate(state) {
    const {
      keyrings,
      encryptionKey: loginToken,
      encryptionSalt: loginSalt,
    } = state;
    const addresses = keyrings.reduce(
      (acc, { accounts }) => acc.concat(accounts),
      [],
    );

    if (isManifestV3) {
      await browser.storage.session.set({ loginToken, loginSalt });
    }

    if (!addresses.length) {
      return;
    }

    // Ensure preferences + identities controller know about all addresses
    this.preferencesController.syncAddresses(addresses);
    this.accountTracker.syncWithAddresses(addresses);
  }

  /**
   * Handle global application unlock.
   * Notifies all connections that the extension is unlocked, and which
   * account(s) are currently accessible, if any.
   */
  _onUnlock() {
    this.notifyAllConnections(async (origin) => {
      return {
        method: NOTIFICATION_NAMES.unlockStateChanged,
        params: {
          isUnlocked: true,
          accounts: await this.getPermittedAccounts(origin),
        },
      };
    });

    this.unMarkPasswordForgotten();

    // In the current implementation, this handler is triggered by a
    // KeyringController event. Other controllers subscribe to the 'unlock'
    // event of the MetaMaskController itself.
    this.emit('unlock');
  }

  /**
   * Handle global application lock.
   * Notifies all connections that the extension is locked.
   */
  _onLock() {
    this.notifyAllConnections({
      method: NOTIFICATION_NAMES.unlockStateChanged,
      params: {
        isUnlocked: false,
      },
    });

    // In the current implementation, this handler is triggered by a
    // KeyringController event. Other controllers subscribe to the 'lock'
    // event of the MetaMaskController itself.
    this.emit('lock');
  }

  /**
   * Handle memory state updates.
   * - Ensure isClientOpenAndUnlocked is updated
   * - Notifies all connections with the new provider network state
   *   - The external providers handle diffing the state
   *
   * @param newState
   */
  _onStateUpdate(newState) {
    this.isClientOpenAndUnlocked = newState.isUnlocked && this._isClientOpen;
    this.notifyAllConnections({
      method: NOTIFICATION_NAMES.chainChanged,
      params: this.getProviderNetworkState(newState),
    });
  }

  // misc

  /**
   * A method for emitting the full MetaMask state to all registered listeners.
   *
   * @private
   */
  privateSendUpdate() {
    this.emit('update', this.getState());
  }

  /**
   * @returns {boolean} Whether the extension is unlocked.
   */
  isUnlocked() {
    return this.keyringController.memStore.getState().isUnlocked;
  }

  //=============================================================================
  // MISCELLANEOUS
  //=============================================================================

  getExternalPendingTransactions(address) {
    return this.smartTransactionsController.getTransactions({
      addressFrom: address,
      status: 'pending',
    });
  }

  /**
   * Returns the nonce that will be associated with a transaction once approved
   *
   * @param {string} address - The hex string address for the transaction
   * @returns {Promise<number>}
   */
  async getPendingNonce(address) {
    const { nonceDetails, releaseLock } =
      await this.txController.nonceTracker.getNonceLock(address);
    const pendingNonce = nonceDetails.params.highestSuggested;

    releaseLock();
    return pendingNonce;
  }

  /**
   * Returns the next nonce according to the nonce-tracker
   *
   * @param {string} address - The hex string address for the transaction
   * @returns {Promise<number>}
   */
  async getNextNonce(address) {
    const nonceLock = await this.txController.nonceTracker.getNonceLock(
      address,
    );
    nonceLock.releaseLock();
    return nonceLock.nextNonce;
  }

  //=============================================================================
  // CONFIG
  //=============================================================================

  /**
   * Returns the first network configuration object that matches at least one field of the
   * provided search criteria. Returns null if no match is found
   *
   * @param {object} rpcInfo - The RPC endpoint properties and values to check.
   * @returns {object} rpcInfo found in the network configurations list
   */
  findNetworkConfigurationBy(rpcInfo) {
    const { networkConfigurations } = this.networkController.store.getState();
    const networkConfiguration = Object.values(networkConfigurations).find(
      (configuration) => {
        return Object.keys(rpcInfo).some((key) => {
          return configuration[key] === rpcInfo[key];
        });
      },
    );

    return networkConfiguration || null;
  }

  /**
   * Sets the Ledger Live preference to use for Ledger hardware wallet support
   *
   * @param {string} transportType - The Ledger transport type.
   */
  async setLedgerTransportPreference(transportType) {
    if (!this.canUseHardwareWallets()) {
      return undefined;
    }

    const currentValue =
      this.preferencesController.getLedgerTransportPreference();
    const newValue =
      this.preferencesController.setLedgerTransportPreference(transportType);

    const keyring = await this.getKeyringForDevice(HardwareDeviceNames.ledger);
    if (keyring?.updateTransportMethod) {
      return keyring.updateTransportMethod(newValue).catch((e) => {
        // If there was an error updating the transport, we should
        // fall back to the original value
        this.preferencesController.setLedgerTransportPreference(currentValue);
        throw e;
      });
    }

    return undefined;
  }

  /**
   * A method for initializing storage the first time.
   *
   * @param {object} initState - The default state to initialize with.
   * @private
   */
  recordFirstTimeInfo(initState) {
    if (!('firstTimeInfo' in initState)) {
      const version = this.platform.getVersion();
      initState.firstTimeInfo = {
        version,
        date: Date.now(),
      };
    }
  }

  // TODO: Replace isClientOpen methods with `controllerConnectionChanged` events.
  /* eslint-disable accessor-pairs */
  /**
   * A method for recording whether the MetaMask user interface is open or not.
   *
   * @param {boolean} open
   */
  set isClientOpen(open) {
    this._isClientOpen = open;
    this.detectTokensController.isOpen = open;
  }
  /* eslint-enable accessor-pairs */

  /**
   * A method that is called by the background when all instances of metamask are closed.
   * Currently used to stop polling in the gasFeeController.
   */
  onClientClosed() {
    try {
      this.gasFeeController.stopPolling();
      this.appStateController.clearPollingTokens();
    } catch (error) {
      console.error(error);
    }
  }

  /**
   * A method that is called by the background when a particular environment type is closed (fullscreen, popup, notification).
   * Currently used to stop polling in the gasFeeController for only that environement type
   *
   * @param environmentType
   */
  onEnvironmentTypeClosed(environmentType) {
    const appStatePollingTokenType =
      POLLING_TOKEN_ENVIRONMENT_TYPES[environmentType];
    const pollingTokensToDisconnect =
      this.appStateController.store.getState()[appStatePollingTokenType];
    pollingTokensToDisconnect.forEach((pollingToken) => {
      this.gasFeeController.disconnectPoller(pollingToken);
      this.appStateController.removePollingToken(
        pollingToken,
        appStatePollingTokenType,
      );
    });
  }

  /**
   * Adds a domain to the PhishingController safelist
   *
   * @param {string} hostname - the domain to safelist
   */
  safelistPhishingDomain(hostname) {
    return this.phishingController.bypass(hostname);
  }

  /**
   * Locks MetaMask
   */
  setLocked() {
    const [trezorKeyring] = this.keyringController.getKeyringsByType(
      KeyringType.trezor,
    );
    if (trezorKeyring) {
      trezorKeyring.dispose();
    }

    const [ledgerKeyring] = this.keyringController.getKeyringsByType(
      KeyringType.ledger,
    );
    ledgerKeyring?.destroy?.();

    if (isManifestV3) {
      this.clearLoginArtifacts();
    }

    return this.keyringController.setLocked();
  }

  removePermissionsFor = (subjects) => {
    try {
      this.permissionController.revokePermissions(subjects);
    } catch (exp) {
      if (!(exp instanceof PermissionsRequestNotFoundError)) {
        throw exp;
      }
    }
  };

  ///: BEGIN:ONLY_INCLUDE_IN(flask)
  updateCaveat = (origin, target, caveatType, caveatValue) => {
    try {
      this.controllerMessenger.call(
        'PermissionController:updateCaveat',
        origin,
        target,
        caveatType,
        caveatValue,
      );
    } catch (exp) {
      if (!(exp instanceof PermissionsRequestNotFoundError)) {
        throw exp;
      }
    }
  };
  ///: END:ONLY_INCLUDE_IN

  rejectPermissionsRequest = (requestId) => {
    try {
      this.permissionController.rejectPermissionsRequest(requestId);
    } catch (exp) {
      if (!(exp instanceof PermissionsRequestNotFoundError)) {
        throw exp;
      }
    }
  };

  acceptPermissionsRequest = (request) => {
    try {
      this.permissionController.acceptPermissionsRequest(request);
    } catch (exp) {
      if (!(exp instanceof PermissionsRequestNotFoundError)) {
        throw exp;
      }
    }
  };

  resolvePendingApproval = (id, value) => {
    try {
      this.approvalController.accept(id, value);
    } catch (exp) {
      if (!(exp instanceof ApprovalRequestNotFoundError)) {
        throw exp;
      }
    }
  };

  rejectPendingApproval = (id, error) => {
    try {
      this.approvalController.reject(
        id,
        new EthereumRpcError(error.code, error.message, error.data),
      );
    } catch (exp) {
      if (!(exp instanceof ApprovalRequestNotFoundError)) {
        throw exp;
      }
    }
  };

  async securityProviderRequest(requestData, methodName) {
    const { currentLocale, transactionSecurityCheckEnabled } =
      this.preferencesController.store.getState();

    const chainId = Number(
      hexToDecimal(this.networkController.store.getState().provider.chainId),
    );

    if (transactionSecurityCheckEnabled) {
      try {
        const securityProviderResponse = await securityProviderCheck(
          requestData,
          methodName,
          chainId,
          currentLocale,
        );

        return securityProviderResponse;
      } catch (err) {
        log.error(err.message);
        throw err;
      }
    }

    return null;
  }
}<|MERGE_RESOLUTION|>--- conflicted
+++ resolved
@@ -73,21 +73,13 @@
   GAS_DEV_API_BASE_URL,
   SWAPS_CLIENT_ID,
 } from '../../shared/constants/swaps';
-<<<<<<< HEAD
 import {
   CHAIN_IDS,
   NETWORK_TYPES,
   NetworkStatus,
 } from '../../shared/constants/network';
-import {
-  HardwareDeviceNames,
-  HardwareKeyringTypes,
-} from '../../shared/constants/hardware-wallets';
-=======
-import { CHAIN_IDS, NETWORK_TYPES } from '../../shared/constants/network';
 import { HardwareDeviceNames } from '../../shared/constants/hardware-wallets';
 import { KeyringType } from '../../shared/constants/keyring';
->>>>>>> 34ba6247
 import {
   CaveatTypes,
   RestrictedMethods,
