--- conflicted
+++ resolved
@@ -640,15 +640,9 @@
     });
 
     ///: BEGIN:ONLY_INCLUDE_IN(flask)
-<<<<<<< HEAD
-    this.workerController = new IframeExecutionService({
-      iframeUrl: new URL(
-        'https://metamask.github.io/iframe-execution-environment/0.4.6',
-=======
     this.snapExecutionService = new IframeExecutionService({
       iframeUrl: new URL(
         'https://metamask.github.io/iframe-execution-environment/0.5.0',
->>>>>>> afb3475d
       ),
       messenger: this.controllerMessenger.getRestricted({
         name: 'ExecutionService',
@@ -675,13 +669,8 @@
 
     this.snapController = new SnapController({
       environmentEndowmentPermissions: Object.values(EndowmentPermissions),
-<<<<<<< HEAD
-      terminateAllSnaps: this.workerController.terminateAllSnaps.bind(
-        this.workerController,
-=======
       terminateAllSnaps: this.snapExecutionService.terminateAllSnaps.bind(
         this.snapExecutionService,
->>>>>>> afb3475d
       ),
       terminateSnap: this.snapExecutionService.terminateSnap.bind(
         this.snapExecutionService,
