import { strict as assert } from 'assert';
import { ObservableStore } from '@metamask/obs-store';
import { normalize as normalizeAddress } from 'eth-sig-util';
import { ethers } from 'ethers';
import log from 'loglevel';
import { NETWORK_TYPE_TO_ID_MAP } from '../../../shared/constants/network';
import { isPrefixedFormattedHexString } from '../../../shared/modules/network.utils';
import { LEDGER_TRANSPORT_TYPES } from '../../../shared/constants/hardware-wallets';
import { NETWORK_EVENTS } from './network';

export default class PreferencesController {
  /**
   *
   * @typedef {Object} PreferencesController
   * @param {Object} opts - Overrides the defaults for the initial state of this.store
   * @property {Object} store The stored object containing a users preferences, stored in local storage
   * @property {Array} store.frequentRpcList A list of custom rpcs to provide the user
   * @property {boolean} store.useBlockie The users preference for blockie identicons within the UI
   * @property {boolean} store.useNonceField The users preference for nonce field within the UI
   * @property {Object} store.featureFlags A key-boolean map, where keys refer to features and booleans to whether the
   * user wishes to see that feature.
   *
   * Feature flags can be set by the global function `setPreference(feature, enabled)`, and so should not expose any sensitive behavior.
   * @property {Object} store.knownMethodData Contains all data methods known by the user
   * @property {string} store.currentLocale The preferred language locale key
   * @property {string} store.selectedAddress A hex string that matches the currently selected address in the app
   *
   */
  constructor(opts = {}) {
    const initState = {
      frequentRpcListDetail: [],
      useBlockie: false,
      useNonceField: false,
      usePhishDetect: true,
      dismissSeedBackUpReminder: false,

      // set to true means the dynamic list from the API is being used
      // set to false will be using the static list from contract-metadata
      useTokenDetection: false,
<<<<<<< HEAD
=======
      useCollectibleDetection: false,
      openSeaEnabled: false,
>>>>>>> 39d5afb3
      advancedGasFee: null,

      // WARNING: Do not use feature flags for security-sensitive things.
      // Feature flag toggling is available in the global namespace
      // for convenient testing of pre-release features, and should never
      // perform sensitive operations.
      featureFlags: {
        showIncomingTransactions: true,
      },
      knownMethodData: {},
      currentLocale: opts.initLangCode,
      identities: {},
      lostIdentities: {},
      forgottenPassword: false,
      preferences: {
        autoLockTimeLimit: undefined,
        showFiatInTestnets: false,
        showTestNetworks: false,
        useNativeCurrencyAsPrimaryCurrency: true,
        hideZeroBalanceTokens: false,
      },
      // ENS decentralized website resolution
      ipfsGateway: 'dweb.link',
      infuraBlocked: null,
      ledgerTransportType: window.navigator.hid
        ? LEDGER_TRANSPORT_TYPES.WEBHID
        : LEDGER_TRANSPORT_TYPES.U2F,
      ...opts.initState,
    };

    this.network = opts.network;
    this.ethersProvider = new ethers.providers.Web3Provider(opts.provider);
    this.store = new ObservableStore(initState);
    this.store.setMaxListeners(12);
    this.openPopup = opts.openPopup;
    this.migrateAddressBookState = opts.migrateAddressBookState;

    this._subscribeToInfuraAvailability();

    global.setPreference = (key, value) => {
      return this.setFeatureFlag(key, value);
    };
  }
  // PUBLIC METHODS

  /**
   * Sets the {@code forgottenPassword} state property
   * @param {boolean} forgottenPassword - whether or not the user has forgotten their password
   */
  setPasswordForgotten(forgottenPassword) {
    this.store.updateState({ forgottenPassword });
  }

  /**
   * Setter for the `useBlockie` property
   *
   * @param {boolean} val - Whether or not the user prefers blockie indicators
   *
   */
  setUseBlockie(val) {
    this.store.updateState({ useBlockie: val });
  }

  /**
   * Setter for the `useNonceField` property
   *
   * @param {boolean} val - Whether or not the user prefers to set nonce
   *
   */
  setUseNonceField(val) {
    this.store.updateState({ useNonceField: val });
  }

  /**
   * Setter for the `usePhishDetect` property
   *
   * @param {boolean} val - Whether or not the user prefers phishing domain protection
   *
   */
  setUsePhishDetect(val) {
    this.store.updateState({ usePhishDetect: val });
  }

  /**
   * Setter for the `useTokenDetection` property
   *
   * @param {boolean} val - Whether or not the user prefers to use the static token list or dynamic token list from the API
   *
   */
  setUseTokenDetection(val) {
    this.store.updateState({ useTokenDetection: val });
  }

  /**
<<<<<<< HEAD
=======
   * Setter for the `useCollectibleDetection` property
   *
   * @param {boolean} val - Whether or not the user prefers to autodetect collectibles.
   *
   */
  setUseCollectibleDetection(val) {
    const { openSeaEnabled } = this.store.getState();
    if (val && !openSeaEnabled) {
      throw new Error(
        'useCollectibleDetection cannot be enabled if openSeaEnabled is false',
      );
    }
    this.store.updateState({ useCollectibleDetection: val });
  }

  /**
   * Setter for the `openSeaEnabled` property
   *
   * @param {boolean} val - Whether or not the user prefers to use the OpenSea API for collectibles data.
   *
   */
  setOpenSeaEnabled(val) {
    this.store.updateState({ openSeaEnabled: val });
    if (!val) {
      this.store.updateState({ useCollectibleDetection: false });
    }
  }

  /**
>>>>>>> 39d5afb3
   * Setter for the `advancedGasFee` property
   *
   * @param {object} val - holds the maxBaseFee and PriorityFee that the user set as default advanced settings.
   *
   */
  setAdvancedGasFee(val) {
    this.store.updateState({ advancedGasFee: val });
  }

  /**
   * Add new methodData to state, to avoid requesting this information again through Infura
   *
   * @param {string} fourBytePrefix - Four-byte method signature
   * @param {string} methodData - Corresponding data method
   */
  addKnownMethodData(fourBytePrefix, methodData) {
    const { knownMethodData } = this.store.getState();
    knownMethodData[fourBytePrefix] = methodData;
    this.store.updateState({ knownMethodData });
  }

  /**
   * Setter for the `currentLocale` property
   *
   * @param {string} key - he preferred language locale key
   *
   */
  setCurrentLocale(key) {
    const textDirection = ['ar', 'dv', 'fa', 'he', 'ku'].includes(key)
      ? 'rtl'
      : 'auto';
    this.store.updateState({
      currentLocale: key,
      textDirection,
    });
    return textDirection;
  }

  /**
   * Updates identities to only include specified addresses. Removes identities
   * not included in addresses array
   *
   * @param {string[]} addresses - An array of hex addresses
   *
   */
  setAddresses(addresses) {
    const oldIdentities = this.store.getState().identities;

    const identities = addresses.reduce((ids, address, index) => {
      const oldId = oldIdentities[address] || {};
      ids[address] = { name: `Account ${index + 1}`, address, ...oldId };
      return ids;
    }, {});

    this.store.updateState({ identities });
  }

  /**
   * Removes an address from state
   *
   * @param {string} address - A hex address
   * @returns {string} the address that was removed
   */
  removeAddress(address) {
    const { identities } = this.store.getState();

    if (!identities[address]) {
      throw new Error(`${address} can't be deleted cause it was not found`);
    }
    delete identities[address];
    this.store.updateState({ identities });

    // If the selected account is no longer valid,
    // select an arbitrary other account:
    if (address === this.getSelectedAddress()) {
      const selected = Object.keys(identities)[0];
      this.setSelectedAddress(selected);
    }
    return address;
  }

  /**
   * Adds addresses to the identities object without removing identities
   *
   * @param {string[]} addresses - An array of hex addresses
   *
   */
  addAddresses(addresses) {
    const { identities } = this.store.getState();
    addresses.forEach((address) => {
      // skip if already exists
      if (identities[address]) {
        return;
      }
      // add missing identity
      const identityCount = Object.keys(identities).length;

      identities[address] = { name: `Account ${identityCount + 1}`, address };
    });
    this.store.updateState({ identities });
  }

  /**
   * Synchronizes identity entries with known accounts.
   * Removes any unknown identities, and returns the resulting selected address.
   *
   * @param {Array<string>} addresses - known to the vault.
   * @returns {Promise<string>} selectedAddress the selected address.
   */
  syncAddresses(addresses) {
    if (!Array.isArray(addresses) || addresses.length === 0) {
      throw new Error('Expected non-empty array of addresses. Error #11201');
    }

    const { identities, lostIdentities } = this.store.getState();

    const newlyLost = {};
    Object.keys(identities).forEach((identity) => {
      if (!addresses.includes(identity)) {
        newlyLost[identity] = identities[identity];
        delete identities[identity];
      }
    });

    // Identities are no longer present.
    if (Object.keys(newlyLost).length > 0) {
      // store lost accounts
      Object.keys(newlyLost).forEach((key) => {
        lostIdentities[key] = newlyLost[key];
      });
    }

    this.store.updateState({ identities, lostIdentities });
    this.addAddresses(addresses);

    // If the selected account is no longer valid,
    // select an arbitrary other account:
    let selected = this.getSelectedAddress();
    if (!addresses.includes(selected)) {
      selected = addresses[0];
      this.setSelectedAddress(selected);
    }

    return selected;
  }

  /**
   * Setter for the `selectedAddress` property
   *
   * @param {string} _address - A new hex address for an account
   *
   */
  setSelectedAddress(_address) {
    const address = normalizeAddress(_address);

    const { identities } = this.store.getState();
    const selectedIdentity = identities[address];
    if (!selectedIdentity) {
      throw new Error(`Identity for '${address} not found`);
    }

    selectedIdentity.lastSelected = Date.now();
    this.store.updateState({ identities, selectedAddress: address });
  }

  /**
   * Getter for the `selectedAddress` property
   *
   * @returns {string} The hex address for the currently selected account
   *
   */
  getSelectedAddress() {
    return this.store.getState().selectedAddress;
  }

  /**
   * Sets a custom label for an account
   * @param {string} account - the account to set a label for
   * @param {string} label - the custom label for the account
   * @returns {Promise<string>}
   */
  setAccountLabel(account, label) {
    if (!account) {
      throw new Error(
        `setAccountLabel requires a valid address, got ${String(account)}`,
      );
    }
    const address = normalizeAddress(account);
    const { identities } = this.store.getState();
    identities[address] = identities[address] || {};
    identities[address].name = label;
    this.store.updateState({ identities });
    return Promise.resolve(label);
  }

  /**
   * updates custom RPC details
   *
   * @param {Object} newRpcDetails - Options bag.
   * @param {string} newRpcDetails.rpcUrl - The RPC url to add to frequentRpcList.
   * @param {string} newRpcDetails.chainId - The chainId of the selected network.
   * @param {string} [newRpcDetails.ticker] - Optional ticker symbol of the selected network.
   * @param {string} [newRpcDetails.nickname] - Optional nickname of the selected network.
   * @param {Object} [newRpcDetails.rpcPrefs] - Optional RPC preferences, such as the block explorer URL
   *
   */
  async updateRpc(newRpcDetails) {
    const rpcList = this.getFrequentRpcListDetail();
    const index = rpcList.findIndex((element) => {
      return element.rpcUrl === newRpcDetails.rpcUrl;
    });
    if (index > -1) {
      const rpcDetail = rpcList[index];
      const updatedRpc = { ...rpcDetail, ...newRpcDetails };
      if (rpcDetail.chainId !== updatedRpc.chainId) {
        // When the chainId is changed, associated address book entries should
        // also be migrated. The address book entries are keyed by the `network` state,
        // which for custom networks is the chainId with a fallback to the networkId
        // if the chainId is not set.

        let addressBookKey = rpcDetail.chainId;
        if (!addressBookKey) {
          // We need to find the networkId to determine what these addresses were keyed by
          try {
            addressBookKey = await this.ethersProvider.send('net_version');
            assert(typeof addressBookKey === 'string');
          } catch (error) {
            log.debug(error);
            log.warn(
              `Failed to get networkId from ${rpcDetail.rpcUrl}; skipping address book migration`,
            );
          }
        }

        // There is an edge case where two separate RPC endpoints are keyed by the same
        // value. In this case, the contact book entries are duplicated so that they remain
        // on both networks, since we don't know which network each contact is intended for.

        let duplicate = false;
        const builtInProviderNetworkIds = Object.values(
          NETWORK_TYPE_TO_ID_MAP,
        ).map((ids) => ids.networkId);
        const otherRpcEntries = rpcList.filter(
          (entry) => entry.rpcUrl !== newRpcDetails.rpcUrl,
        );
        if (
          builtInProviderNetworkIds.includes(addressBookKey) ||
          otherRpcEntries.some((entry) => entry.chainId === addressBookKey)
        ) {
          duplicate = true;
        }

        this.migrateAddressBookState(
          addressBookKey,
          updatedRpc.chainId,
          duplicate,
        );
      }
      rpcList[index] = updatedRpc;
      this.store.updateState({ frequentRpcListDetail: rpcList });
    } else {
      const {
        rpcUrl,
        chainId,
        ticker,
        nickname,
        rpcPrefs = {},
      } = newRpcDetails;
      this.addToFrequentRpcList(rpcUrl, chainId, ticker, nickname, rpcPrefs);
    }
  }

  /**
   * Adds custom RPC url to state.
   *
   * @param {string} rpcUrl - The RPC url to add to frequentRpcList.
   * @param {string} chainId - The chainId of the selected network.
   * @param {string} [ticker] - Ticker symbol of the selected network.
   * @param {string} [nickname] - Nickname of the selected network.
   * @param {Object} [rpcPrefs] - Optional RPC preferences, such as the block explorer URL
   *
   */
  addToFrequentRpcList(
    rpcUrl,
    chainId,
    ticker = 'ETH',
    nickname = '',
    rpcPrefs = {},
  ) {
    const rpcList = this.getFrequentRpcListDetail();

    const index = rpcList.findIndex((element) => {
      return element.rpcUrl === rpcUrl;
    });
    if (index !== -1) {
      rpcList.splice(index, 1);
    }

    if (!isPrefixedFormattedHexString(chainId)) {
      throw new Error(`Invalid chainId: "${chainId}"`);
    }

    rpcList.push({ rpcUrl, chainId, ticker, nickname, rpcPrefs });
    this.store.updateState({ frequentRpcListDetail: rpcList });
  }

  /**
   * Removes custom RPC url from state.
   *
   * @param {string} url - The RPC url to remove from frequentRpcList.
   * @returns {Promise<array>} Promise resolving to updated frequentRpcList.
   *
   */
  removeFromFrequentRpcList(url) {
    const rpcList = this.getFrequentRpcListDetail();
    const index = rpcList.findIndex((element) => {
      return element.rpcUrl === url;
    });
    if (index !== -1) {
      rpcList.splice(index, 1);
    }
    this.store.updateState({ frequentRpcListDetail: rpcList });
    return Promise.resolve(rpcList);
  }

  /**
   * Getter for the `frequentRpcListDetail` property.
   *
   * @returns {array<array>} An array of rpc urls.
   *
   */
  getFrequentRpcListDetail() {
    return this.store.getState().frequentRpcListDetail;
  }

  /**
   * Updates the `featureFlags` property, which is an object. One property within that object will be set to a boolean.
   *
   * @param {string} feature - A key that corresponds to a UI feature.
   * @param {boolean} activated - Indicates whether or not the UI feature should be displayed
   * @returns {Promise<object>} Promises a new object; the updated featureFlags object.
   *
   */
  setFeatureFlag(feature, activated) {
    const currentFeatureFlags = this.store.getState().featureFlags;
    const updatedFeatureFlags = {
      ...currentFeatureFlags,
      [feature]: activated,
    };

    this.store.updateState({ featureFlags: updatedFeatureFlags });

    return Promise.resolve(updatedFeatureFlags);
  }

  /**
   * Updates the `preferences` property, which is an object. These are user-controlled features
   * found in the settings page.
   * @param {string} preference - The preference to enable or disable.
   * @param {boolean} value - Indicates whether or not the preference should be enabled or disabled.
   * @returns {Promise<object>} Promises a new object; the updated preferences object.
   */
  setPreference(preference, value) {
    const currentPreferences = this.getPreferences();
    const updatedPreferences = {
      ...currentPreferences,
      [preference]: value,
    };

    this.store.updateState({ preferences: updatedPreferences });
    return Promise.resolve(updatedPreferences);
  }

  /**
   * A getter for the `preferences` property
   * @returns {Object} A key-boolean map of user-selected preferences.
   */
  getPreferences() {
    return this.store.getState().preferences;
  }

  /**
   * A getter for the `ipfsGateway` property
   * @returns {string} The current IPFS gateway domain
   */
  getIpfsGateway() {
    return this.store.getState().ipfsGateway;
  }

  /**
   * A setter for the `ipfsGateway` property
   * @param {string} domain - The new IPFS gateway domain
   * @returns {Promise<string>} A promise of the update IPFS gateway domain
   */
  setIpfsGateway(domain) {
    this.store.updateState({ ipfsGateway: domain });
    return Promise.resolve(domain);
  }

  /**
   * A setter for the `useWebHid` property
   * @param {string} ledgerTransportType - Either 'ledgerLive', 'webhid' or 'u2f'
   * @returns {string} The transport type that was set.
   */
  setLedgerTransportPreference(ledgerTransportType) {
    this.store.updateState({ ledgerTransportType });
    return ledgerTransportType;
  }

  /**
   * A getter for the `ledgerTransportType` property
   * @returns {boolean} User preference of using WebHid to connect Ledger
   */
  getLedgerTransportPreference() {
    return this.store.getState().ledgerTransportType;
  }

  /**
   * A setter for the user preference to dismiss the seed phrase backup reminder
   * @param {bool} dismissBackupReminder- User preference for dismissing the back up reminder
   * @returns {void}
   */
  async setDismissSeedBackUpReminder(dismissSeedBackUpReminder) {
    await this.store.updateState({
      dismissSeedBackUpReminder,
    });
  }

  //
  // PRIVATE METHODS
  //

  _subscribeToInfuraAvailability() {
    this.network.on(NETWORK_EVENTS.INFURA_IS_BLOCKED, () => {
      this._setInfuraBlocked(true);
    });
    this.network.on(NETWORK_EVENTS.INFURA_IS_UNBLOCKED, () => {
      this._setInfuraBlocked(false);
    });
  }

  /**
   *
   * A setter for the `infuraBlocked` property
   * @param {boolean} isBlocked - Bool indicating whether Infura is blocked
   *
   */
  _setInfuraBlocked(isBlocked) {
    const { infuraBlocked } = this.store.getState();

    if (infuraBlocked === isBlocked) {
      return;
    }

    this.store.updateState({ infuraBlocked: isBlocked });
  }
}<|MERGE_RESOLUTION|>--- conflicted
+++ resolved
@@ -37,11 +37,8 @@
       // set to true means the dynamic list from the API is being used
       // set to false will be using the static list from contract-metadata
       useTokenDetection: false,
-<<<<<<< HEAD
-=======
       useCollectibleDetection: false,
       openSeaEnabled: false,
->>>>>>> 39d5afb3
       advancedGasFee: null,
 
       // WARNING: Do not use feature flags for security-sensitive things.
@@ -136,8 +133,6 @@
   }
 
   /**
-<<<<<<< HEAD
-=======
    * Setter for the `useCollectibleDetection` property
    *
    * @param {boolean} val - Whether or not the user prefers to autodetect collectibles.
@@ -167,7 +162,6 @@
   }
 
   /**
->>>>>>> 39d5afb3
    * Setter for the `advancedGasFee` property
    *
    * @param {object} val - holds the maxBaseFee and PriorityFee that the user set as default advanced settings.
