import { inspect, isDeepStrictEqual, promisify } from 'util';
import { isMatch } from 'lodash';
import { v4 } from 'uuid';
import nock from 'nock';
import sinon from 'sinon';
<<<<<<< HEAD
import NetworkController from './network-controller';

=======
import * as ethJsonRpcMiddlewareModule from '@metamask/eth-json-rpc-middleware';
import { BUILT_IN_NETWORKS } from '../../../../shared/constants/network';
import { EVENT } from '../../../../shared/constants/metametrics';
import NetworkController from './network-controller';

jest.mock('@metamask/eth-json-rpc-middleware', () => {
  return {
    __esModule: true,
    ...jest.requireActual('@metamask/eth-json-rpc-middleware'),
  };
});

jest.mock('uuid', () => {
  const actual = jest.requireActual('uuid');

  return {
    ...actual,
    v4: jest.fn(),
  };
});

>>>>>>> d6e61e9d
// Store this up front so it doesn't get lost when it is stubbed
const originalSetTimeout = global.setTimeout;

/**
 * @typedef {import('nock').Scope} NockScope
 *
 * A object returned by the `nock` function which holds all of the request mocks
 * for a network.
 */

/**
 * @typedef {{request: MockJsonResponseBody, response: { httpStatus?: number } & MockJsonResponseBody, error?: unknown, delay?: number; times?: number, beforeCompleting: () => void | Promise<void>}} RpcMock
 *
 * Arguments to `mockRpcCall` which allow for specifying a canned response for a
 * particular RPC request.
 */

/**
 * @typedef {{id?: number; jsonrpc?: string, method: string, params?: unknown[]}} MockJsonRpcRequestBody
 *
 * A partial form of a prototypical JSON-RPC request body.
 */

/**
 * @typedef {{id?: number; jsonrpc?: string; result?: string; error?: string}} MockJsonResponseBody
 *
 * A partial form of a prototypical JSON-RPC response body.
 */

/**
 * A dummy block that matches the pre-EIP-1559 format (i.e. it doesn't have the
 * `baseFeePerGas` property).
 */
const PRE_1559_BLOCK = {
  difficulty: '0x0',
  extraData: '0x',
  gasLimit: '0x1c9c380',
  gasUsed: '0x598c9b',
  hash: '0xfb2086eb924ffce4061f94c3b65f303e0351f8e7deff185fe1f5e9001ff96f63',
  logsBloom:
    '0x7034820113921800018e8070900006316040002225c04a0624110010841018a2109040401004112a4c120f00220a2119020000714b143a04004106120130a8450080433129401068ed22000a54a48221a1020202524204045421b883882530009a1800b08a1309408008828403010d530440001a40003c0006240291008c0404c211610c690b00f1985e000009c02503240040010989c01cf2806840043815498e90012103e06084051542c0094002494008044c24a0a13281e0009601481073010800130402464202212202a8088210442a8ec81b080430075629e60a00a082005a3988400940a4009012a204011a0018a00903222a60420428888144210802',
  miner: '0xffee087852cb4898e6c3532e776e68bc68b1143b',
  mixHash: '0xb17ba50cd7261e77a213fb75704dcfd8a28fbcd78d100691a112b7cc2893efa2',
  nonce: '0x0000000000000000',
  number: '0x2', // number set to "2" to simplify tests
  parentHash:
    '0x31406d1bf1a2ca12371ce5b3ecb20568d6a8b9bf05b49b71b93ba33f317d5a82',
  receiptsRoot:
    '0x5ba97ece1afbac2a8fe0344f9022fe808342179b26ea3ecc2e0b8c4b46b7f8cd',
  sha3Uncles:
    '0x1dcc4de8dec75d7aab85b567b6ccd41ad312451b948a7413f0a142fd40d49347',
  size: '0x70f4',
  stateRoot:
    '0x36bfb7ca106d41c4458292669126e091011031c5af612dee1c2e6424ef92b080',
  timestamp: '0x639b6d9b',
  totalDifficulty: '0xc70d815d562d3cfa955',
  transactions: [
    // reduced to a single transaction to make fixture less verbose
    '0x2761e939dc822f64141bd00bc7ef8cee16201af10e862469212396664cee81ce',
  ],
  transactionsRoot:
    '0x98bbdfbe1074bc3aa72a77a281f16d6ba7e723d68f15937d80954fb34d323369',
  uncles: [],
};

/**
 * A dummy block that matches the pre-EIP-1559 format (i.e. it has the
 * `baseFeePerGas` property).
 */
const POST_1559_BLOCK = {
  ...PRE_1559_BLOCK,
  baseFeePerGas: '0x63c498a46',
};

/**
 * An alias for `POST_1559_BLOCK`, for tests that don't care about which kind of
 * block they're looking for.
 */
const BLOCK = POST_1559_BLOCK;

/**
 * A dummy value for the `projectId` option that `createInfuraClient` needs.
 * (Infura should not be hit during tests, but just in case, this should not
 * refer to a real project ID.)
 */
const DEFAULT_INFURA_PROJECT_ID = 'fake-infura-project-id';

/**
 * Despite the signature of its constructor, NetworkController must take an
 * Infura project ID. This object is mixed into the options first when a
 * NetworkController is instantiated in tests.
 */
const DEFAULT_CONTROLLER_OPTIONS = {
  infuraProjectId: DEFAULT_INFURA_PROJECT_ID,
  trackMetaMetricsEvent: jest.fn(),
};

/**
 * The set of properties allowed in a valid JSON-RPC response object.
 */
const JSONRPC_RESPONSE_BODY_PROPERTIES = ['id', 'jsonrpc', 'result', 'error'];

/**
 * The set of networks that, when specified, create an Infura provider as
 * opposed to a "standard" provider (one suited for a custom RPC endpoint).
 */
const INFURA_NETWORKS = [
  {
    nickname: 'Mainnet',
    networkType: 'mainnet',
    chainId: '0x1',
    networkVersion: '1',
    ticker: 'ETH',
  },
  {
    nickname: 'Goerli',
    networkType: 'goerli',
    chainId: '0x5',
    networkVersion: '5',
    ticker: 'GoerliETH',
  },
  {
    nickname: 'Sepolia',
    networkType: 'sepolia',
    chainId: '0xaa36a7',
    networkVersion: '11155111',
    ticker: 'SepoliaETH',
  },
];

/**
 * A response object for a successful request to `net_version`. It is assumed
 * that the block number here is insignificant to the test.
 */
const SUCCESSFUL_ETH_BLOCKNUMBER_RESPONSE = {
  result: '0x42',
};

/**
 * A response object for a blocked request to `eth_blockNumber`.
 */
const BLOCKED_ETH_BLOCKNUMBER_RESPONSE = {
  error: 'countryBlocked',
  httpStatus: 500,
};

/**
 * A response object for a successful request to `net_version`. It is assumed
 * that the network ID here is insignificant to the test.
 */
const SUCCESSFUL_NET_VERSION_RESPONSE = {
  result: '42',
};

/**
 * A response object for a unsuccessful request to any RPC method. It is assumed
 * that the error here is insignificant to the test.
 */
const UNSUCCESSFUL_JSON_RPC_RESPONSE = {
  error: 'oops',
  httpStatus: 500,
};

/**
 * Handles mocking provider requests for a particular network.
 */
class NetworkCommunications {
  #networkClientOptions;

  /**
   * Builds an object for mocking provider requests.
   *
   * @param {object} args - The arguments.
   * @param {"infura" | "custom"} args.networkClientType - Specifies the
   * expected middleware stack that will represent the provider: "infura" for an
   * Infura network; "custom" for a custom RPC endpoint.
   * @param {object} args.networkClientOptions - Details about the network
   * client used to determine the base URL or URL path to mock.
   * @param {string} [args.networkClientOptions.infuraNetwork] - The name of the
   * Infura network being tested, assuming that `networkClientType` is "infura".
   * @param {string} [args.networkClientOptions.infuraProjectId] - The project
   * ID of the Infura network being tested, assuming that `networkClientType` is
   * "infura".
   * @param {string} [args.networkClientOptions.customRpcUrl] - The URL of the
   * custom RPC endpoint, assuming that `networkClientType` is "custom".
   * @returns {NockScope} The nock scope.
   */
  constructor({
    networkClientType,
    networkClientOptions: {
      infuraNetwork,
      infuraProjectId = DEFAULT_INFURA_PROJECT_ID,
      customRpcUrl,
    } = {},
  }) {
    const networkClientOptions = {
      infuraNetwork,
      infuraProjectId,
      customRpcUrl,
    };
    this.networkClientType = networkClientType;
    if (networkClientType !== 'infura' && networkClientType !== 'custom') {
      throw new Error("networkClientType must be 'infura' or 'custom'");
    }
    this.#networkClientOptions = networkClientOptions;
    this.infuraProjectId = infuraProjectId;
    const rpcUrl =
      networkClientType === 'infura'
        ? `https://${infuraNetwork}.infura.io`
        : customRpcUrl;
    this.nockScope = nock(rpcUrl);
  }

  /**
   * Constructs a new NetworkCommunications object using a different set of
   * options, using the options from this instance as a base.
   *
   * @param args - The same arguments that NetworkCommunications takes.
   */
  with(args) {
    return new NetworkCommunications({
      networkClientType: this.networkClientType,
      networkClientOptions: this.#networkClientOptions,
      ...args,
    });
  }

  /**
   * Mocks the RPC calls that NetworkController makes internally.
   *
   * @param {object} args - The arguments.
   * @param {{number: string, baseFeePerGas?: string} | null} [args.latestBlock] - The
   * block object that will be used to mock `eth_blockNumber` and
   * `eth_getBlockByNumber`. If null, then both `eth_blockNumber` and
   * `eth_getBlockByNumber` will respond with null.
   * @param {RpcMock | Partial<RpcMock>[] | null} [args.eth_blockNumber] -
   * Options for mocking the `eth_blockNumber` RPC method (see `mockRpcCall` for
   * valid properties). By default, the number from the `latestBlock` will be
   * used as the result. Use `null` to prevent this method from being mocked.
   * @param {RpcMock | Partial<RpcMock>[] | null} [args.eth_getBlockByNumber] -
   * Options for mocking the `eth_getBlockByNumber` RPC method (see
   * `mockRpcCall` for valid properties). By default, the `latestBlock` will be
   * used as the result. Use `null` to prevent this method from being mocked.
   * @param {RpcMock | Partial<RpcMock>[] | null} [args.net_version] - Options
   * for mocking the `net_version` RPC method (see `mockRpcCall` for valid
   * properties). By default, "1" will be used as the result. Use `null` to
   * prevent this method from being mocked.
   */
  mockEssentialRpcCalls({
    latestBlock = BLOCK,
    eth_blockNumber: ethBlockNumberMocks = [],
    eth_getBlockByNumber: ethGetBlockByNumberMocks = [],
    net_version: netVersionMocks = [],
  } = {}) {
    const latestBlockNumber = latestBlock === null ? null : latestBlock.number;
    if (latestBlock && latestBlock.number === undefined) {
      throw new Error('The latest block must have a `number`.');
    }

    const defaultMocksByRpcMethod = {
      eth_blockNumber: {
        request: {
          method: 'eth_blockNumber',
          params: [],
        },
        response: {
          result: latestBlockNumber,
        },
        // When the provider is configured for an Infura network,
        // NetworkController makes a sentinel request for `eth_blockNumber`, so
        // we ensure that it is mocked by default. Conversely, when the provider
        // is configured for a custom RPC endpoint, we don't mock
        // `eth_blockNumber` at all unless specified. Admittedly, this is a bit
        // magical, but it saves us from having to think about this in tests
        // if we don't have to.
        times: this.networkClientType === 'infura' ? 1 : 0,
      },
      eth_getBlockByNumber: {
        request: {
          method: 'eth_getBlockByNumber',
          params: [latestBlockNumber, false],
        },
        response: {
          result: latestBlock,
        },
      },
      net_version: {
        request: {
          method: 'net_version',
          params: [],
        },
        response: {
          result: '1',
        },
      },
    };
    const providedMocksByRpcMethod = {
      eth_blockNumber: ethBlockNumberMocks,
      eth_getBlockByNumber: ethGetBlockByNumberMocks,
      net_version: netVersionMocks,
    };

    const allMocks = [];

    Object.keys(defaultMocksByRpcMethod).forEach((rpcMethod) => {
      const defaultMock = defaultMocksByRpcMethod[rpcMethod];
      const providedMockOrMocks = providedMocksByRpcMethod[rpcMethod];
      const providedMocks = Array.isArray(providedMockOrMocks)
        ? providedMockOrMocks
        : [providedMockOrMocks];
      if (providedMocks.length > 0) {
        providedMocks.forEach((providedMock) => {
          allMocks.push({ ...defaultMock, ...providedMock });
        });
      } else {
        allMocks.push(defaultMock);
      }
    });

    // The request that the block tracker makes always occurs after any request
    // that the network controller makes (because such a request goes through
    // the block cache middleware and that is what spawns the block tracker). We
    // don't need to customize the block tracker request; we just need to ensure
    // that the block number it returns matches the same block number that
    // `eth_getBlockByNumber` uses.
    allMocks.push({
      request: {
        method: 'eth_blockNumber',
        params: [],
      },
      response: {
        result: latestBlockNumber,
      },
      times: latestBlock === null ? 2 : 1,
    });

    allMocks.forEach((mock) => {
      this.mockRpcCall(mock);
    });
  }

  /**
   * Mocks a JSON-RPC request sent to the provider with the given response.
   *
   * @param {RpcMock} args - The arguments.
   * @param {MockJsonRpcRequestBody} args.request - The request data. Must
   * include a `method`. Note that EthQuery's `sendAsync` method implicitly uses
   * an empty array for `params` if it is not provided in the original request,
   * so make sure to include this.
   * @param {MockJsonResponseBody & { httpStatus?: number }} [args.response] - Information
   * concerning the response that the request should have. Takes one of two
   * forms. The simplest form is an object that represents the response body;
   * the second form allows you to specify the HTTP status, as well as a
   * potentially async function to generate the response body.
   * @param {unknown} [args.error] - An error to throw while
   * making the request. Takes precedence over `response`.
   * @param {number} [args.delay] - The amount of time that should
   * pass before the request resolves with the response.
   * @param {number} [args.times] - The number of times that the
   * request is expected to be made.
   * @param {() => void | Promise<void>} [args.beforeCompleting] - Sometimes it is useful to do
   * something after the request is kicked off but before it ends (or, in terms
   * of a `fetch` promise, when the promise is initiated but before it is
   * resolved). You can pass an (async) function for this option to do this.
   * @returns {NockScope | null} The nock scope object that represents all of
   * the mocks for the network, or null if `times` is 0.
   */
  mockRpcCall({ request, response, error, delay, times, beforeCompleting }) {
    if (times === 0) {
      return null;
    }

    const url =
      this.networkClientType === 'infura' ? `/v3/${this.infuraProjectId}` : '/';

    const httpStatus = response?.httpStatus ?? 200;
    this.#validateMockResponseBody(response);
    const partialResponseBody = { jsonrpc: '2.0' };
    JSONRPC_RESPONSE_BODY_PROPERTIES.forEach((prop) => {
      if (response[prop] !== undefined) {
        partialResponseBody[prop] = response[prop];
      }
    });

    let nockInterceptor = this.nockScope.post(url, (actualBody) => {
      const expectedPartialBody = { jsonrpc: '2.0', ...request };
      return isMatch(actualBody, expectedPartialBody);
    });

    if (delay !== undefined) {
      nockInterceptor = nockInterceptor.delay(delay);
    }

    if (times !== undefined) {
      nockInterceptor = nockInterceptor.times(times);
    }

    if (error !== undefined) {
      return nockInterceptor.replyWithError(error);
    }
    if (response !== undefined) {
      return nockInterceptor.reply(async (_uri, requestBody) => {
        if (beforeCompleting !== undefined) {
          await beforeCompleting();
        }

        const completeResponseBody = {
          jsonrpc: '2.0',
          ...(requestBody.id === undefined ? {} : { id: requestBody.id }),
          ...partialResponseBody,
        };

        return [httpStatus, completeResponseBody];
      });
    }
    throw new Error(
      'Neither `response` nor `error` was given. Please specify one of them.',
    );
  }

  #validateMockResponseBody(mockResponseBody) {
    const invalidProperties = Object.keys(mockResponseBody).filter(
      (key) =>
        key !== 'httpStatus' && !JSONRPC_RESPONSE_BODY_PROPERTIES.includes(key),
    );
    if (invalidProperties.length > 0) {
      throw new Error(
        `Mock response object ${inspect(
          mockResponseBody,
        )} has invalid properties: ${inspect(invalidProperties)}.`,
      );
    }
  }
}

describe('NetworkController', () => {
  let clock;

  beforeEach(() => {
    // Disable all requests, even those to localhost
    nock.disableNetConnect();
    // Faking timers ends up doing two things:
    // 1. Halting the block tracker (which depends on `setTimeout` to
    // periodically request the latest block) set up in
    // `eth-json-rpc-middleware`
    // 2. Halting the retry logic in `@metamask/eth-json-rpc-infura` (which
    // also depends on `setTimeout`)
    clock = sinon.useFakeTimers();
  });

  afterEach(() => {
    nock.enableNetConnect('localhost');
    clock.restore();
    nock.cleanAll();
  });

  describe('constructor', () => {
    const invalidInfuraIds = [undefined, null, {}, 1];
    invalidInfuraIds.forEach((invalidId) => {
      it(`throws if an invalid Infura ID of "${inspect(
        invalidId,
      )}" is provided`, () => {
        expect(() => new NetworkController({ infuraId: invalidId })).toThrow(
          'Invalid Infura project ID',
        );
      });
    });

    it('accepts initial state', async () => {
      const exampleInitialState = {
        provider: {
          type: 'rpc',
          rpcUrl: 'http://example-custom-rpc.metamask.io',
          chainId: '0x9999',
          nickname: 'Test initial state',
        },
        networkDetails: {
          EIPS: {
            1559: false,
          },
        },
      };

      await withController(
        {
          state: exampleInitialState,
        },
        ({ controller }) => {
          expect(controller.store.getState()).toMatchInlineSnapshot(`
            {
<<<<<<< HEAD
=======
              "network": "loading",
              "networkConfigurations": {},
>>>>>>> d6e61e9d
              "networkDetails": {
                "EIPS": {
                  "1559": false,
                },
              },
              "networkStatus": "unknown",
              "previousProviderStore": {
                "chainId": "0x9999",
                "nickname": "Test initial state",
                "rpcUrl": "http://example-custom-rpc.metamask.io",
                "type": "rpc",
              },
              "provider": {
                "chainId": "0x9999",
                "nickname": "Test initial state",
                "rpcUrl": "http://example-custom-rpc.metamask.io",
                "type": "rpc",
              },
            }
          `);
        },
      );
    });

    it('sets default state without initial state', async () => {
      await withController(({ controller }) => {
        expect(controller.store.getState()).toMatchInlineSnapshot(`
          {
<<<<<<< HEAD
=======
            "network": "loading",
            "networkConfigurations": {},
>>>>>>> d6e61e9d
            "networkDetails": {
              "EIPS": {
                "1559": undefined,
              },
            },
            "networkStatus": "unknown",
            "previousProviderStore": {
              "chainId": "0x539",
              "nickname": "Localhost 8545",
              "rpcUrl": "http://localhost:8545",
              "ticker": "ETH",
              "type": "rpc",
            },
            "provider": {
              "chainId": "0x539",
              "nickname": "Localhost 8545",
              "rpcUrl": "http://localhost:8545",
              "ticker": "ETH",
              "type": "rpc",
            },
          }
        `);
      });
    });
  });

  describe('destroy', () => {
    it('does not throw if called before the provider is initialized', async () => {
      const controller = new NetworkController(DEFAULT_CONTROLLER_OPTIONS);

      expect(await controller.destroy()).toBeUndefined();
    });

    it('stops the block tracker for the currently selected network as long as the provider has been initialized', async () => {
      await withController(async ({ controller, network }) => {
        network.mockEssentialRpcCalls({
          eth_blockNumber: {
            times: 1,
          },
        });
        await controller.initializeProvider();
        const { blockTracker } = controller.getProviderAndBlockTracker();
        // The block tracker starts running after a listener is attached
        blockTracker.addListener('latest', () => {
          // do nothing
        });
        expect(blockTracker.isRunning()).toBe(true);

        await controller.destroy();

        expect(blockTracker.isRunning()).toBe(false);
      });
    });
  });

  describe('initializeProvider', () => {
    it('throws if the provider configuration is invalid', async () => {
      const invalidProviderConfig = {};
      await withController(
        {
          state: {
            provider: invalidProviderConfig,
          },
        },
        async ({ controller }) => {
          await expect(async () => {
            await controller.initializeProvider();
          }).rejects.toThrow(
            'NetworkController - _configureProvider - unknown type "undefined"',
          );
        },
      );
    });

<<<<<<< HEAD
    for (const { networkName, networkType, chainId } of INFURA_NETWORKS) {
=======
    for (const {
      nickname,
      networkType,
      chainId,
      networkVersion,
    } of INFURA_NETWORKS) {
>>>>>>> d6e61e9d
      describe(`when the type in the provider configuration is "${networkType}"`, () => {
        it(`initializes a provider pointed to the ${nickname} Infura network (chainId: ${chainId})`, async () => {
          await withController(
            {
              state: {
                provider: {
                  type: networkType,
                  // NOTE: This doesn't need to match the logical chain ID
                  // of the network selected, it just needs to exist
                  chainId: '0x9999999',
                },
              },
            },
            async ({ controller, network }) => {
              network.mockEssentialRpcCalls();

              await controller.initializeProvider();

              const { provider } = controller.getProviderAndBlockTracker();
              const promisifiedSendAsync = promisify(provider.sendAsync).bind(
                provider,
              );
              const { result: chainIdResult } = await promisifiedSendAsync({
                method: 'eth_chainId',
              });
              expect(chainIdResult).toBe(chainId);
            },
          );
        });

        it('emits infuraIsUnblocked (assuming that the request to eth_blockNumber responds successfully)', async () => {
          await withController(
            {
              state: {
                provider: {
                  type: networkType,
                  // NOTE: This doesn't need to match the logical chain ID
                  // of the network selected, it just needs to exist
                  chainId: '0x9999999',
                },
              },
            },
            async ({ controller, network }) => {
              network.mockEssentialRpcCalls();

              const infuraIsUnblocked = await waitForEvent({
                controller,
                eventName: 'infuraIsUnblocked',
                operation: async () => {
                  await controller.initializeProvider();
                },
              });

              expect(infuraIsUnblocked).toBe(true);
            },
          );
        });

<<<<<<< HEAD
        it('records in state that the network is available', async () => {
=======
        it(`persists "${networkVersion}" to state as the network version of ${nickname}`, async () => {
>>>>>>> d6e61e9d
          await withController(
            {
              state: {
                provider: {
                  type: networkType,
                  // NOTE: This doesn't need to match the logical chain ID
                  // of the network selected, it just needs to exist
                  chainId: '0x9999999',
                },
              },
            },
            async ({ controller, network }) => {
              network.mockEssentialRpcCalls();
              expect(controller.store.getState().networkStatus).toBe('unknown');

              await controller.initializeProvider();

              expect(controller.store.getState().networkStatus).toBe(
                'available',
              );
            },
          );
        });

        it(`persists to state whether the network supports EIP-1559 (assuming that the request for eth_getBlockByNumber responds successfully)`, async () => {
          await withController(
            {
              state: {
                provider: {
                  type: networkType,
                  // NOTE: This doesn't need to match the logical chain ID
                  // of the network selected, it just needs to exist
                  chainId: '0x9999999',
                },
              },
              networkDetails: {
                EIPS: {},
              },
            },
            async ({ controller, network }) => {
              network.mockEssentialRpcCalls({
                latestBlock: POST_1559_BLOCK,
              });

              await controller.initializeProvider();

              expect(
                controller.store.getState().networkDetails.EIPS['1559'],
              ).toBe(true);
            },
          );
        });
      });
    }

    describe(`when the type in the provider configuration is "rpc"`, () => {
      it('initializes a provider pointed to the given RPC URL whose chain ID matches the configured chain ID', async () => {
        await withController(
          {
            state: {
              provider: {
                type: 'rpc',
                rpcUrl: 'https://mock-rpc-url',
                chainId: '0xtest',
                ticker: 'TEST',
                id: 'testNetworkConfigurationId',
              },
              networkConfigurations: {
                testNetworkConfigurationId: {
                  rpcUrl: 'https://mock-rpc-url',
                  chainId: '0xtest',
                  ticker: 'TEST',
                  id: 'testNetworkConfigurationId',
                },
              },
            },
          },
          async ({ controller, network }) => {
            network.mockEssentialRpcCalls();
            network.mockRpcCall({
              request: {
                method: 'test',
                params: [],
              },
              response: {
                result: 'test response',
              },
            });

            await controller.initializeProvider();

            const { provider } = controller.getProviderAndBlockTracker();
            const promisifiedSendAsync = promisify(provider.sendAsync).bind(
              provider,
            );
            const { result: testResult } = await promisifiedSendAsync({
              id: 99999,
              jsonrpc: '2.0',
              method: 'test',
              params: [],
            });
            expect(testResult).toBe('test response');
            const { result: chainIdResult } = await promisifiedSendAsync({
              method: 'eth_chainId',
            });
            expect(chainIdResult).toBe('0xtest');
          },
        );
      });

      it('emits infuraIsUnblocked', async () => {
        await withController(
          {
            state: {
              provider: {
                type: 'rpc',
                rpcUrl: 'https://mock-rpc-url',
                chainId: '0xtest',
                ticker: 'TEST',
                id: 'testNetworkConfigurationId',
              },
              networkConfigurations: {
                testNetworkConfigurationId: {
                  rpcUrl: 'https://mock-rpc-url',
                  chainId: '0xtest',
                  ticker: 'TEST',
                  id: 'testNetworkConfigurationId',
                },
              },
            },
          },
          async ({ controller, network }) => {
            network.mockEssentialRpcCalls();

            const infuraIsUnblocked = await waitForEvent({
              controller,
              eventName: 'infuraIsUnblocked',
              operation: async () => {
                await controller.initializeProvider();
              },
            });

            expect(infuraIsUnblocked).toBe(true);
          },
        );
      });

      it('checks the status of the network and captures it in state', async () => {
        await withController(
          {
            state: {
              provider: {
                type: 'rpc',
                rpcUrl: 'https://mock-rpc-url',
                chainId: '0xtest',
                ticker: 'TEST',
                id: 'testNetworkConfigurationId',
              },
              networkConfigurations: {
                testNetworkConfigurationId: {
                  rpcUrl: 'https://mock-rpc-url',
                  chainId: '0xtest',
                  ticker: 'TEST',
                  id: 'testNetworkConfigurationId1',
                },
              },
            },
          },
          async ({ controller, network }) => {
            network.mockEssentialRpcCalls({
              net_version: {
                response: SUCCESSFUL_NET_VERSION_RESPONSE,
              },
            });
            expect(controller.store.getState().networkStatus).toBe('unknown');

            await controller.initializeProvider();

            expect(controller.store.getState().networkStatus).toBe('available');
          },
        );
      });

      it('persists to state whether the network supports EIP-1559 (assuming that the request for eth_getBlockByNumber responds successfully)', async () => {
        await withController(
          {
            state: {
              provider: {
                type: 'rpc',
                rpcUrl: 'https://mock-rpc-url',
                chainId: '0xtest',
                ticker: 'TEST',
                id: 'testNetworkConfigurationId',
              },
              networkConfigurations: {
                testNetworkConfigurationId: {
                  rpcUrl: 'https://mock-rpc-url',
                  chainId: '0xtest',
                  ticker: 'TEST',
                  id: 'testNetworkConfigurationId',
                },
              },
            },
          },
          async ({ controller, network }) => {
            network.mockEssentialRpcCalls({
              latestBlock: POST_1559_BLOCK,
            });

            await controller.initializeProvider();

            expect(
              controller.store.getState().networkDetails.EIPS['1559'],
            ).toBe(true);
          },
        );
      });
    });
  });

  describe('getProviderAndBlockTracker', () => {
    it('returns objects that proxy to the provider and block tracker as long as the provider has been initialized', async () => {
      await withController(async ({ controller, network }) => {
        network.mockEssentialRpcCalls();
        await controller.initializeProvider();

        const { provider, blockTracker } =
          controller.getProviderAndBlockTracker();

        expect(provider).toHaveProperty('sendAsync');
        expect(blockTracker).toHaveProperty('checkForLatestBlock');
      });
    });

    it("returns null for both the provider and block tracker if the provider hasn't been initialized yet", async () => {
      await withController(async ({ controller }) => {
        const { provider, blockTracker } =
          controller.getProviderAndBlockTracker();

        expect(provider).toBeNull();
        expect(blockTracker).toBeNull();
      });
    });

    for (const { nickname, networkType, chainId } of INFURA_NETWORKS) {
      describe(`when the type in the provider configuration is changed to "${networkType}"`, () => {
        it(`returns a provider object that was pointed to another network before the switch and is pointed to ${nickname} afterward`, async () => {
          await withController(
            {
              state: {
                provider: {
                  type: 'rpc',
                  rpcUrl: 'https://mock-rpc-url',
                  chainId: '0x1337',
                  nickname: 'test-chain',
                  ticker: 'TEST',
                  rpcPrefs: {
                    blockExplorerUrl: 'test-block-explorer.com',
                  },
                  id: 'testNetworkConfigurationId',
                },
                networkConfigurations: {
                  testNetworkConfigurationId: {
                    rpcUrl: 'https://mock-rpc-url',
                    chainId: '0x1337',
                    ticker: 'TEST',
                    id: 'testNetworkConfigurationId',
                  },
                },
              },
            },
            async ({ controller, network }) => {
              network.mockEssentialRpcCalls();
              await controller.initializeProvider();
              const { provider } = controller.getProviderAndBlockTracker();

              const promisifiedSendAsync1 = promisify(provider.sendAsync).bind(
                provider,
              );
              const { result: oldChainIdResult } = await promisifiedSendAsync1({
                method: 'eth_chainId',
              });
              expect(oldChainIdResult).toBe('0x1337');

              controller.setProviderType(networkType);
              const promisifiedSendAsync2 = promisify(provider.sendAsync).bind(
                provider,
              );
              const { result: newChainIdResult } = await promisifiedSendAsync2({
                method: 'eth_chainId',
              });
              expect(newChainIdResult).toBe(chainId);
            },
          );
        });
      });
    }

    describe('when the type in the provider configuration is changed to "rpc"', () => {
      it('returns a provider object that was pointed to another network before the switch and is pointed to the new network', async () => {
        await withController(
          {
            state: {
              provider: {
                type: 'goerli',
              },
              networkConfigurations: {
                testNetworkConfigurationId: {
                  rpcUrl: 'https://mock-rpc-url',
                  chainId: '0xtest',
                  ticker: 'TEST',
                  id: 'testNetworkConfigurationId',
                },
              },
            },
          },
          async ({ controller, network }) => {
            network.mockEssentialRpcCalls();
            await controller.initializeProvider();
            const { provider } = controller.getProviderAndBlockTracker();

            const promisifiedSendAsync1 = promisify(provider.sendAsync).bind(
              provider,
            );
            const { result: oldChainIdResult } = await promisifiedSendAsync1({
              method: 'eth_chainId',
            });
            expect(oldChainIdResult).toBe('0x5');

            controller.setActiveNetwork('testNetworkConfigurationId');
            const promisifiedSendAsync2 = promisify(provider.sendAsync).bind(
              provider,
            );
            const { result: newChainIdResult } = await promisifiedSendAsync2({
              method: 'eth_chainId',
            });
            expect(newChainIdResult).toBe('0xtest');
          },
        );
      });
    });
  });

  describe('getEIP1559Compatibility', () => {
    describe('when the latest block has a baseFeePerGas property', () => {
      it('persists to state that the network supports EIP-1559', async () => {
        await withController(
          {
            state: {
              networkDetails: {
                EIPS: {},
              },
            },
          },
          async ({ controller, network }) => {
            network.mockEssentialRpcCalls({
              latestBlock: POST_1559_BLOCK,
            });
            await controller.initializeProvider();

            await controller.getEIP1559Compatibility();

            expect(controller.store.getState().networkDetails.EIPS[1559]).toBe(
              true,
            );
          },
        );
      });

      it('returns true', async () => {
        await withController(async ({ controller, network }) => {
          network.mockEssentialRpcCalls({
            latestBlock: POST_1559_BLOCK,
          });
          await controller.initializeProvider();

          const supportsEIP1559 = await controller.getEIP1559Compatibility();

          expect(supportsEIP1559).toBe(true);
        });
      });
    });

    describe('when the latest block does not have a baseFeePerGas property', () => {
      it('persists to state that the network does not support EIP-1559', async () => {
        await withController(
          {
            state: {
              networkDetails: {
                EIPS: {},
              },
            },
          },
          async ({ controller, network }) => {
            network.mockEssentialRpcCalls({
              latestBlock: PRE_1559_BLOCK,
            });
            await controller.initializeProvider();

            await controller.getEIP1559Compatibility();

            expect(controller.store.getState().networkDetails.EIPS[1559]).toBe(
              false,
            );
          },
        );
      });

      it('returns false', async () => {
        await withController(async ({ controller, network }) => {
          network.mockEssentialRpcCalls({
            latestBlock: PRE_1559_BLOCK,
          });
          await controller.initializeProvider();

          const supportsEIP1559 = await controller.getEIP1559Compatibility();

          expect(supportsEIP1559).toBe(false);
        });
      });
    });

    describe('when the request for the latest block responds with null', () => {
      it('persists null to state as whether the network supports EIP-1559', async () => {
        await withController(
          {
            state: {
              networkDetails: {
                EIPS: {},
              },
            },
          },
          async ({ controller, network }) => {
            network.mockEssentialRpcCalls({
              latestBlock: null,
            });
            await controller.initializeProvider();

            await controller.getEIP1559Compatibility();

            expect(controller.store.getState().networkDetails.EIPS[1559]).toBe(
              null,
            );
          },
        );
      });

      it('returns null', async () => {
        await withController(async ({ controller, network }) => {
          network.mockEssentialRpcCalls({
            latestBlock: null,
          });
          await controller.initializeProvider();

          const supportsEIP1559 = await controller.getEIP1559Compatibility();

          expect(supportsEIP1559).toBe(null);
        });
      });
    });

    it('does not make multiple requests to eth_getBlockByNumber when called multiple times and the request to eth_getBlockByNumber succeeded the first time', async () => {
      await withController(async ({ controller, network }) => {
        // This mocks eth_getBlockByNumber once by default
        network.mockEssentialRpcCalls();
        await withoutCallingGetEIP1559Compatibility({
          controller,
          operation: async () => {
            await controller.initializeProvider();
          },
        });

        await controller.getEIP1559Compatibility();
        await controller.getEIP1559Compatibility();

        expect(network.nockScope.isDone()).toBe(true);
      });
    });
  });

  describe('lookupNetwork', () => {
    describe('if the provider has not been initialized', () => {
      it('does not update state in any way', async () => {
        const providerConfig = {
          type: 'rpc',
          rpcUrl: 'http://example-custom-rpc.metamask.io',
          chainId: '0x9999',
          nickname: 'Test initial state',
        };
        const initialState = {
          provider: providerConfig,
          networkDetails: {
            EIPS: {
              1559: true,
            },
          },
        };

        await withController(
          {
            state: initialState,
          },
          async ({ controller, network }) => {
            network.mockEssentialRpcCalls();
            const stateAfterConstruction = controller.store.getState();

            await controller.lookupNetwork();

            expect(controller.store.getState()).toStrictEqual(
              stateAfterConstruction,
            );
          },
        );
      });

      it('does not emit infuraIsUnblocked', async () => {
        await withController(async ({ controller, network }) => {
          network.mockEssentialRpcCalls();

          const promiseForInfuraIsUnblocked = waitForEvent({
            controller,
            eventName: 'infuraIsUnblocked',
            operation: async () => {
              await controller.lookupNetwork();
            },
          });

          await expect(promiseForInfuraIsUnblocked).toNeverResolve();
        });
      });

      it('does not emit infuraIsBlocked', async () => {
        await withController(async ({ controller, network }) => {
          network.mockEssentialRpcCalls();

          const promiseForInfuraIsBlocked = waitForEvent({
            controller,
            eventName: 'infuraIsBlocked',
            operation: async () => {
              await controller.lookupNetwork();
            },
          });

          await expect(promiseForInfuraIsBlocked).toNeverResolve();
        });
      });
    });

<<<<<<< HEAD
    for (const { networkType } of INFURA_NETWORKS) {
=======
    for (const { nickname, networkType, networkVersion } of INFURA_NETWORKS) {
>>>>>>> d6e61e9d
      describe(`when the type in the provider configuration is "${networkType}"`, () => {
        describe('if the request for eth_blockNumber responds successfully', () => {
          it('updates the network status to "available"', async () => {
            await withController(
              {
                state: {
                  provider: {
                    type: networkType,
                    // NOTE: This doesn't need to match the logical chain ID of
                    // the network selected, it just needs to exist
                    chainId: '0x9999999',
                  },
                },
              },
              async ({ controller, network }) => {
                network.mockEssentialRpcCalls();
                await withoutCallingLookupNetwork({
                  controller,
                  operation: async () => {
                    await controller.initializeProvider();
                  },
                });

                await waitForStateChanges({
                  controller,
                  propertyPath: ['networkStatus'],
                  operation: async () => {
                    await controller.lookupNetwork();
                  },
                });

                expect(controller.store.getState().networkStatus).toBe(
                  'available',
                );
              },
            );
          });

          it('emits infuraIsUnblocked', async () => {
            await withController(
              {
                state: {
                  provider: {
                    type: networkType,
                    // NOTE: This doesn't need to match the logical chain ID
                    // of the network selected, it just needs to exist
                    chainId: '0x9999999',
                  },
                },
              },
              async ({ controller, network }) => {
                network.mockEssentialRpcCalls({
                  eth_blockNumber: {
                    response: {
                      result: '0x42',
                    },
                  },
                });
                await withoutCallingLookupNetwork({
                  controller,
                  operation: async () => {
                    await controller.initializeProvider();
                  },
                });

                const infuraIsUnblocked = await waitForEvent({
                  controller,
                  eventName: 'infuraIsUnblocked',
                  operation: async () => {
                    await controller.lookupNetwork();
                  },
                });

                expect(infuraIsUnblocked).toBe(true);
              },
            );
          });

          describe('if the request for eth_getBlockByNumber responds successfully', () => {
            it('persists to state that the network supports EIP-1559 when baseFeePerGas is in the block header', async () => {
              await withController(
                {
                  state: {
                    provider: {
                      type: networkType,
                      // NOTE: This doesn't need to match the logical chain ID of
                      // the network selected, it just needs to exist
                      chainId: '0x9999999',
                    },
                    networkDetails: {
                      EIPS: {},
                    },
                  },
                },
                async ({ controller, network }) => {
                  network.mockEssentialRpcCalls({
                    latestBlock: POST_1559_BLOCK,
                  });
                  await controller.initializeProvider();

                  await controller.getEIP1559Compatibility();

                  expect(
                    controller.store.getState().networkDetails.EIPS[1559],
                  ).toBe(true);
                },
              );
            });

            it('persists to state that the network does not support EIP-1559 when baseFeePerGas is not in the block header', async () => {
              await withController(
                {
                  state: {
                    provider: {
                      type: networkType,
                      // NOTE: This doesn't need to match the logical chain ID of
                      // the network selected, it just needs to exist
                      chainId: '0x9999999',
                    },
                    networkDetails: {
                      EIPS: {},
                    },
                  },
                },
                async ({ controller, network }) => {
                  network.mockEssentialRpcCalls({
                    latestBlock: PRE_1559_BLOCK,
                  });
                  await controller.initializeProvider();

                  await controller.getEIP1559Compatibility();

                  expect(
                    controller.store.getState().networkDetails.EIPS[1559],
                  ).toBe(false);
                },
              );
            });
          });

          describe('if the request for eth_getBlockByNumber responds with an error', () => {
            it('does not update the network details in any way', async () => {
              const intentionalErrorMessage =
                'intentional error from eth_getBlockByNumber';

              await withController(
                {
                  state: {
                    provider: {
                      type: networkType,
                      // NOTE: This doesn't need to match the logical chain ID of
                      // the network selected, it just needs to exist
                      chainId: '0x9999999',
                    },
                    networkDetails: {
                      EIPS: {},
                    },
                  },
                },
                async ({ controller, network }) => {
                  network.mockEssentialRpcCalls({
                    eth_getBlockByNumber: {
                      response: {
                        error: intentionalErrorMessage,
                      },
                    },
                  });
                  await withoutCallingGetEIP1559Compatibility({
                    controller,
                    operation: async () => {
                      await controller.initializeProvider();
                    },
                  });
                  expect(
                    controller.store.getState().networkDetails.EIPS['1559'],
                  ).toBeUndefined();

                  await waitForStateChanges({
                    controller,
                    propertyPath: ['networkDetails'],
                    count: 0,
                    operation: async () => {
                      try {
                        await controller.getEIP1559Compatibility();
                      } catch (error) {
                        if (error !== intentionalErrorMessage) {
                          console.error(error);
                        }
                      }
                    },
                  });
                  expect(
                    controller.store.getState().networkDetails.EIPS['1559'],
                  ).toBeUndefined();
                },
              );
            });
          });
        });

        describe('if the request for eth_blockNumber responds with a "countryBlocked" error', () => {
          it('updates the network status to "blocked"', async () => {
            await withController(
              {
                state: {
                  provider: {
                    type: networkType,
                    // NOTE: This doesn't need to match the logical chain ID
                    // of the network selected, it just needs to exist
                    chainId: '0x9999999',
                  },
                },
              },
              async ({ controller, network }) => {
                network.mockEssentialRpcCalls({
                  eth_blockNumber: {
                    response: {
                      error: 'countryBlocked',
                      httpStatus: 500,
                    },
                  },
                });
                await withoutCallingLookupNetwork({
                  controller,
                  operation: async () => {
                    await controller.initializeProvider();
                  },
                });

                await waitForStateChanges({
                  controller,
                  propertyPath: ['networkStatus'],
                  operation: async () => {
                    await controller.lookupNetwork();
                  },
                });

                expect(controller.store.getState().networkStatus).toBe(
                  'blocked',
                );
              },
            );
          });

          it('emits infuraIsBlocked', async () => {
            await withController(
              {
                state: {
                  provider: {
                    type: networkType,
                    // NOTE: This doesn't need to match the logical chain ID
                    // of the network selected, it just needs to exist
                    chainId: '0x9999999',
                  },
                  networkConfigurations: {
                    testNetworkConfigurationId: {
                      id: 'testNetworkConfigurationId',
                      rpcUrl: 'https://mock-rpc-url',
                      chainId: '0xtest',
                      ticker: 'TEST',
                    },
                  },
                },
              },
              async ({ controller, network }) => {
                network.mockEssentialRpcCalls({
                  eth_blockNumber: {
                    response: {
                      httpStatus: 500,
                      error: 'countryBlocked',
                    },
<<<<<<< HEAD
=======
                    beforeCompleting: async () => {
                      await withoutCallingLookupNetwork({
                        controller,
                        operation: async () => {
                          await waitForEvent({
                            controller,
                            eventName: 'networkDidChange',
                            operation: () => {
                              controller.setActiveNetwork(
                                'testNetworkConfigurationId',
                              );
                            },
                          });
                        },
                      });
                    },
                  },
                });
                const network2 = new NetworkCommunications({
                  networkClientType: 'rpc',
                  networkClientOptions: {
                    customRpcUrl: 'http://some-rpc-url',
>>>>>>> d6e61e9d
                  },
                });
                await withoutCallingLookupNetwork({
                  controller,
                  operation: async () => {
                    await controller.initializeProvider();
                  },
                });

                const infuraIsBlocked = await waitForEvent({
                  controller,
                  eventName: 'infuraIsBlocked',
                  operation: async () => {
                    await controller.lookupNetwork();
                  },
                });

                expect(infuraIsBlocked).toBe(true);
              },
            );
          });
        });

        describe('if the request for eth_blockNumber responds with a generic error', () => {
          it('updates the network status to "unavailable"', async () => {
            await withController(
              {
                state: {
                  provider: {
                    type: networkType,
                    // NOTE: This doesn't need to match the logical chain ID
                    // of the network selected, it just needs to exist
                    chainId: '0x9999999',
                  },
                },
              },
              async ({ controller, network }) => {
                network.mockEssentialRpcCalls({
                  eth_blockNumber: {
                    response: {
                      error: 'oops',
                      httpStatus: 500,
                    },
                  },
                });
                await withoutCallingLookupNetwork({
                  controller,
                  operation: async () => {
                    await controller.initializeProvider();
                  },
                });

                await waitForStateChanges({
                  controller,
                  propertyPath: ['networkStatus'],
                  operation: async () => {
                    await controller.lookupNetwork();
                  },
                });

                expect(controller.store.getState().networkStatus).toBe(
                  'unavailable',
                );
              },
            );
          });

<<<<<<< HEAD
          it('does not emit infuraIsUnblocked', async () => {
=======
        it(`persists "${networkVersion}" to state as the network version of ${nickname}`, async () => {
          await withController(
            {
              state: {
                provider: {
                  type: networkType,
                  // NOTE: This doesn't need to match the logical chain ID of
                  // the network selected, it just needs to exist
                  chainId: '0x9999999',
                },
              },
            },
            async ({ controller, network }) => {
              network.mockEssentialRpcCalls();
              await withoutCallingLookupNetwork({
                controller,
                operation: async () => {
                  await controller.initializeProvider();
                },
              });

              await waitForStateChanges({
                controller,
                propertyPath: ['network'],
                operation: async () => {
                  await controller.lookupNetwork();
                },
              });

              expect(controller.store.getState().network).toBe(networkVersion);
            },
          );
        });

        it(`does not update the network state if it is already set to "${networkVersion}"`, async () => {
          await withController(
            {
              state: {
                provider: {
                  type: networkType,
                  // NOTE: This doesn't need to match the logical chain ID of
                  // the network selected, it just needs to exist
                  chainId: '0x9999999',
                },
              },
            },
            async ({ controller, network }) => {
              network.mockEssentialRpcCalls({
                eth_blockNumber: {
                  times: 2,
                },
              });
              await withoutCallingLookupNetwork({
                controller,
                operation: async () => {
                  await controller.initializeProvider();
                },
              });

              await waitForStateChanges({
                controller,
                propertyPath: ['network'],
                operation: async () => {
                  await controller.lookupNetwork();
                },
              });

              const promiseForStateChanges = waitForStateChanges({
                controller,
                propertyPath: ['network'],
                operation: async () => {
                  await controller.lookupNetwork();
                },
              });

              await expect(promiseForStateChanges).toNeverResolve();
            },
          );
        });

        describe('if the request for eth_getBlockByNumber responds successfully', () => {
          it('persists to state that the network supports EIP-1559 when baseFeePerGas is in the block header', async () => {
>>>>>>> d6e61e9d
            await withController(
              {
                state: {
                  provider: {
                    type: networkType,
                    // NOTE: This doesn't need to match the logical chain ID
                    // of the network selected, it just needs to exist
                    chainId: '0x9999999',
                  },
                },
              },
              async ({ controller, network }) => {
                network.mockEssentialRpcCalls({
                  eth_blockNumber: {
                    response: {
                      error: 'oops',
                      httpStatus: 500,
                    },
                  },
                });
                await withoutCallingLookupNetwork({
                  controller,
                  operation: async () => {
                    await controller.initializeProvider();
                  },
                });

                const promiseForInfuraIsUnblocked = waitForEvent({
                  controller,
                  eventName: 'infuraIsUnblocked',
                  operation: async () => {
                    await controller.lookupNetwork();
                  },
                });

                await expect(promiseForInfuraIsUnblocked).toNeverResolve();
              },
            );
          });

          it('does not emit infuraIsBlocked', async () => {
            await withController(
              {
                state: {
                  provider: {
                    type: networkType,
                    // NOTE: This doesn't need to match the logical chain ID
                    // of the network selected, it just needs to exist
                    chainId: '0x9999999',
                  },
                },
              },
              async ({ controller, network }) => {
                network.mockEssentialRpcCalls({
                  eth_blockNumber: {
                    response: {
                      error: 'oops',
                      httpStatus: 500,
                    },
                  },
                });
                await withoutCallingLookupNetwork({
                  controller,
                  operation: async () => {
                    await controller.initializeProvider();
                  },
                });

                const promiseForInfuraIsBlocked = waitForEvent({
                  controller,
                  eventName: 'infuraIsBlocked',
                  operation: async () => {
                    await controller.lookupNetwork();
                  },
                });

                await expect(promiseForInfuraIsBlocked).toNeverResolve();
              },
            );
          });
        });

        describe('if the network was switched after the eth_blockNumber request started but before it completed', () => {
          it('does not overwrite the network status based on the previous network, but retains the network status of the new network', async () => {
            await withController(
              {
                state: {
                  provider: {
                    type: networkType,
                    // NOTE: This doesn't need to match the logical chain ID of
                    // the network selected, it just needs to exist
                    chainId: '0x9999999',
                  },
                },
              },
              async ({ controller, network: network1 }) => {
                network1.mockEssentialRpcCalls({
                  eth_blockNumber: {
                    response: SUCCESSFUL_ETH_BLOCKNUMBER_RESPONSE,
                    beforeCompleting: async () => {
                      await waitForStateChanges({
                        controller,
                        propertyPath: ['networkStatus'],
                        operation: () => {
                          controller.setRpcTarget(
                            'http://some-rpc-url',
                            '0x1337',
                          );
                        },
                      });
                    },
                  },
                });
                const network2 = new NetworkCommunications({
                  networkClientType: 'custom',
                  networkClientOptions: {
                    customRpcUrl: 'http://some-rpc-url',
                  },
                });
                network2.mockEssentialRpcCalls({
                  net_version: {
                    response: UNSUCCESSFUL_JSON_RPC_RESPONSE,
                  },
                });
                await withoutCallingLookupNetwork({
                  controller,
                  operation: async () => {
                    await controller.initializeProvider();
                  },
                });

                await waitForStateChanges({
                  controller,
                  propertyPath: ['networkStatus'],
                  operation: async () => {
                    await controller.lookupNetwork();
                  },
                });

                expect(controller.store.getState().networkStatus).toBe(
                  'unavailable',
                );
              },
            );
          });
<<<<<<< HEAD
=======
        });

        describe('if the network was switched after the net_version request started but before it completed', () => {
          it(`persists to state the network version of the newly switched network, not the initial one for ${nickname}`, async () => {
            const oldNetworkVersion = networkVersion;
            const newChainName = 'goerli';
            const newNetworkVersion = '5';
>>>>>>> d6e61e9d

          it('does not overwrite the EIP-1559 support based on the previous network, but retains the EIP-1559 support of the new network', async () => {
            await withController(
              {
                state: {
                  provider: {
                    type: networkType,
                    // NOTE: This doesn't need to match the logical chain ID of
                    // the network selected, it just needs to exist
                    chainId: '0x9999999',
                  },
                },
              },
<<<<<<< HEAD
              async ({ controller, network: network1 }) => {
                network1.mockEssentialRpcCalls({
                  latestBlock: POST_1559_BLOCK,
                  eth_blockNumber: {
                    response: {
                      result: POST_1559_BLOCK.number,
=======
              async ({ controller }) => {
                let netVersionCallCount = 0;

                const fakeProviders = [
                  {
                    sendAsync(request, callback) {
                      if (request.method === 'net_version') {
                        netVersionCallCount += 1;
                        if (netVersionCallCount === 1) {
                          waitForStateChanges({
                            controller,
                            propertyPath: ['network'],
                            operation: () => {
                              controller.setProviderType(newChainName);
                            },
                          })
                            .then(() => {
                              callback(null, {
                                id: request.id,
                                jsonrpc: '2.0',
                                result: oldNetworkVersion,
                              });
                            })
                            .catch((error) => {
                              throw error;
                            });
                          return;
                        }

                        throw new Error(
                          "net_version shouldn't be called more than once",
                        );
                      }

                      if (request.method === 'eth_getBlockByNumber') {
                        callback(null, {
                          id: request.id,
                          jsonrpc: '2.0',
                          result: BLOCK,
                        });
                        return;
                      }

                      throw new Error(
                        `Mock not found for method ${request.method}`,
                      );
>>>>>>> d6e61e9d
                    },
                    beforeCompleting: async () => {
                      await waitForStateChanges({
                        controller,
                        propertyPath: ['networkStatus'],
                        operation: () => {
                          controller.setRpcTarget(
                            'http://some-rpc-url',
                            '0x1337',
                          );
                        },
                      });
                    },
                  },
                });
                const network2 = new NetworkCommunications({
                  networkClientType: 'custom',
                  networkClientOptions: {
                    customRpcUrl: 'http://some-rpc-url',
                  },
                });
                network2.mockEssentialRpcCalls({
                  latestBlock: PRE_1559_BLOCK,
                });
                await withoutCallingLookupNetwork({
                  controller,
                  operation: async () => {
                    await controller.initializeProvider();
                  },
                });

                await waitForStateChanges({
                  controller,
                  propertyPath: ['networkDetails'],
                  operation: async () => {
                    await controller.lookupNetwork();
                  },
                });

                expect(
                  controller.store.getState().networkDetails.EIPS['1559'],
                ).toBe(false);
              },
            );
          });

<<<<<<< HEAD
          it('emits infuraIsBlocked (and not infuraIsUnblocked) if the new network is blocked, even if the previous one was not', async () => {
            const anotherNetwork = INFURA_NETWORKS.find(
              (network) => network.networkType !== networkType,
            );
            /* eslint-disable-next-line jest/no-if */
            if (!anotherNetwork) {
              throw new Error(
                "Could not find another network to use. You've probably commented out all INFURA_NETWORKS but one. Please uncomment another one.",
              );
            }
=======
          it(`persists to state the EIP-1559 support for the newly switched network, not the initial one for ${nickname}`, async () => {
            const oldNetworkVersion = networkVersion;
            const newChainName = 'goerli';
            const newNetworkVersion = '5';
>>>>>>> d6e61e9d

            await withController(
              {
                state: {
                  provider: {
                    type: networkType,
                    // NOTE: This doesn't need to match the logical chain ID
                    // of the network selected, it just needs to exist
                    chainId: '0x9999999',
                  },
                },
              },
              async ({ controller, network: network1 }) => {
                network1.mockEssentialRpcCalls({
                  eth_blockNumber: {
                    response: SUCCESSFUL_ETH_BLOCKNUMBER_RESPONSE,
                    beforeCompleting: async () => {
                      await waitForEvent({
                        controller,
                        eventName: 'networkDidChange',
                        operation: async () => {
                          await withoutCallingLookupNetwork({
                            controller,
                            operation: () => {
<<<<<<< HEAD
                              controller.setProviderType(
                                anotherNetwork.networkType,
                              );
=======
                              controller.setProviderType(newChainName);
>>>>>>> d6e61e9d
                            },
                          });
                        },
                      });
                    },
                  },
                });
                const network2 = network1.with({
                  networkClientOptions: {
                    infuraNetwork: anotherNetwork.networkType,
                  },
                });
                network2.mockEssentialRpcCalls({
                  eth_blockNumber: {
                    response: BLOCKED_ETH_BLOCKNUMBER_RESPONSE,
                  },
                });
                await withoutCallingLookupNetwork({
                  controller,
                  operation: async () => {
                    await controller.initializeProvider();
                  },
                });

                waitForEvent({
                  controller,
                  eventName: 'infuraIsBlocked',
                  operation: async () => {
                    const promiseForInfuraIsUnblocked = waitForEvent({
                      controller,
                      eventName: 'infuraIsUnblocked',
                      operation: async () => {
                        await controller.lookupNetwork();
                      },
                    });

                    await expect(promiseForInfuraIsUnblocked).toNeverResolve();
                  },
                });
              },
            );
          });
        });
      });
    }

<<<<<<< HEAD
    describe('when the type in the provider configuration is "rpc"', () => {
=======
    describe(`when the type in the provider configuration is "rpc"`, () => {
      it('emits infuraIsUnblocked', async () => {
        await withController(
          {
            state: {
              provider: {
                type: 'rpc',
                rpcUrl: 'https://mock-rpc-url',
                chainId: '0xtest',
                ticker: 'TEST',
                id: 'testNetworkConfigurationId',
              },
              networkConfigurations: {
                testNetworkConfigurationId: {
                  rpcUrl: 'https://mock-rpc-url',
                  chainId: '0xtest',
                  ticker: 'TEST',
                  id: 'testNetworkConfigurationId',
                },
              },
            },
          },
          async ({ controller, network }) => {
            network.mockEssentialRpcCalls();
            await withoutCallingLookupNetwork({
              controller,
              operation: async () => {
                await controller.initializeProvider();
              },
            });

            const infuraIsUnblocked = await waitForEvent({
              controller,
              eventName: 'infuraIsUnblocked',
              operation: async () => {
                await controller.lookupNetwork();
              },
            });

            expect(infuraIsUnblocked).toBe(true);
          },
        );
      });

>>>>>>> d6e61e9d
      describe('if the request for net_version responds successfully', () => {
        it('updates the network status to "available"', async () => {
          await withController(
            {
              state: {
                provider: {
                  type: 'rpc',
                  rpcUrl: 'https://mock-rpc-url',
                  chainId: '0xtest',
                  ticker: 'TEST',
                  id: 'testNetworkConfigurationId',
                },
                networkConfigurations: {
                  testNetworkConfigurationId: {
                    rpcUrl: 'https://mock-rpc-url',
                    chainId: '0xtest',
                    ticker: 'TEST',
                    id: 'testNetworkConfigurationId',
                  },
                },
              },
            },
            async ({ controller, network }) => {
              network.mockEssentialRpcCalls({
                net_version: {
                  response: SUCCESSFUL_NET_VERSION_RESPONSE,
                },
              });
              await withoutCallingLookupNetwork({
                controller,
                operation: async () => {
                  await controller.initializeProvider();
                },
              });
              expect(controller.store.getState().networkStatus).toBe('unknown');

              await waitForStateChanges({
                controller,
                propertyPath: ['networkStatus'],
                operation: async () => {
                  await controller.lookupNetwork();
                },
              });

              expect(controller.store.getState().networkStatus).toBe(
                'available',
              );
            },
          );
        });

        it('emits infuraIsUnblocked', async () => {
          await withController(
            {
              state: {
                provider: {
                  type: 'rpc',
                  rpcUrl: 'https://mock-rpc-url',
                  chainId: '0xtest',
                  ticker: 'TEST',
                  id: 'testNetworkConfigurationId',
                },
                networkConfigurations: {
                  testNetworkConfigurationId: {
                    rpcUrl: 'https://mock-rpc-url',
                    chainId: '0xtest',
                    ticker: 'TEST',
                    id: 'testNetworkConfigurationId',
                  },
                },
              },
            },
            async ({ controller, network }) => {
              network.mockEssentialRpcCalls();
              await withoutCallingLookupNetwork({
                controller,
                operation: async () => {
                  await controller.initializeProvider();
                },
              });

              const infuraIsUnblocked = await waitForEvent({
                controller,
                eventName: 'infuraIsUnblocked',
                operation: async () => {
                  await controller.lookupNetwork();
                },
              });

              expect(infuraIsUnblocked).toBe(true);
            },
          );
        });

        describe('if the request for eth_getBlockByNumber responds successfully', () => {
          it('persists to state that the network supports EIP-1559 when baseFeePerGas is in the block header', async () => {
            await withController(
              {
                state: {
                  provider: {
                    type: 'rpc',
                    rpcUrl: 'https://mock-rpc-url',
                    chainId: '0xtest',
                    ticker: 'TEST',
                    id: 'testNetworkConfigurationId',
                  },
                  networkConfigurations: {
                    testNetworkConfigurationId: {
                      rpcUrl: 'https://mock-rpc-url',
                      chainId: '0xtest',
                      ticker: 'TEST',
                      id: 'testNetworkConfigurationId1',
                    },
                  },
                },
              },
              async ({ controller, network }) => {
                network.mockEssentialRpcCalls({
                  latestBlock: POST_1559_BLOCK,
                });
                await withoutCallingLookupNetwork({
                  controller,
                  operation: async () => {
                    await controller.initializeProvider();
                  },
                });

                await controller.lookupNetwork();

                expect(
                  controller.store.getState().networkDetails.EIPS[1559],
                ).toBe(true);
              },
            );
          });

          it('persists to state that the network does not support EIP-1559 when baseFeePerGas is not in the block header', async () => {
            await withController(
              {
                state: {
                  provider: {
                    type: 'rpc',
                    rpcUrl: 'https://mock-rpc-url-2',
                    chainId: '0x1337',
                    ticker: 'TEST2',
                    id: 'testNetworkConfigurationId',
                  },
                  networkConfigurations: {
                    testNetworkConfigurationId: {
                      rpcUrl: 'https://mock-rpc-url-2',
                      chainId: '0x1337',
                      ticker: 'TEST2',
                      id: 'testNetworkConfigurationId',
                    },
                  },
                  networkDetails: {
                    EIPS: {},
                  },
                },
              },

              async ({ controller, network }) => {
                network.mockEssentialRpcCalls({
                  latestBlock: PRE_1559_BLOCK,
                });
                await withoutCallingLookupNetwork({
                  controller,
                  operation: async () => {
                    await controller.initializeProvider();
                  },
                });

                await controller.lookupNetwork();

                expect(
                  controller.store.getState().networkDetails.EIPS[1559],
                ).toBe(false);
              },
            );
          });
        });

        describe('if the request for eth_getBlockByNumber responds with an error', () => {
          it('does not update the network details in any way', async () => {
            const intentionalErrorMessage =
              'intentional error from eth_getBlockByNumber';

            await withController(
              {
                state: {
                  provider: {
                    type: 'rpc',
                    rpcUrl: 'https://mock-rpc-url',
                    chainId: '0x1337',
                    ticker: 'TEST',
                    id: 'testNetworkConfigurationId',
                  },
                  networkConfigurations: {
                    testNetworkConfigurationId: {
                      rpcUrl: 'https://mock-rpc-url',
                      chainId: '0x1337',
                      ticker: 'TEST',
                      id: 'testNetworkConfigurationId',
                    },
                  },
                  networkDetails: {
                    EIPS: {},
                  },
                },
              },
              async ({ controller, network }) => {
                network.mockEssentialRpcCalls({
                  eth_getBlockByNumber: {
                    response: {
                      error: intentionalErrorMessage,
                    },
                  },
                });
                await withoutCallingLookupNetwork({
                  controller,
                  operation: async () => {
                    await controller.initializeProvider();
                  },
                });
                expect(
                  controller.store.getState().networkDetails.EIPS['1559'],
                ).toBeUndefined();

                await waitForStateChanges({
                  controller,
                  propertyPath: ['networkDetails'],
                  count: 0,
                  operation: async () => {
                    try {
                      await controller.lookupNetwork();
                    } catch (error) {
                      if (
                        !('data' in error) ||
                        error.data !== intentionalErrorMessage
                      ) {
                        console.error(error);
                      }
                    }
                  },
                });
                expect(
                  controller.store.getState().networkDetails.EIPS['1559'],
                ).toBeUndefined();
              },
            );
          });
        });
      });

      describe('if the request for net_version responds with an error', () => {
        it('updates the network status to "unavailable"', async () => {
          const intentionalErrorMessage = 'intentional error from net_version';

          await withController(
            {
              state: {
                provider: {
                  type: 'rpc',
                  rpcUrl: 'https://mock-rpc-url',
                  chainId: '0xtest',
                  ticker: 'TEST',
                  id: 'testNetworkConfigurationId',
                },
                networkConfigurations: {
                  testNetworkConfigurationId: {
                    rpcUrl: 'https://mock-rpc-url',
                    chainId: '0xtest',
                    ticker: 'TEST',
                    id: 'testNetworkConfigurationId',
                  },
                },
              },
            },
            async ({ controller, network }) => {
              network.mockEssentialRpcCalls({
                net_version: [
                  {
                    response: {
                      result: '42',
                    },
                  },
                  {
                    response: {
                      error: intentionalErrorMessage,
                    },
                  },
                ],
              });
              await controller.initializeProvider();
              expect(controller.store.getState().networkStatus).toBe(
                'available',
              );

              await waitForStateChanges({
                controller,
                propertyPath: ['networkStatus'],
                operation: async () => {
                  try {
                    await controller.lookupNetwork();
                  } catch (error) {
                    if (error !== intentionalErrorMessage) {
                      console.error(error);
                    }
                  }
                },
              });

              expect(controller.store.getState().networkStatus).toBe(
                'unavailable',
              );
            },
          );
        });

        it('removes from state whether the network supports EIP-1559', async () => {
          await withController(
            {
              state: {
                provider: {
                  type: 'rpc',
                  rpcUrl: 'https://mock-rpc-url',
                  chainId: '0xtest',
                  ticker: 'TEST',
                  id: 'testNetworkConfigurationId',
                },
                networkConfigurations: {
                  testNetworkConfigurationId: {
                    rpcUrl: 'https://mock-rpc-url',
                    chainId: '0xtest',
                    ticker: 'TEST',
                    id: 'testNetworkConfigurationId',
                  },
                },
                networkDetails: {
                  EIPS: {},
                },
              },
            },
            async ({ controller, network }) => {
              network.mockEssentialRpcCalls({
                latestBlock: POST_1559_BLOCK,
                net_version: [
                  {
                    response: {
                      result: '42',
                    },
                  },
                  {
                    response: {
                      error: 'oops',
                    },
                  },
                ],
              });
              await controller.initializeProvider();
              expect(controller.store.getState().networkDetails).toStrictEqual({
                EIPS: {
                  1559: true,
                },
              });

              await waitForStateChanges({
                controller,
                propertyPath: ['networkDetails'],
                operation: async () => {
                  await controller.lookupNetwork();
                },
              });

              expect(controller.store.getState().networkDetails).toStrictEqual({
                EIPS: {
                  1559: undefined,
                },
              });
            },
          );
        });
      });

      describe('if the network was switched after the net_version request started but before it completed', () => {
        it('does not overwrite the network status based on the previous network, but retains the network status of the new network', async () => {
          await withController(
            {
              state: {
                provider: {
                  type: 'rpc',
<<<<<<< HEAD
                  rpcUrl: 'https://mock-rpc-url',
=======
                  rpcUrl: 'https://mock-rpc-url-2',
>>>>>>> d6e61e9d
                  chainId: '0x1337',
                  ticker: 'RPC',
                  id: 'testNetworkConfigurationId2',
                },
                networkDetails: {
                  EIPS: {},
                },
                networkConfigurations: {
                  testNetworkConfigurationId1: {
                    rpcUrl: 'https://mock-rpc-url-1',
                    chainId: '0xtest',
                    ticker: 'TEST',
                    id: 'testNetworkConfigurationId1',
                  },
                  testNetworkConfigurationId2: {
                    rpcUrl: 'https://mock-rpc-url-2',
                    chainId: '0x1337',
                    ticker: 'RPC',
                    id: 'testNetworkConfigurationId2',
                  },
                },
              },
            },
            async ({ controller, network: network1 }) => {
              network1.mockEssentialRpcCalls({
                net_version: {
                  response: SUCCESSFUL_NET_VERSION_RESPONSE,
                  beforeCompleting: async () => {
                    await waitForStateChanges({
                      controller,
                      propertyPath: ['networkStatus'],
                      operation: () => {
<<<<<<< HEAD
                        controller.setProviderType('goerli');
=======
                        controller.setActiveNetwork(
                          'testNetworkConfigurationId1',
                        );
>>>>>>> d6e61e9d
                      },
                    });
                  },
                },
              });
              const network2 = new NetworkCommunications({
                networkClientType: 'infura',
                networkClientOptions: {
<<<<<<< HEAD
                  infuraNetwork: 'goerli',
=======
                  customRpcUrl: 'https://mock-rpc-url-1',
>>>>>>> d6e61e9d
                },
              });
              network2.mockEssentialRpcCalls({
                eth_blockNumber: {
                  response: UNSUCCESSFUL_JSON_RPC_RESPONSE,
                },
              });

              await withoutCallingLookupNetwork({
                controller,
                operation: async () => {
                  await controller.initializeProvider();
                },
              });

              await waitForStateChanges({
                controller,
                propertyPath: ['networkStatus'],
                operation: async () => {
                  await controller.lookupNetwork();
                },
              });

              expect(controller.store.getState().networkStatus).toBe(
                'unavailable',
              );
            },
          );
        });

<<<<<<< HEAD
        it('does not overwrite the EIP-1559 support based on the previous network, but retains the EIP-1559 support of the new network', async () => {
=======
        it('persists to state the EIP-1559 support for the newly switched network, not the initial one', async () => {
          const nonEip1559RpcUrl = 'https://mock-rpc-url-1';
>>>>>>> d6e61e9d
          await withController(
            {
              state: {
                provider: {
                  type: 'rpc',
<<<<<<< HEAD
                  rpcUrl: 'https://mock-rpc-url',
=======
                  rpcUrl: 'https://mock-rpc-url-2',
>>>>>>> d6e61e9d
                  chainId: '0x1337',
                  ticker: 'RPC',
                  id: 'testNetworkConfigurationId2',
                },
                networkDetails: {
                  EIPS: {},
                },
                networkConfigurations: {
                  testNetworkConfigurationId1: {
                    rpcUrl: nonEip1559RpcUrl,
                    chainId: '0xtest',
                    ticker: 'TEST',
                    id: 'testNetworkConfigurationId1',
                  },
                  testNetworkConfigurationId2: {
                    rpcUrl: 'https://mock-rpc-url-2',
                    chainId: '0x1337',
                    ticker: 'RPC',
                    id: 'testNetworkConfigurationId2',
                  },
                },
                networkDetails: {
                  EIPS: {},
                },
              },
            },
            async ({ controller, network: network1 }) => {
              network1.mockEssentialRpcCalls({
                latestBlock: POST_1559_BLOCK,
                net_version: {
                  response: SUCCESSFUL_NET_VERSION_RESPONSE,
                  beforeCompleting: async () => {
                    await waitForStateChanges({
                      controller,
                      propertyPath: ['networkDetails'],
                      operation: () => {
<<<<<<< HEAD
                        controller.setProviderType('goerli');
=======
                        controller.setActiveNetwork(
                          'testNetworkConfigurationId1',
                        );
>>>>>>> d6e61e9d
                      },
                    });
                  },
                },
              });
              const network2 = new NetworkCommunications({
                networkClientType: 'infura',
                networkClientOptions: {
<<<<<<< HEAD
                  infuraNetwork: 'goerli',
=======
                  customRpcUrl: nonEip1559RpcUrl,
>>>>>>> d6e61e9d
                },
              });
              network2.mockEssentialRpcCalls({
                latestBlock: PRE_1559_BLOCK,
              });
              await waitForLookupNetworkToComplete({
                controller,
                operation: async () => {
                  await controller.initializeProvider();
                },
              });

<<<<<<< HEAD
              await waitForStateChanges({
                controller,
                propertyPath: ['networkDetails'],
                count: 2,
                operation: async () => {
                  await controller.lookupNetwork();
                },
              });

=======
>>>>>>> d6e61e9d
              expect(
                controller.store.getState().networkDetails.EIPS['1559'],
              ).toBe(false);
            },
          );
        });
      });
    });
  });

  describe('setActiveNetwork', () => {
    it('throws if the given networkConfigurationId does not match one in networkConfigurations', async () => {
      await withController(
        {
          state: {
            networkConfigurations: {
              testNetworkConfigurationId: {
                id: 'testNetworkConfigurationId',
                rpcUrl: 'https://mock-rpc-url',
                chainId: '0xtest',
                ticker: 'TEST',
              },
            },
          },
        },
        async ({ controller, network }) => {
          network.mockEssentialRpcCalls();

          expect(() =>
            controller.setActiveNetwork('invalid-network-configuration-id'),
          ).toThrow(
            new Error(
              'networkConfigurationId invalid-network-configuration-id does not match a configured networkConfiguration',
            ),
          );
        },
      );
    });

    it('captures the current provider configuration before overwriting it', async () => {
      await withController(
        {
          state: {
            provider: {
              type: 'rpc',
              rpcUrl: 'https://mock-rpc-url-2',
              chainId: '0x9999',
              ticker: 'RPC',
              id: 'testNetworkConfigurationId2',
            },
            networkConfigurations: {
              testNetworkConfigurationId1: {
                rpcUrl: 'https://mock-rpc-url-1',
                chainId: '0xtest',
                ticker: 'TEST',
                id: 'testNetworkConfigurationId1',
              },
              testNetworkConfigurationId2: {
                rpcUrl: 'https://mock-rpc-url-2',
                chainId: '0x9999',
                ticker: 'RPC',
                id: 'testNetworkConfigurationId2',
              },
            },
          },
        },
        async ({ controller }) => {
          const network = new NetworkCommunications({
            networkClientType: 'custom',
            networkClientOptions: {
              customRpcUrl: 'https://mock-rpc-url-2',
            },
          });
          network.mockEssentialRpcCalls();

          controller.setActiveNetwork('testNetworkConfigurationId1');

          expect(
            controller.store.getState().previousProviderStore,
          ).toStrictEqual({
            type: 'rpc',
            rpcUrl: 'https://mock-rpc-url-2',
            chainId: '0x9999',
            ticker: 'RPC',
            id: 'testNetworkConfigurationId2',
          });
        },
      );
    });

    it('overwrites the provider configuration given a networkConfigurationId that matches a configured networkConfiguration', async () => {
      await withController(
        {
          state: {
            provider: {
              type: 'rpc',
              rpcUrl: 'http://example-custom-rpc.metamask.io',
              chainId: '0x9999',
              ticker: 'RPC',
              id: 'testNetworkConfigurationId2',
            },
            networkConfigurations: {
              testNetworkConfigurationId1: {
                rpcUrl: 'https://mock-rpc-url',
                chainId: '0xtest',
                ticker: 'TEST',
                type: 'rpc',
                id: 'testNetworkConfigurationId1',
              },
              testNetworkConfigurationId2: {
                rpcUrl: 'http://example-custom-rpc.metamask.io',
                chainId: '0x9999',
                ticker: 'RPC',
                type: 'rpc',
                id: 'testNetworkConfigurationId2',
              },
            },
          },
        },
        async ({ controller }) => {
          const network = new NetworkCommunications({
            networkClientType: 'custom',
            networkClientOptions: {
              customRpcUrl: 'https://mock-rpc-url',
            },
          });
          network.mockEssentialRpcCalls();

          controller.setActiveNetwork('testNetworkConfigurationId1');

          expect(controller.store.getState().provider).toStrictEqual({
            type: 'rpc',
            rpcUrl: 'https://mock-rpc-url',
            chainId: '0xtest',
            ticker: 'TEST',
            id: 'testNetworkConfigurationId1',
          });
        },
      );
    });

    it('emits networkWillChange before making any changes to the network store', async () => {
      await withController(
        {
          state: {
            provider: {
              type: 'rpc',
              rpcUrl: 'http://example-custom-rpc.metamask.io',
              chainId: '0xtest2',
              ticker: 'TEST2',
              id: 'testNetworkConfigurationId2',
            },
            networkConfigurations: {
              testNetworkConfigurationId1: {
                rpcUrl: 'https://mock-rpc-url',
                chainId: '0xtest',
                ticker: 'TEST',

                id: 'testNetworkConfigurationId1',
              },
              testNetworkConfigurationId2: {
                rpcUrl: 'http://example-custom-rpc.metamask.io',
                chainId: '0xtest2',
                ticker: 'TEST2',
                id: 'testNetworkConfigurationId2',
              },
            },
          },
        },
        async ({ controller, network: network1 }) => {
          network1.mockEssentialRpcCalls({
            net_version: {
              response: SUCCESSFUL_NET_VERSION_RESPONSE,
            },
          });
          const network2 = network1.with({
            networkClientOptions: {
              customRpcUrl: 'https://mock-rpc-url',
            },
          });
          network2.mockEssentialRpcCalls({
            net_version: UNSUCCESSFUL_JSON_RPC_RESPONSE,
          });
          await waitForLookupNetworkToComplete({
            controller,
            operation: async () => {
              await controller.initializeProvider();
            },
          });
          const initialNetworkStatus =
            controller.store.getState().networkStatus;
          expect(initialNetworkStatus).toBe('available');

          const networkWillChange = await waitForEvent({
            controller,
            eventName: 'networkWillChange',
            operation: () => {
              controller.setActiveNetwork('testNetworkConfigurationId2');
            },
            beforeResolving: () => {
              expect(controller.store.getState().networkStatus).toBe(
                initialNetworkStatus,
              );
            },
          });
          expect(networkWillChange).toBe(true);
        },
      );
    });

    it('resets the network state to "unknown" before emitting networkDidChange', async () => {
      await withController(
        {
          state: {
            provider: {
              type: 'rpc',
              rpcUrl: 'http://mock-rpc-url-2',
              chainId: '0xtest2',
              ticker: 'TEST2',
              id: 'testNetworkConfigurationId2',
            },
            networkConfigurations: {
              testNetworkConfigurationId1: {
                rpcUrl: 'https://mock-rpc-url-1',
                chainId: '0xtest',
                ticker: 'TEST',
                id: 'testNetworkConfigurationId1',
              },
              testNetworkConfigurationId2: {
                rpcUrl: 'http://mock-rpc-url-2',
                chainId: '0xtest2',
                ticker: 'TEST2',
                id: 'testNetworkConfigurationId2',
              },
            },
          },
        },
        async ({ controller, network: network1 }) => {
          network1.mockEssentialRpcCalls({
            net_version: {
              response: SUCCESSFUL_NET_VERSION_RESPONSE,
            },
          });
<<<<<<< HEAD
          const network2 = network1.with({
            networkClientType: 'custom',
            networkClientOptions: {
              customRpcUrl: 'https://mock-rpc-url-2',
            },
          });
          network2.mockEssentialRpcCalls({
            net_version: {
              response: UNSUCCESSFUL_JSON_RPC_RESPONSE,
            },
          });
=======
>>>>>>> d6e61e9d

          await controller.initializeProvider();
          expect(controller.store.getState().networkStatus).toBe('available');

          await waitForStateChanges({
            controller,
            propertyPath: ['networkStatus'],
            // We only care about the first state change, because it happens
            // before networkDidChange
            count: 1,
            operation: () => {
              controller.setActiveNetwork('testNetworkConfigurationId1');
            },
          });
          expect(controller.store.getState().networkStatus).toBe('unknown');
        },
      );
    });

    it('resets EIP support for the network before emitting networkDidChange', async () => {
      await withController(
        {
          state: {
            provider: {
              type: 'rpc',
              rpcUrl: 'http://mock-rpc-url-2',
              chainId: '0xtest2',
              ticker: 'TEST2',
              id: 'testNetworkConfigurationId2',
            },
            networkConfigurations: {
              testNetworkConfigurationId1: {
                rpcUrl: 'https://mock-rpc-url-1',
                chainId: '0xtest',
                ticker: 'TEST',
                id: 'testNetworkConfigurationId1',
              },
              testNetworkConfigurationId2: {
                rpcUrl: 'http://mock-rpc-url-2',
                chainId: '0xtest2',
                ticker: 'TEST2',
                id: 'testNetworkConfigurationId2',
              },
            },
          },
        },
        async ({ controller, network: network1 }) => {
          network1.mockEssentialRpcCalls({
            latestBlock: POST_1559_BLOCK,
          });
          const network2 = network1.with({
            networkClientType: 'custom',
            networkClientOptions: {
              customRpcUrl: 'https://mock-rpc-url-2',
            },
          });
          network2.mockEssentialRpcCalls({
            latestBlock: PRE_1559_BLOCK,
          });

          await controller.initializeProvider();
          expect(controller.store.getState().networkDetails).toStrictEqual({
            EIPS: {
              1559: true,
            },
          });

          await waitForStateChanges({
            controller,
            propertyPath: ['networkDetails'],
            // We only care about the first state change, because it happens
            // before networkDidChange
            count: 1,
            operation: () => {
              controller.setActiveNetwork('testNetworkConfigurationId1');
            },
          });
          expect(controller.store.getState().networkDetails).toStrictEqual({
            EIPS: {
              1559: undefined,
            },
          });
        },
      );
    });

    it('initializes a provider pointed to the given RPC URL whose chain ID matches the configured chain ID', async () => {
      await withController(
        {
          state: {
            networkConfigurations: {
              testNetworkConfigurationId: {
                id: 'testNetworkConfigurationId',
                rpcUrl: 'https://mock-rpc-url',
                chainId: '0xtest',
                ticker: 'TEST',
              },
            },
          },
        },
        async ({ controller }) => {
          const network = new NetworkCommunications({
            networkClientType: 'custom',
            networkClientOptions: {
              customRpcUrl: 'https://mock-rpc-url',
            },
          });
          network.mockEssentialRpcCalls();
          network.mockRpcCall({
            request: {
              method: 'test',
              params: [],
            },
            response: {
              result: 'test response',
            },
          });

          controller.setActiveNetwork('testNetworkConfigurationId');

          const { provider } = controller.getProviderAndBlockTracker();
          const promisifiedSendAsync = promisify(provider.sendAsync).bind(
            provider,
          );
          const { result: testResult } = await promisifiedSendAsync({
            id: 99999,
            jsonrpc: '2.0',
            method: 'test',
            params: [],
          });
          expect(testResult).toBe('test response');
          const { result: chainIdResult } = await promisifiedSendAsync({
            method: 'eth_chainId',
          });
          expect(chainIdResult).toBe('0xtest');
        },
      );
    });

    it('replaces the provider object underlying the provider proxy without creating a new instance of the proxy itself', async () => {
      await withController(
        {
          state: {
            networkConfigurations: {
              testNetworkConfigurationId: {
                id: 'testNetworkConfigurationId',
                rpcUrl: 'https://mock-rpc-url',
                chainId: '0xtest',
                ticker: 'TEST',
              },
            },
          },
        },
        async ({ controller }) => {
          const network = new NetworkCommunications({
            networkClientType: 'custom',
            networkClientOptions: {
              customRpcUrl: 'https://mock-rpc-url',
            },
          });
          network.mockEssentialRpcCalls();
          await controller.initializeProvider();

          const { provider: providerBefore } =
            controller.getProviderAndBlockTracker();
          controller.setActiveNetwork('testNetworkConfigurationId');
          const { provider: providerAfter } =
            controller.getProviderAndBlockTracker();

          expect(providerBefore).toBe(providerAfter);
        },
      );
    });

    it('emits networkDidChange', async () => {
      await withController(
        {
          state: {
            networkConfigurations: {
              testNetworkConfigurationId: {
                id: 'testNetworkConfigurationId',
                rpcUrl: 'https://mock-rpc-url',
                chainId: '0xtest',
                ticker: 'TEST',
              },
            },
          },
        },
        async ({ controller }) => {
          const network = new NetworkCommunications({
            networkClientType: 'custom',
            networkClientOptions: {
              customRpcUrl: 'https://mock-rpc-url',
            },
          });
          network.mockEssentialRpcCalls();

          const networkDidChange = await waitForEvent({
            controller,
            eventName: 'networkDidChange',
            operation: () => {
              controller.setActiveNetwork('testNetworkConfigurationId');
            },
          });

          expect(networkDidChange).toBe(true);
        },
      );
    });

    it('emits infuraIsUnblocked', async () => {
      await withController(
        {
          state: {
            networkConfigurations: {
              testNetworkConfigurationId: {
                id: 'testNetworkConfigurationId',
                rpcUrl: 'https://mock-rpc-url',
                chainId: '0xtest',
                ticker: 'TEST',
              },
            },
          },
        },
        async ({ controller }) => {
          const network = new NetworkCommunications({
            networkClientType: 'custom',
            networkClientOptions: {
              customRpcUrl: 'https://mock-rpc-url',
            },
          });
          network.mockEssentialRpcCalls();

          const infuraIsUnblocked = await waitForEvent({
            controller,
            eventName: 'infuraIsUnblocked',
            operation: () => {
              controller.setActiveNetwork('testNetworkConfigurationId');
            },
          });

          expect(infuraIsUnblocked).toBe(true);
        },
      );
    });

<<<<<<< HEAD
    it('checks the status of the network and captures it in state', async () => {
      await withController(async ({ controller }) => {
        const network = new NetworkCommunications({
          networkClientType: 'custom',
          networkClientOptions: {
            customRpcUrl: 'https://mock-rpc-url',
          },
        });
        network.mockEssentialRpcCalls({
          net_version: {
            response: SUCCESSFUL_NET_VERSION_RESPONSE,
=======
    it('persists the network version to state (assuming that the request for net_version responds successfully)', async () => {
      await withController(
        {
          state: {
            networkConfigurations: {
              testNetworkConfigurationId: {
                id: 'testNetworkConfigurationId',
                rpcUrl: 'https://mock-rpc-url',
                chainId: '0xtest',
                ticker: 'TEST',
              },
            },
>>>>>>> d6e61e9d
          },
        },
        async ({ controller }) => {
          const network = new NetworkCommunications({
            networkClientType: 'custom',
            networkClientOptions: {
              customRpcUrl: 'https://mock-rpc-url',
            },
          });
          network.mockEssentialRpcCalls({
            net_version: {
              response: {
                result: '42',
              },
            },
          });

<<<<<<< HEAD
        await waitForStateChanges({
          controller,
          propertyPath: ['networkStatus'],
          operation: () => {
            controller.setRpcTarget('https://mock-rpc-url', '0x1337');
          },
        });

        expect(controller.store.getState().networkStatus).toBe('available');
      });
=======
          await waitForStateChanges({
            controller,
            propertyPath: ['network'],
            operation: () => {
              controller.setActiveNetwork('testNetworkConfigurationId');
            },
          });

          expect(controller.store.getState().network).toBe('42');
        },
      );
>>>>>>> d6e61e9d
    });

    it('persists to state whether the network supports EIP-1559 (assuming that the request for eth_getBlockByNumber responds successfully)', async () => {
      await withController(
        {
          state: {
            networkDetails: {
              EIPS: {},
            },
            networkConfigurations: {
              testNetworkConfigurationId: {
                id: 'testNetworkConfigurationId',
                rpcUrl: 'https://mock-rpc-url',
                chainId: '0xtest',
                ticker: 'TEST',
              },
            },
          },
        },
        async ({ controller }) => {
          const network = new NetworkCommunications({
            networkClientType: 'custom',
            networkClientOptions: {
              customRpcUrl: 'https://mock-rpc-url',
            },
          });
          network.mockEssentialRpcCalls({
            latestBlock: POST_1559_BLOCK,
          });

          await waitForStateChanges({
            controller,
            propertyPath: ['networkDetails'],
            count: 2,
            operation: () => {
              controller.setActiveNetwork('testNetworkConfigurationId');
            },
          });

          expect(controller.store.getState().networkDetails.EIPS['1559']).toBe(
            true,
          );
        },
      );
    });
  });

  describe('setProviderType', () => {
    for (const {
      nickname,
      networkType,
      chainId,
      ticker,
    } of INFURA_NETWORKS) {
      describe(`given a type of "${networkType}"`, () => {
        it('captures the current provider configuration before overwriting it', async () => {
          await withController(
            {
              state: {
                provider: {
                  rpcUrl: 'http://mock-rpc-url-2',
                  chainId: '0xtest2',
                  nickname: 'test-chain-2',
                  ticker: 'TEST2',
                  rpcPrefs: {
                    blockExplorerUrl: 'test-block-explorer-2.com',
                  },
                  id: 'testNetworkConfigurationId2',
                },
                networkConfigurations: {
                  testNetworkConfigurationId1: {
                    rpcUrl: 'https://mock-rpc-url-1',
                    chainId: '0xtest',
                    nickname: 'test-chain',
                    ticker: 'TEST',
                    rpcPrefs: {
                      blockExplorerUrl: 'test-block-explorer.com',
                    },
                    id: 'testNetworkConfigurationId1',
                  },
                  testNetworkConfigurationId2: {
                    rpcUrl: 'http://mock-rpc-url-2',
                    chainId: '0xtest2',
                    nickname: 'test-chain-2',
                    ticker: 'TEST2',
                    rpcPrefs: {
                      blockExplorerUrl: 'test-block-explorer-2.com',
                    },
                    id: 'testNetworkConfigurationId2',
                  },
                },
              },
            },
            async ({ controller }) => {
              const network = new NetworkCommunications({
                networkClientType: 'infura',
                networkClientOptions: {
                  infuraNetwork: networkType,
                },
              });
              network.mockEssentialRpcCalls();

              controller.setProviderType(networkType);

              expect(
                controller.store.getState().previousProviderStore,
              ).toStrictEqual({
                rpcUrl: 'http://mock-rpc-url-2',
                chainId: '0xtest2',
                nickname: 'test-chain-2',
                ticker: 'TEST2',
                rpcPrefs: {
                  blockExplorerUrl: 'test-block-explorer-2.com',
                },
                id: 'testNetworkConfigurationId2',
              });
            },
          );
        });

        it(`overwrites the provider configuration using type: "${networkType}", chainId: "${chainId}", and ticker "${ticker}", clearing rpcUrl and nickname, and removing rpcPrefs`, async () => {
          await withController(
            {
              state: {
                provider: {
                  rpcUrl: 'http://mock-rpc-url-2',
                  chainId: '0xtest2',
                  nickname: 'test-chain-2',
                  ticker: 'TEST2',
                  rpcPrefs: {
                    blockExplorerUrl: 'test-block-explorer-2.com',
                  },
                  id: 'testNetworkConfigurationId2',
                },
                networkConfigurations: {
                  testNetworkConfigurationId1: {
                    rpcUrl: 'https://mock-rpc-url-1',
                    chainId: '0xtest',
                    nickname: 'test-chain',
                    ticker: 'TEST',
                    rpcPrefs: {
                      blockExplorerUrl: 'test-block-explorer.com',
                    },
                    id: 'testNetworkConfigurationId1',
                  },
                  testNetworkConfigurationId2: {
                    rpcUrl: 'http://mock-rpc-url-2',
                    chainId: '0xtest2',
                    nickname: 'test-chain-2',
                    ticker: 'TEST2',
                    rpcPrefs: {
                      blockExplorerUrl: 'test-block-explorer-2.com',
                    },
                    id: 'testNetworkConfigurationId2',
                  },
                },
              },
            },
            async ({ controller }) => {
              const network = new NetworkCommunications({
                networkClientType: 'infura',
                networkClientOptions: {
                  infuraNetwork: networkType,
                },
              });
              network.mockEssentialRpcCalls();

              controller.setProviderType(networkType);

              expect(controller.store.getState().provider).toStrictEqual({
                type: networkType,
                rpcUrl: '',
                chainId,
                ticker,
                nickname: '',
                rpcPrefs: {
                  blockExplorerUrl:
                    BUILT_IN_NETWORKS[networkType].blockExplorerUrl,
                },
                id: 'testNetworkConfigurationId2',
              });
            },
          );
        });

        it('emits networkWillChange', async () => {
          await withController(async ({ controller }) => {
            const network = new NetworkCommunications({
              networkClientType: 'infura',
              networkClientOptions: {
                infuraNetwork: networkType,
              },
            });
            network.mockEssentialRpcCalls();

            const networkWillChange = await waitForEvent({
              controller,
              eventName: 'networkWillChange',
              operation: () => {
                controller.setProviderType(networkType);
              },
            });

            expect(networkWillChange).toBe(true);
          });
        });

        it('resets the network status to "unknown" before emitting networkDidChange', async () => {
          await withController(
            {
              state: {
                provider: {
                  rpcUrl: 'https://mock-rpc-url',
                  chainId: '0xtest',
                  ticker: 'TEST',
                  id: 'testNetworkConfigurationId',
                  type: 'rpc',
                },
                networkConfigurations: {
                  testNetworkConfigurationId: {
                    rpcUrl: 'https://mock-rpc-url',
                    chainId: '0xtest',
                    ticker: 'TEST',
                    id: 'testNetworkConfigurationId',
                  },
                },
              },
            },
            async ({ controller, network: network1 }) => {
              network1.mockEssentialRpcCalls({
                eth_blockNumber: {
                  response: SUCCESSFUL_ETH_BLOCKNUMBER_RESPONSE,
                },
              });
              const network2 = network1.with({
                networkClientType: 'infura',
                networkClientOptions: {
                  infuraNetwork: networkType,
                },
              });
              network2.mockEssentialRpcCalls();

              await controller.initializeProvider();
              expect(controller.store.getState().networkStatus).toBe(
                'available',
              );

              await waitForStateChanges({
                controller,
                propertyPath: ['networkStatus'],
                // We only care about the first state change, because it
                // happens before networkDidChange
                count: 1,
                operation: () => {
                  controller.setProviderType(networkType);
                },
              });
              expect(controller.store.getState().networkStatus).toBe('unknown');
            },
          );
        });

        it('resets EIP support for the network before emitting networkDidChange', async () => {
          await withController(
            {
              state: {
                provider: {
                  type: 'rpc',
                  rpcUrl: 'https://mock-rpc-url',
                  chainId: '0xtest',
                  ticker: 'TEST',
                  id: 'testNetworkConfigurationId',
                },
                networkConfigurations: {
                  testNetworkConfigurationId: {
                    rpcUrl: 'https://mock-rpc-url',
                    chainId: '0xtest',
                    ticker: 'TEST',
                    id: 'testNetworkConfigurationId',
                  },
                },
              },
            },
            async ({ controller, network: network1 }) => {
              network1.mockEssentialRpcCalls({
                latestBlock: POST_1559_BLOCK,
              });
              const network2 = network1.with({
                networkClientType: 'infura',
                networkClientOptions: {
                  infuraNetwork: networkType,
                },
              });
              network2.mockEssentialRpcCalls({
                latestBlock: PRE_1559_BLOCK,
              });

              await controller.initializeProvider();
              expect(controller.store.getState().networkDetails).toStrictEqual({
                EIPS: {
                  1559: true,
                },
              });

              await waitForStateChanges({
                controller,
                propertyPath: ['networkDetails'],
                // We only care about the first state change, because it
                // happens before networkDidChange
                count: 1,
                operation: () => {
                  controller.setProviderType(networkType);
                },
              });
              expect(controller.store.getState().networkDetails).toStrictEqual({
                EIPS: {
                  1559: undefined,
                },
              });
            },
          );
        });

        it(`initializes a provider pointed to the ${nickname} Infura network (chainId: ${chainId})`, async () => {
          await withController(async ({ controller }) => {
            const network = new NetworkCommunications({
              networkClientType: 'infura',
              networkClientOptions: {
                infuraNetwork: networkType,
              },
            });
            network.mockEssentialRpcCalls();

            controller.setProviderType(networkType);

            const { provider } = controller.getProviderAndBlockTracker();
            const promisifiedSendAsync = promisify(provider.sendAsync).bind(
              provider,
            );
            const { result: chainIdResult } = await promisifiedSendAsync({
              method: 'eth_chainId',
            });
            expect(chainIdResult).toBe(chainId);
          });
        });

        it('replaces the provider object underlying the provider proxy without creating a new instance of the proxy itself', async () => {
          await withController(async ({ controller }) => {
            const network = new NetworkCommunications({
              networkClientType: 'infura',
              networkClientOptions: {
                infuraNetwork: networkType,
              },
            });
            network.mockEssentialRpcCalls();
            await controller.initializeProvider();

            const { provider: providerBefore } =
              controller.getProviderAndBlockTracker();
            controller.setProviderType(networkType);
            const { provider: providerAfter } =
              controller.getProviderAndBlockTracker();

            expect(providerBefore).toBe(providerAfter);
          });
        });

        it('emits networkDidChange', async () => {
          await withController(async ({ controller }) => {
            const network = new NetworkCommunications({
              networkClientType: 'infura',
              networkClientOptions: {
                infuraNetwork: networkType,
              },
            });
            network.mockEssentialRpcCalls();

            const networkDidChange = await waitForEvent({
              controller,
              eventName: 'networkDidChange',
              operation: () => {
                controller.setProviderType(networkType);
              },
            });

            expect(networkDidChange).toBe(true);
          });
        });

        it('emits infuraIsUnblocked (assuming that the request for eth_blockNumber responds successfully)', async () => {
          await withController(async ({ controller }) => {
            const network = new NetworkCommunications({
              networkClientType: 'infura',
              networkClientOptions: {
                infuraNetwork: networkType,
              },
            });
            network.mockEssentialRpcCalls();

            const infuraIsUnblocked = await waitForEvent({
              controller,
              eventName: 'infuraIsUnblocked',
              operation: () => {
                controller.setProviderType(networkType);
              },
            });

            expect(infuraIsUnblocked).toBe(true);
          });
        });

<<<<<<< HEAD
        it('checks the status of the network and captures it in state', async () => {
=======
        it(`persists "${networkVersion}" to state as the network version of ${nickname}`, async () => {
>>>>>>> d6e61e9d
          await withController(async ({ controller }) => {
            const network = new NetworkCommunications({
              networkClientType: 'infura',
              networkClientOptions: {
                infuraNetwork: networkType,
              },
            });
            network.mockEssentialRpcCalls({
              eth_blockNumber: {
                response: SUCCESSFUL_ETH_BLOCKNUMBER_RESPONSE,
              },
            });

            await waitForStateChanges({
              controller,
              propertyPath: ['networkStatus'],
              operation: () => {
                controller.setProviderType(networkType);
              },
            });

            expect(controller.store.getState().networkStatus).toBe('available');
          });
        });

        it('persists to state whether the network supports EIP-1559 (assuming that the request for eth_getBlockByNumber responds successfully)', async () => {
          await withController(
            {
              state: {
                networkDetails: {
                  EIPS: {},
                },
              },
            },
            async ({ controller }) => {
              const network = new NetworkCommunications({
                networkClientType: 'infura',
                networkClientOptions: {
                  infuraNetwork: networkType,
                },
              });
              network.mockEssentialRpcCalls({
                latestBlock: POST_1559_BLOCK,
              });

              await waitForStateChanges({
                controller,
                propertyPath: ['networkDetails'],
                count: 2,
                operation: () => {
                  controller.setProviderType(networkType);
                },
              });

              expect(
                controller.store.getState().networkDetails.EIPS['1559'],
              ).toBe(true);
            },
          );
        });
      });
    }

    describe('given a type of "rpc"', () => {
      it('throws', async () => {
        await withController(async ({ controller }) => {
          expect(() => controller.setProviderType('rpc')).toThrow(
            new Error(
              'NetworkController - cannot call "setProviderType" with type "rpc". Use "setActiveNetwork"',
            ),
          );
        });
      });
    });

    describe('given an invalid Infura network name', () => {
      it('throws', async () => {
        await withController(async ({ controller }) => {
          expect(() => controller.setProviderType('sadlflaksdj')).toThrow(
            new Error('Unknown Infura provider type "sadlflaksdj".'),
          );
        });
      });
    });
  });

  describe('resetConnection', () => {
<<<<<<< HEAD
    for (const { networkName, networkType, chainId } of INFURA_NETWORKS) {
=======
    for (const {
      nickname,
      networkType,
      chainId,
      networkVersion,
    } of INFURA_NETWORKS) {
>>>>>>> d6e61e9d
      describe(`when the type in the provider configuration is "${networkType}"`, () => {
        it('emits networkWillChange', async () => {
          await withController(
            {
              state: {
                provider: {
                  type: networkType,
                  // NOTE: This doesn't need to match the logical chain ID of
                  // the network selected, it just needs to exist
                  chainId: '0x9999999',
                },
              },
            },
            async ({ controller, network }) => {
              network.mockEssentialRpcCalls();

              const networkWillChange = await waitForEvent({
                controller,
                eventName: 'networkWillChange',
                operation: () => {
                  controller.resetConnection();
                },
              });

              expect(networkWillChange).toBe(true);
            },
          );
        });

        it('resets the network status to "unknown" before emitting networkDidChange', async () => {
          await withController(
            {
              state: {
                provider: {
                  type: networkType,
                  // NOTE: This doesn't need to match the logical chain ID of
                  // the network selected, it just needs to exist
                  chainId: '0x9999999',
                },
              },
            },
            async ({ controller, network }) => {
              network.mockEssentialRpcCalls({
                eth_blockNumber: {
                  times: 2,
                },
              });

              await controller.initializeProvider();
              expect(controller.store.getState().networkStatus).toBe(
                'available',
              );

              await waitForStateChanges({
                controller,
                propertyPath: ['networkStatus'],
                // We only care about the first state change, because it
                // happens before networkDidChange
                count: 1,
                operation: () => {
                  controller.resetConnection();
                },
              });
              expect(controller.store.getState().networkStatus).toBe('unknown');
            },
          );
        });

        it('resets EIP support for the network before emitting networkDidChange', async () => {
          await withController(
            {
              state: {
                provider: {
                  type: networkType,
                  // NOTE: This doesn't need to match the logical chain ID of
                  // the network selected, it just needs to exist
                  chainId: '0x9999999',
                },
              },
            },
            async ({ controller, network }) => {
              network.mockEssentialRpcCalls({
                latestBlock: POST_1559_BLOCK,
                eth_blockNumber: {
                  times: 2,
                },
              });

              await controller.initializeProvider();
              expect(controller.store.getState().networkDetails).toStrictEqual({
                EIPS: {
                  1559: true,
                },
              });

              await waitForStateChanges({
                controller,
                propertyPath: ['networkDetails'],
                // We only care about the first state change, because it
                // happens before networkDidChange
                count: 1,
                operation: () => {
                  controller.resetConnection();
                },
              });
              expect(controller.store.getState().networkDetails).toStrictEqual({
                EIPS: {
                  1559: undefined,
                },
              });
            },
          );
        });

        it(`initializes a new provider object pointed to the current Infura network (name: ${nickname}, chain ID: ${chainId})`, async () => {
          await withController(
            {
              state: {
                provider: {
                  type: networkType,
                  // NOTE: This doesn't need to match the logical chain ID of
                  // the network selected, it just needs to exist
                  chainId: '0x9999999',
                },
              },
            },
            async ({ controller, network }) => {
              network.mockEssentialRpcCalls();

              controller.resetConnection();

              const { provider } = controller.getProviderAndBlockTracker();
              const promisifiedSendAsync = promisify(provider.sendAsync).bind(
                provider,
              );
              const { result: chainIdResult } = await promisifiedSendAsync({
                method: 'eth_chainId',
              });
              expect(chainIdResult).toBe(chainId);
            },
          );
        });

        it('replaces the provider object underlying the provider proxy without creating a new instance of the proxy itself', async () => {
          await withController(
            {
              state: {
                provider: {
                  type: networkType,
                  // NOTE: This doesn't need to match the logical chain ID of
                  // the network selected, it just needs to exist
                  chainId: '0x9999999',
                },
              },
            },
            async ({ controller, network }) => {
              network.mockEssentialRpcCalls();
              await controller.initializeProvider();

              const { provider: providerBefore } =
                controller.getProviderAndBlockTracker();
              controller.resetConnection();
              const { provider: providerAfter } =
                controller.getProviderAndBlockTracker();

              expect(providerBefore).toBe(providerAfter);
            },
          );
        });

        it('emits networkDidChange', async () => {
          await withController(
            {
              state: {
                provider: {
                  type: networkType,
                  // NOTE: This doesn't need to match the logical chain ID of
                  // the network selected, it just needs to exist
                  chainId: '0x9999999',
                },
              },
            },
            async ({ controller, network }) => {
              network.mockEssentialRpcCalls();

              const networkDidChange = await waitForEvent({
                controller,
                eventName: 'networkDidChange',
                operation: () => {
                  controller.resetConnection();
                },
              });

              expect(networkDidChange).toBe(true);
            },
          );
        });

        it('emits infuraIsUnblocked (assuming that the request for eth_blockNumber responds successfully)', async () => {
          await withController(
            {
              state: {
                provider: {
                  type: networkType,
                  // NOTE: This doesn't need to match the logical chain ID of
                  // the network selected, it just needs to exist
                  chainId: '0x9999999',
                },
              },
            },
            async ({ controller, network }) => {
              network.mockEssentialRpcCalls();

              const infuraIsUnblocked = await waitForEvent({
                controller,
                eventName: 'infuraIsUnblocked',
                operation: () => {
                  controller.resetConnection();
                },
              });

              expect(infuraIsUnblocked).toBe(true);
            },
          );
        });

        it('checks the status of the network and captures it in state', async () => {
          await withController(
            {
              state: {
                provider: {
                  type: networkType,
                  // NOTE: This doesn't need to match the logical chain ID of
                  // the network selected, it just needs to exist
                  chainId: '0x9999999',
                },
              },
            },
            async ({ controller, network }) => {
              network.mockEssentialRpcCalls();

              await waitForStateChanges({
                controller,
                propertyPath: ['networkStatus'],
                operation: () => {
                  controller.resetConnection();
                },
              });

              expect(controller.store.getState().networkStatus).toBe(
                'available',
              );
            },
          );
        });

        it('ensures that EIP-1559 support for the current network is up to date', async () => {
          await withController(
            {
              state: {
                provider: {
                  type: networkType,
                  // NOTE: This doesn't need to match the logical chain ID of
                  // the network selected, it just needs to exist
                  chainId: '0x9999999',
                },
              },
            },
            async ({ controller, network }) => {
              network.mockEssentialRpcCalls({
                latestBlock: POST_1559_BLOCK,
              });

              expect(
                controller.store.getState().networkDetails.EIPS['1559'],
              ).toBeUndefined();

              await waitForStateChanges({
                controller,
                propertyPath: ['networkDetails'],
                operation: () => {
                  controller.resetConnection();
                },
              });

              expect(
                controller.store.getState().networkDetails.EIPS['1559'],
              ).toBe(true);
            },
          );
        });
      });
    }

    describe(`when the type in the provider configuration is "rpc"`, () => {
      it('emits networkWillChange', async () => {
        await withController(
          {
            state: {
              provider: {
                type: 'rpc',
                rpcUrl: 'https://mock-rpc-url',
                chainId: '0xtest',
                ticker: 'TEST',
                id: 'testNetworkConfigurationId',
              },
              networkConfigurations: {
                testNetworkConfigurationId: {
                  rpcUrl: 'https://mock-rpc-url',
                  chainId: '0xtest',
                  ticker: 'TEST',
                  id: 'testNetworkConfigurationId',
                },
              },
            },
          },
          async ({ controller, network }) => {
            network.mockEssentialRpcCalls();

            const networkWillChange = await waitForEvent({
              controller,
              eventName: 'networkWillChange',
              operation: () => {
                controller.resetConnection();
              },
            });

            expect(networkWillChange).toBe(true);
          },
        );
      });

      it('resets the network status to "unknown" before emitting networkDidChange', async () => {
        await withController(
          {
            state: {
              provider: {
                type: 'rpc',
                rpcUrl: 'https://mock-rpc-url',
                chainId: '0xtest',
                ticker: 'TEST',
                id: 'testNetworkConfigurationId',
              },
              networkConfigurations: {
                testNetworkConfigurationId: {
                  rpcUrl: 'https://mock-rpc-url',
                  chainId: '0xtest',
                  ticker: 'TEST',
                  id: 'testNetworkConfigurationId',
                },
              },
            },
          },
          async ({ controller, network }) => {
            network.mockEssentialRpcCalls({
              eth_blockNumber: {
                times: 2,
              },
              net_version: {
                response: SUCCESSFUL_NET_VERSION_RESPONSE,
                times: 2,
              },
            });

            await controller.initializeProvider();

            expect(controller.store.getState().networkStatus).toBe('available');
            await waitForStateChanges({
              controller,
              propertyPath: ['networkStatus'],
              // We only care about the first state change, because it happens
              // before networkDidChange
              count: 1,
              operation: () => {
                controller.resetConnection();
              },
            });
            expect(controller.store.getState().networkStatus).toBe('unknown');
          },
        );
      });

      it('resets EIP support for the network before emitting networkDidChange', async () => {
        await withController(
          {
            state: {
              provider: {
                type: 'rpc',
                rpcUrl: 'https://mock-rpc-url',
                chainId: '0xtest',
                ticker: 'TEST',
                id: 'testNetworkConfigurationId',
              },
              networkConfigurations: {
                testNetworkConfigurationId: {
                  rpcUrl: 'https://mock-rpc-url',
                  chainId: '0xtest',
                  ticker: 'TEST',
                  id: 'testNetworkConfigurationId',
                },
              },
            },
          },
          async ({ controller, network }) => {
            network.mockEssentialRpcCalls({
              latestBlock: POST_1559_BLOCK,
              eth_blockNumber: {
                times: 2,
              },
            });

            await controller.initializeProvider();
            expect(controller.store.getState().networkDetails).toStrictEqual({
              EIPS: {
                1559: true,
              },
            });

            await waitForStateChanges({
              controller,
              propertyPath: ['networkDetails'],
              // We only care about the first state change, because it happens
              // before networkDidChange
              count: 1,
              operation: () => {
                controller.resetConnection();
              },
            });
            expect(controller.store.getState().networkDetails).toStrictEqual({
              EIPS: {
                1559: undefined,
              },
            });
          },
        );
      });

      it('initializes a new provider object pointed to the same RPC URL as the current network and using the same chain ID', async () => {
        await withController(
          {
            state: {
              provider: {
                type: 'rpc',
                rpcUrl: 'https://mock-rpc-url',
                chainId: '0x1337',
                ticker: 'TEST',
                id: 'testNetworkConfigurationId',
              },
              networkConfigurations: {
                testNetworkConfigurationId: {
                  rpcUrl: 'https://mock-rpc-url',
                  chainId: '0x1337',
                  ticker: 'TEST',
                  id: 'testNetworkConfigurationId',
                },
              },
            },
          },
          async ({ controller, network }) => {
            network.mockEssentialRpcCalls();

            controller.resetConnection();

            const { provider } = controller.getProviderAndBlockTracker();
            const promisifiedSendAsync = promisify(provider.sendAsync).bind(
              provider,
            );
            const { result: chainIdResult } = await promisifiedSendAsync({
              method: 'eth_chainId',
            });
            expect(chainIdResult).toBe('0x1337');
          },
        );
      });

      it('replaces the provider object underlying the provider proxy without creating a new instance of the proxy itself', async () => {
        await withController(
          {
            state: {
              provider: {
                type: 'rpc',
                rpcUrl: 'https://mock-rpc-url',
                chainId: '0xtest',
                ticker: 'TEST',
                id: 'testNetworkConfigurationId',
              },
              networkConfigurations: {
                testNetworkConfigurationId: {
                  rpcUrl: 'https://mock-rpc-url',
                  chainId: '0xtest',
                  ticker: 'TEST',
                  id: 'testNetworkConfigurationId',
                },
              },
            },
          },
          async ({ controller, network }) => {
            network.mockEssentialRpcCalls();
            await controller.initializeProvider();

            const { provider: providerBefore } =
              controller.getProviderAndBlockTracker();
            await waitForLookupNetworkToComplete({
              controller,
              operation: () => {
                controller.resetConnection();
              },
            });
            const { provider: providerAfter } =
              controller.getProviderAndBlockTracker();

            expect(providerBefore).toBe(providerAfter);
          },
        );
      });

      it('emits networkDidChange', async () => {
        await withController(
          {
            state: {
              provider: {
                type: 'rpc',
                rpcUrl: 'https://mock-rpc-url',
                chainId: '0xtest',
                ticker: 'TEST',
                id: 'testNetworkConfigurationId',
              },
              networkConfigurations: {
                testNetworkConfigurationId: {
                  rpcUrl: 'https://mock-rpc-url',
                  chainId: '0xtest',
                  ticker: 'TEST',
                  id: 'testNetworkConfigurationId',
                },
              },
            },
          },
          async ({ controller, network }) => {
            network.mockEssentialRpcCalls();

            const networkDidChange = await waitForEvent({
              controller,
              eventName: 'networkDidChange',
              operation: () => {
                controller.resetConnection();
              },
            });

            expect(networkDidChange).toBe(true);
          },
        );
      });

      it('emits infuraIsUnblocked', async () => {
        await withController(
          {
            state: {
              provider: {
                type: 'rpc',
                rpcUrl: 'https://mock-rpc-url',
                chainId: '0xtest',
                ticker: 'TEST',
                id: 'testNetworkConfigurationId',
              },
              networkConfigurations: {
                testNetworkConfigurationId: {
                  rpcUrl: 'https://mock-rpc-url',
                  chainId: '0xtest',
                  ticker: 'TEST',
                  id: 'testNetworkConfigurationId',
                },
              },
            },
          },
          async ({ controller, network }) => {
            network.mockEssentialRpcCalls();

            const infuraIsUnblocked = await waitForEvent({
              controller,
              eventName: 'infuraIsUnblocked',
              operation: () => {
                controller.resetConnection();
              },
            });

            expect(infuraIsUnblocked).toBe(true);
          },
        );
      });

      it('checks the status of the network and records the result', async () => {
        await withController(
          {
            state: {
              provider: {
                type: 'rpc',
                rpcUrl: 'https://mock-rpc-url',
                chainId: '0xtest',
                ticker: 'TEST',
                id: 'testNetworkConfigurationId',
              },
              networkConfigurations: {
                testNetworkConfigurationId: {
                  rpcUrl: 'https://mock-rpc-url',
                  chainId: '0xtest',
                  ticker: 'TEST',
                  id: 'testNetworkConfigurationId',
                },
              },
            },
          },
          async ({ controller, network }) => {
            network.mockEssentialRpcCalls({
              net_version: {
                response: SUCCESSFUL_NET_VERSION_RESPONSE,
              },
            });
            expect(controller.store.getState().networkStatus).toBe('unknown');

            await waitForStateChanges({
              controller,
              propertyPath: ['networkStatus'],
              operation: () => {
                controller.resetConnection();
              },
            });

            expect(controller.store.getState().networkStatus).toBe('available');
          },
        );
      });

      it('ensures that EIP-1559 support for the current network is up to date', async () => {
        await withController(
          {
            state: {
              provider: {
                type: 'rpc',
                rpcUrl: 'https://mock-rpc-url',
                chainId: '0xtest',
                ticker: 'TEST',
                id: 'testNetworkConfigurationId',
              },
              networkConfigurations: {
                testNetworkConfigurationId: {
                  rpcUrl: 'https://mock-rpc-url',
                  chainId: '0xtest',
                  ticker: 'TEST',
                  id: 'testNetworkConfigurationId',
                },
              },
            },
          },
          async ({ controller, network }) => {
            network.mockEssentialRpcCalls({
              latestBlock: POST_1559_BLOCK,
            });

            expect(
              controller.store.getState().networkDetails.EIPS['1559'],
            ).toBeUndefined();

            await waitForStateChanges({
              controller,
              propertyPath: ['networkDetails'],
              operation: () => {
                controller.resetConnection();
              },
            });

            expect(
              controller.store.getState().networkDetails.EIPS['1559'],
            ).toBe(true);
          },
        );
      });
    });
  });

  describe('rollbackToPreviousProvider', () => {
<<<<<<< HEAD
    for (const { networkName, networkType, chainId } of INFURA_NETWORKS) {
=======
    for (const {
      nickname,
      networkType,
      chainId,
      networkVersion,
    } of INFURA_NETWORKS) {
>>>>>>> d6e61e9d
      describe(`if the previous provider configuration had a type of "${networkType}"`, () => {
        it('merges the previous configuration into the current provider configuration', async () => {
          await withController(
            {
              state: {
                provider: {
                  type: networkType,
                  rpcUrl: '',
                  chainId: BUILT_IN_NETWORKS[networkType].chainId,
                  nickname: '',
                  ticker: BUILT_IN_NETWORKS[networkType].ticker,
                  rpcPrefs: {
                    blockExplorerUrl:
                      BUILT_IN_NETWORKS[networkType].blockExplorerUrl,
                  },
                },
                networkConfigurations: {
                  testNetworkConfigurationId1: {
                    rpcUrl: 'https://mock-rpc-url-1',
                    chainId: '0xtest',
                    nickname: 'test-chain',
                    ticker: 'TEST',
                    rpcPrefs: {
                      blockExplorerUrl: 'test-block-explorer.com',
                    },
                    id: 'testNetworkConfigurationId1',
                  },
                  testNetworkConfigurationId2: {
                    rpcUrl: 'http://mock-rpc-url-2',
                    chainId: '0xtest2',
                    nickname: 'test-chain-2',
                    ticker: 'TEST2',
                    rpcPrefs: {
                      blockExplorerUrl: 'test-block-explorer-2.com',
                    },
                    id: 'testNetworkConfigurationId2',
                  },
                },
                networkDetails: {
                  EIPS: {},
                },
              },
            },
            async ({ controller, network: network1 }) => {
              network1.mockEssentialRpcCalls();
              const network2 = network1.with({
                networkClientType: 'custom',
                networkClientOptions: {
                  customRpcUrl: 'https://mock-rpc-url',
                },
              });
              network2.mockEssentialRpcCalls();

              await waitForLookupNetworkToComplete({
                controller,
                operation: () => {
                  controller.setActiveNetwork('testNetworkConfigurationId1');
                },
              });
              expect(controller.store.getState().provider).toStrictEqual({
                rpcUrl: 'https://mock-rpc-url-1',
                chainId: '0xtest',
                nickname: 'test-chain',
                ticker: 'TEST',
                rpcPrefs: {
                  blockExplorerUrl: 'test-block-explorer.com',
                },
                id: 'testNetworkConfigurationId1',
                type: 'rpc',
              });

              await waitForLookupNetworkToComplete({
                controller,
                operation: () => {
                  controller.rollbackToPreviousProvider();
                },
              });
              expect(controller.store.getState().provider).toStrictEqual({
                type: networkType,
                rpcUrl: '',
                chainId: BUILT_IN_NETWORKS[networkType].chainId,
                ticker: BUILT_IN_NETWORKS[networkType].ticker,
                nickname: '',
                id: 'testNetworkConfigurationId1',
                rpcPrefs: {
                  blockExplorerUrl:
                    BUILT_IN_NETWORKS[networkType].blockExplorerUrl,
                },
              });
            },
          );
        });

        it('emits networkWillChange', async () => {
          await withController(
            {
              state: {
                provider: {
                  type: networkType,
                  // NOTE: This doesn't need to match the logical chain ID of
                  // the network selected, it just needs to exist
                  chainId: '0x9999999',
                },
                networkDetails: {
                  EIPS: {
                    1559: false,
                  },
                },
                networkConfigurations: {
                  testNetworkConfigurationId: {
                    id: 'testNetworkConfigurationId',
                    rpcUrl: 'https://mock-rpc-url',
                    chainId: '0xtest',
                    ticker: 'TEST',
                  },
                },
              },
            },
            async ({ controller, network: network1 }) => {
              network1.mockEssentialRpcCalls();
              const network2 = network1.with({
                networkClientType: 'custom',
                networkClientOptions: {
                  customRpcUrl: 'https://mock-rpc-url',
                },
              });
              network2.mockEssentialRpcCalls();
              await waitForLookupNetworkToComplete({
                controller,
                operation: () => {
                  controller.setActiveNetwork('testNetworkConfigurationId');
                },
              });

              await waitForLookupNetworkToComplete({
                controller,
                operation: async () => {
                  const networkWillChange = await waitForEvent({
                    controller,
                    eventName: 'networkWillChange',
                    operation: () => {
                      controller.rollbackToPreviousProvider();
                    },
                  });

                  expect(networkWillChange).toBe(true);
                },
              });
            },
          );
        });

        it('resets the network status to "unknown" before emitting networkDidChange', async () => {
          await withController(
            {
              state: {
                provider: {
                  type: networkType,
                  // NOTE: This doesn't need to match the logical chain ID of
                  // the network selected, it just needs to exist
                  chainId: '0x9999999',
                },
                networkDetails: {
                  EIPS: {
                    1559: false,
                  },
                },
                networkConfigurations: {
                  testNetworkConfigurationId: {
                    id: 'testNetworkConfigurationId',
                    rpcUrl: 'https://mock-rpc-url',
                    chainId: '0xtest',
                    ticker: 'TEST',
                  },
                },
              },
            },
            async ({ controller, network: network1 }) => {
              network1.mockEssentialRpcCalls();
              const network2 = network1.with({
                networkClientType: 'custom',
                networkClientOptions: {
                  customRpcUrl: 'https://mock-rpc-url',
                },
              });
              network2.mockEssentialRpcCalls();

              await waitForLookupNetworkToComplete({
                controller,
                operation: () => {
                  controller.setActiveNetwork('testNetworkConfigurationId');
                },
              });
              expect(controller.store.getState().networkStatus).toBe(
                'available',
              );

              await waitForLookupNetworkToComplete({
                controller,
                operation: async () => {
                  await waitForStateChanges({
                    controller,
                    propertyPath: ['networkStatus'],
                    // We only care about the first state change, because it
                    // happens before networkDidChange
                    count: 1,
                    operation: () => {
                      controller.rollbackToPreviousProvider();
                    },
                  });
                  expect(controller.store.getState().networkStatus).toBe(
                    'unknown',
                  );
                },
              });
            },
          );
        });

        it('resets EIP support for the network before emitting networkDidChange', async () => {
          await withController(
            {
              state: {
                provider: {
                  type: networkType,
                  // NOTE: This doesn't need to match the logical chain ID of
                  // the network selected, it just needs to exist
                  chainId: '0x9999999',
                },
                networkDetails: {
                  EIPS: {
                    1559: false,
                  },
                },
                networkConfigurations: {
                  testNetworkConfigurationId: {
                    id: 'testNetworkConfigurationId',
                    rpcUrl: 'https://mock-rpc-url',
                    chainId: '0xtest',
                    ticker: 'TEST',
                  },
                },
              },
            },
            async ({ controller, network: network1 }) => {
              network1.mockEssentialRpcCalls();
              const network2 = network1.with({
                networkClientType: 'custom',
                networkClientOptions: {
                  customRpcUrl: 'https://mock-rpc-url',
                },
              });
              network2.mockEssentialRpcCalls({
                latestBlock: POST_1559_BLOCK,
              });

              await waitForLookupNetworkToComplete({
                controller,
                operation: () => {
                  controller.setActiveNetwork('testNetworkConfigurationId');
                },
              });
              expect(controller.store.getState().networkDetails).toStrictEqual({
                EIPS: {
                  1559: true,
                },
              });

              await waitForLookupNetworkToComplete({
                controller,
                operation: async () => {
                  await waitForStateChanges({
                    controller,
                    propertyPath: ['networkDetails'],
                    // We only care about the first state change, because it
                    // happens before networkDidChange
                    count: 1,
                    operation: () => {
                      controller.rollbackToPreviousProvider();
                    },
                  });
                  expect(
                    controller.store.getState().networkDetails,
                  ).toStrictEqual({
                    EIPS: {
                      1559: undefined,
                    },
                  });
                },
              });
            },
          );
        });

        it(`initializes a provider pointed to the ${nickname} Infura network (chainId: ${chainId})`, async () => {
          await withController(
            {
              state: {
                provider: {
                  type: networkType,
                  // NOTE: This doesn't need to match the logical chain ID of
                  // the network selected, it just needs to exist
                  chainId: '0x9999999',
                },
                networkDetails: {
                  EIPS: {
                    1559: false,
                  },
                },
                networkConfigurations: {
                  testNetworkConfigurationId: {
                    id: 'testNetworkConfigurationId',
                    rpcUrl: 'https://mock-rpc-url',
                    chainId: '0xtest',
                    ticker: 'TEST',
                  },
                },
              },
            },
            async ({ controller, network: network1 }) => {
              network1.mockEssentialRpcCalls();
              const network2 = network1.with({
                networkClientType: 'custom',
                networkClientOptions: {
                  customRpcUrl: 'https://mock-rpc-url',
                },
              });
              network2.mockEssentialRpcCalls();
              await waitForLookupNetworkToComplete({
                controller,
                operation: () => {
                  controller.setActiveNetwork('testNetworkConfigurationId');
                },
              });

              await waitForLookupNetworkToComplete({
                controller,
                operation: () => {
                  controller.rollbackToPreviousProvider();
                },
              });

              const { provider } = controller.getProviderAndBlockTracker();
              const promisifiedSendAsync = promisify(provider.sendAsync).bind(
                provider,
              );
              const { result: chainIdResult } = await promisifiedSendAsync({
                method: 'eth_chainId',
              });
              expect(chainIdResult).toBe(chainId);
            },
          );
        });

        it('replaces the provider object underlying the provider proxy without creating a new instance of the proxy itself', async () => {
          await withController(
            {
              state: {
                provider: {
                  type: networkType,
                  // NOTE: This doesn't need to match the logical chain ID of
                  // the network selected, it just needs to exist
                  chainId: '0x9999999',
                },
                networkDetails: {
                  EIPS: {
                    1559: false,
                  },
                },
                networkConfigurations: {
                  testNetworkConfigurationId: {
                    id: 'testNetworkConfigurationId',
                    rpcUrl: 'https://mock-rpc-url',
                    chainId: '0xtest',
                    ticker: 'TEST',
                  },
                },
              },
            },
            async ({ controller, network: network1 }) => {
              network1.mockEssentialRpcCalls();
              const network2 = network1.with({
                networkClientType: 'custom',
                networkClientOptions: {
                  customRpcUrl: 'https://mock-rpc-url',
                },
              });
              network2.mockEssentialRpcCalls();
              await waitForLookupNetworkToComplete({
                controller,
                operation: () => {
                  controller.setActiveNetwork('testNetworkConfigurationId');
                },
              });

              const { provider: providerBefore } =
                controller.getProviderAndBlockTracker();
              await waitForLookupNetworkToComplete({
                controller,
                operation: () => {
                  controller.rollbackToPreviousProvider();
                },
              });
              const { provider: providerAfter } =
                controller.getProviderAndBlockTracker();

              expect(providerBefore).toBe(providerAfter);
            },
          );
        });

        it('emits networkDidChange', async () => {
          await withController(
            {
              state: {
                provider: {
                  type: networkType,
                  // NOTE: This doesn't need to match the logical chain ID of
                  // the network selected, it just needs to exist
                  chainId: '0x9999999',
                },
                networkDetails: {
                  EIPS: {
                    1559: false,
                  },
                },
                networkConfigurations: {
                  testNetworkConfigurationId: {
                    id: 'testNetworkConfigurationId',
                    rpcUrl: 'https://mock-rpc-url',
                    chainId: '0xtest',
                    ticker: 'TEST',
                  },
                },
              },
            },
            async ({ controller, network: network1 }) => {
              network1.mockEssentialRpcCalls();
              const network2 = network1.with({
                networkClientType: 'custom',
                networkClientOptions: {
                  customRpcUrl: 'https://mock-rpc-url',
                },
              });
              network2.mockEssentialRpcCalls();

              await waitForLookupNetworkToComplete({
                controller,
                operation: () => {
                  controller.setActiveNetwork('testNetworkConfigurationId');
                },
              });

              await waitForLookupNetworkToComplete({
                controller,
                operation: async () => {
                  const networkDidChange = await waitForEvent({
                    controller,
                    eventName: 'networkDidChange',
                    operation: () => {
                      controller.rollbackToPreviousProvider();
                    },
                  });
                  expect(networkDidChange).toBe(true);
                },
              });
            },
          );
        });

        it('emits infuraIsUnblocked (assuming that the request for eth_blockNumber responds successfully)', async () => {
          await withController(
            {
              state: {
                provider: {
                  type: networkType,
                  // NOTE: This doesn't need to match the logical chain ID of
                  // the network selected, it just needs to exist
                  chainId: '0x9999999',
                },
                networkDetails: {
                  EIPS: {
                    1559: false,
                  },
                },
                networkConfigurations: {
                  testNetworkConfigurationId: {
                    id: 'testNetworkConfigurationId',
                    rpcUrl: 'https://mock-rpc-url',
                    chainId: '0xtest',
                    ticker: 'TEST',
                  },
                },
              },
            },
            async ({ controller, network: network1 }) => {
              network1.mockEssentialRpcCalls();
              const network2 = network1.with({
                networkClientType: 'custom',
                networkClientOptions: {
                  customRpcUrl: 'https://mock-rpc-url',
                },
              });
              network2.mockEssentialRpcCalls();

              await waitForLookupNetworkToComplete({
                controller,
                operation: () => {
                  controller.setActiveNetwork('testNetworkConfigurationId');
                },
              });

              await waitForLookupNetworkToComplete({
                controller,
                operation: async () => {
                  const infuraIsUnblocked = await waitForEvent({
                    controller,
                    eventName: 'infuraIsUnblocked',
                    operation: () => {
                      controller.rollbackToPreviousProvider();
                    },
                  });

                  expect(infuraIsUnblocked).toBe(true);
                },
              });
            },
          );
        });

<<<<<<< HEAD
        it('checks the status of the previous network again and updates state accordingly', async () => {
=======
        it(`persists "${networkVersion}" to state as the network version of ${nickname}`, async () => {
>>>>>>> d6e61e9d
          await withController(
            {
              state: {
                provider: {
                  type: networkType,
                  // NOTE: This doesn't need to match the logical chain ID of
                  // the network selected, it just needs to exist
                  chainId: '0x9999999',
                },
                networkDetails: {
                  EIPS: {
                    1559: false,
                  },
                },
                networkConfigurations: {
                  testNetworkConfigurationId: {
                    id: 'testNetworkConfigurationId',
                    rpcUrl: 'https://mock-rpc-url',
                    chainId: '0xtest',
                    ticker: 'TEST',
                  },
                },
              },
            },
            async ({ controller, network: network1 }) => {
              network1.mockEssentialRpcCalls({
                eth_blockNumber: {
                  response: UNSUCCESSFUL_JSON_RPC_RESPONSE,
                },
              });
              const network2 = network1.with({
                networkClientType: 'custom',
                networkClientOptions: {
                  customRpcUrl: 'https://mock-rpc-url',
                },
              });
              network2.mockEssentialRpcCalls({
                net_version: {
                  response: SUCCESSFUL_NET_VERSION_RESPONSE,
                },
              });

              await waitForLookupNetworkToComplete({
                controller,
                operation: () => {
                  controller.setActiveNetwork('testNetworkConfigurationId');
                },
              });
              expect(controller.store.getState().networkStatus).toBe(
                'available',
              );

              await waitForLookupNetworkToComplete({
                controller,
                operation: () => {
                  controller.rollbackToPreviousProvider();
                },
              });
              expect(controller.store.getState().networkStatus).toBe(
                'unavailable',
              );
            },
          );
        });

        it('checks whether the previous network supports EIP-1559 again and updates state accordingly', async () => {
          await withController(
            {
              state: {
                provider: {
                  type: networkType,
                  // NOTE: This doesn't need to match the logical chain ID of
                  // the network selected, it just needs to exist
                  chainId: '0x9999999',
                },
                networkConfigurations: {
                  testNetworkConfigurationId: {
                    id: 'testNetworkConfigurationId',
                    rpcUrl: 'https://mock-rpc-url',
                    chainId: '0xtest',
                    ticker: 'TEST',
                  },
                },
              },
            },
            async ({ controller, network: network1 }) => {
              network1.mockEssentialRpcCalls({
                latestBlock: POST_1559_BLOCK,
              });
              const network2 = network1.with({
                networkClientType: 'custom',
                networkClientOptions: {
                  customRpcUrl: 'https://mock-rpc-url',
                },
              });
              network2.mockEssentialRpcCalls({
                latestBlock: PRE_1559_BLOCK,
              });

              await waitForLookupNetworkToComplete({
                controller,
                operation: () => {
                  controller.setActiveNetwork('testNetworkConfigurationId');
                },
              });
              expect(
                controller.store.getState().networkDetails.EIPS['1559'],
              ).toBe(false);

              await waitForLookupNetworkToComplete({
                controller,
                numberOfNetworkDetailsChanges: 2,
                operation: () => {
                  controller.rollbackToPreviousProvider();
                },
              });
              expect(
                controller.store.getState().networkDetails.EIPS['1559'],
              ).toBe(true);
            },
          );
        });
      });
    }

    describe(`if the previous provider configuration had a type of "rpc"`, () => {
      it('merges the previous configuration into the current provider configuration', async () => {
        await withController(
          {
            state: {
              provider: {
                type: 'rpc',
                rpcUrl: 'https://mock-rpc-url-2',
                chainId: '0x1337',
                nickname: 'test-chain-2',
                ticker: 'TEST2',
                rpcPrefs: {
                  blockExplorerUrl: 'test-block-explorer-2.com',
                },
                id: 'testNetworkConfigurationId2',
              },
              networkDetails: {
                EIPS: {
                  1559: false,
                },
              },
              networkConfigurations: {
                testNetworkConfigurationId1: {
                  rpcUrl: 'https://mock-rpc-url',
                  chainId: '0xtest',
                  nickname: 'test-chain',
                  ticker: 'TEST',
                  rpcPrefs: {
                    blockExplorerUrl: 'test-block-explorer.com',
                  },
                  id: 'testNetworkConfigurationId1',
                },
                testNetworkConfigurationId2: {
                  rpcUrl: 'https://mock-rpc-url-2',
                  chainId: '0x1337',
                  nickname: 'test-chain-2',
                  ticker: 'TEST2',
                  rpcPrefs: {
                    blockExplorerUrl: 'test-block-explorer-2.com',
                  },
                  id: 'testNetworkConfigurationId2',
                },
              },
            },
          },
          async ({ controller, network: network1 }) => {
            network1.mockEssentialRpcCalls();
            const network2 = network1.with({
              networkClientType: 'infura',
              networkClientOptions: {
                infuraNetwork: 'goerli',
              },
            });
            network2.mockEssentialRpcCalls();

            await waitForLookupNetworkToComplete({
              controller,
              operation: () => {
                controller.setProviderType('goerli');
              },
            });
            expect(controller.store.getState().provider).toStrictEqual({
              type: 'goerli',
              rpcUrl: '',
              chainId: '0x5',
              ticker: 'GoerliETH',
              nickname: '',
              rpcPrefs: {
                blockExplorerUrl: 'https://goerli.etherscan.io',
              },
              id: 'testNetworkConfigurationId2',
            });

            await waitForLookupNetworkToComplete({
              controller,
              operation: () => {
                controller.rollbackToPreviousProvider();
              },
            });
            expect(controller.store.getState().provider).toStrictEqual({
              type: 'rpc',
              rpcUrl: 'https://mock-rpc-url-2',
              chainId: '0x1337',
              ticker: 'TEST2',
              nickname: 'test-chain-2',
              rpcPrefs: {
                blockExplorerUrl: 'test-block-explorer-2.com',
              },
              id: 'testNetworkConfigurationId2',
            });
          },
        );
      });

      it('emits networkWillChange', async () => {
        await withController(
          {
            state: {
              provider: {
                type: 'rpc',
                rpcUrl: 'https://mock-rpc-url-2',
                chainId: '0x1337',
                ticker: 'TEST2',
                id: 'testNetworkConfigurationId2',
              },
              networkConfigurations: {
                testNetworkConfigurationId1: {
                  rpcUrl: 'https://mock-rpc-url',
                  chainId: '0xtest',
                  ticker: 'TEST',
                  id: 'testNetworkConfigurationId1',
                },
                testNetworkConfigurationId2: {
                  rpcUrl: 'https://mock-rpc-url-2',
                  chainId: '0x1337',
                  ticker: 'TEST2',
                  id: 'testNetworkConfigurationId2',
                },
              },
            },
          },
          async ({ controller, network: network1 }) => {
            network1.mockEssentialRpcCalls();
            const network2 = network1.with({
              networkClientType: 'infura',
              networkClientOptions: {
                infuraNetwork: 'goerli',
              },
            });
            network2.mockEssentialRpcCalls();
            await waitForLookupNetworkToComplete({
              controller,
              operation: () => {
                controller.setProviderType('goerli');
              },
            });

            await waitForLookupNetworkToComplete({
              controller,
              operation: async () => {
                const networkWillChange = await waitForEvent({
                  controller,
                  eventName: 'networkWillChange',
                  operation: () => {
                    controller.rollbackToPreviousProvider();
                  },
                });

                expect(networkWillChange).toBe(true);
              },
            });
          },
        );
      });

      it('resets the network state to "unknown" before emitting networkDidChange', async () => {
        await withController(
          {
            state: {
              provider: {
                type: 'rpc',
                rpcUrl: 'https://mock-rpc-url',
                chainId: '0xtest',
                ticker: 'TEST',
                id: 'testNetworkConfigurationId',
              },
              networkConfigurations: {
                testNetworkConfigurationId: {
                  rpcUrl: 'https://mock-rpc-url',
                  chainId: '0xtest',
                  ticker: 'TEST',
                  id: 'testNetworkConfigurationId',
                },
              },
            },
          },
          async ({ controller, network: network1 }) => {
            network1.mockEssentialRpcCalls();
            const network2 = network1.with({
              networkClientType: 'infura',
              networkClientOptions: {
                infuraNetwork: 'goerli',
              },
            });
            network2.mockEssentialRpcCalls();

            await waitForLookupNetworkToComplete({
              controller,
              operation: () => {
                controller.setProviderType('goerli');
              },
            });
            expect(controller.store.getState().networkStatus).toBe('available');

            await waitForLookupNetworkToComplete({
              controller,
              operation: async () => {
                await waitForStateChanges({
                  controller,
                  propertyPath: ['networkStatus'],
                  // We only care about the first state change, because it
                  // happens before networkDidChange
                  count: 1,
                  operation: () => {
                    controller.rollbackToPreviousProvider();
                  },
                });
                expect(controller.store.getState().networkStatus).toBe(
                  'unknown',
                );
              },
            });
          },
        );
      });

      it('resets EIP support for the network before emitting networkDidChange', async () => {
        await withController(
          {
            state: {
              provider: {
                type: 'rpc',
                rpcUrl: 'https://mock-rpc-url',
                chainId: '0xtest',
                ticker: 'TEST',
                id: 'testNetworkConfigurationId',
              },
              networkConfigurations: {
                testNetworkConfigurationId: {
                  rpcUrl: 'https://mock-rpc-url',
                  chainId: '0xtest',
                  ticker: 'TEST',
                  id: 'testNetworkConfigurationId',
                },
              },
            },
          },
          async ({ controller, network: network1 }) => {
            network1.mockEssentialRpcCalls();
            const network2 = network1.with({
              networkClientType: 'infura',
              networkClientOptions: {
                infuraNetwork: 'goerli',
              },
            });
            network2.mockEssentialRpcCalls({
              latestBlock: POST_1559_BLOCK,
            });

            await waitForLookupNetworkToComplete({
              controller,
              operation: () => {
                controller.setProviderType('goerli');
              },
            });
            expect(controller.store.getState().networkDetails).toStrictEqual({
              EIPS: {
                1559: true,
              },
            });

            await waitForLookupNetworkToComplete({
              controller,
              operation: async () => {
                await waitForStateChanges({
                  controller,
                  propertyPath: ['networkDetails'],
                  // We only care about the first state change, because it
                  // happens before networkDidChange
                  count: 1,
                  operation: () => {
                    controller.rollbackToPreviousProvider();
                  },
                });
                expect(
                  controller.store.getState().networkDetails,
                ).toStrictEqual({
                  EIPS: {
                    1559: undefined,
                  },
                });
              },
            });
          },
        );
      });

      it('initializes a provider pointed to the given RPC URL whose chain ID matches the previously configured chain ID', async () => {
        await withController(
          {
            state: {
              provider: {
                type: 'rpc',
                rpcUrl: 'https://mock-rpc-url',
                chainId: '0x1337',
                ticker: 'TEST',
                id: 'testNetworkConfigurationId',
              },
              networkConfigurations: {
                testNetworkConfigurationId: {
                  rpcUrl: 'https://mock-rpc-url',
                  chainId: '0x1337',
                  ticker: 'TEST',
                  id: 'testNetworkConfigurationId',
                },
              },
            },
          },
          async ({ controller, network: network1 }) => {
            network1.mockEssentialRpcCalls();
            const network2 = network1.with({
              networkClientType: 'infura',
              networkClientOptions: {
                infuraNetwork: 'goerli',
              },
            });
            network2.mockEssentialRpcCalls();
            await waitForLookupNetworkToComplete({
              controller,
              operation: () => {
                controller.setProviderType('goerli');
              },
            });

            await waitForLookupNetworkToComplete({
              controller,
              operation: () => {
                controller.rollbackToPreviousProvider();
              },
            });

            const { provider } = controller.getProviderAndBlockTracker();
            const promisifiedSendAsync = promisify(provider.sendAsync).bind(
              provider,
            );
            const { result: chainIdResult } = await promisifiedSendAsync({
              method: 'eth_chainId',
            });
            expect(chainIdResult).toBe('0x1337');
          },
        );
      });

      it('replaces the provider object underlying the provider proxy without creating a new instance of the proxy itself', async () => {
        await withController(
          {
            state: {
              provider: {
                type: 'rpc',
                rpcUrl: 'https://mock-rpc-url',
                chainId: '0xtest',
                ticker: 'TEST',
                id: 'testNetworkConfigurationId',
              },
              networkConfigurations: {
                testNetworkConfigurationId: {
                  rpcUrl: 'https://mock-rpc-url',
                  chainId: '0xtest',
                  ticker: 'TEST',
                  id: 'testNetworkConfigurationId',
                },
              },
            },
          },
          async ({ controller, network: network1 }) => {
            network1.mockEssentialRpcCalls();
            const network2 = network1.with({
              networkClientType: 'infura',
              networkClientOptions: {
                infuraNetwork: 'goerli',
              },
            });
            network2.mockEssentialRpcCalls();
            await waitForLookupNetworkToComplete({
              controller,
              operation: () => {
                controller.setProviderType('goerli');
              },
            });

            const { provider: providerBefore } =
              controller.getProviderAndBlockTracker();
            await waitForLookupNetworkToComplete({
              controller,
              operation: () => {
                controller.rollbackToPreviousProvider();
              },
            });
            const { provider: providerAfter } =
              controller.getProviderAndBlockTracker();

            expect(providerBefore).toBe(providerAfter);
          },
        );
      });

      it('emits networkDidChange', async () => {
        await withController(
          {
            state: {
              provider: {
                type: 'rpc',
                rpcUrl: 'https://mock-rpc-url',
                chainId: '0xtest',
                ticker: 'TEST',
                id: 'testNetworkConfigurationId',
              },
              networkConfigurations: {
                testNetworkConfigurationId: {
                  rpcUrl: 'https://mock-rpc-url',
                  chainId: '0xtest',
                  ticker: 'TEST',
                  id: 'testNetworkConfigurationId',
                },
              },
            },
          },
          async ({ controller, network: network1 }) => {
            network1.mockEssentialRpcCalls();
            const network2 = network1.with({
              networkClientType: 'infura',
              networkClientOptions: {
                infuraNetwork: 'goerli',
              },
            });
            network2.mockEssentialRpcCalls();

            await waitForLookupNetworkToComplete({
              controller,
              operation: () => {
                controller.setProviderType('goerli');
              },
            });

            await waitForLookupNetworkToComplete({
              controller,
              operation: async () => {
                const networkDidChange = await waitForEvent({
                  controller,
                  eventName: 'networkDidChange',
                  operation: () => {
                    controller.rollbackToPreviousProvider();
                  },
                });
                expect(networkDidChange).toBe(true);
              },
            });
          },
        );
      });

      it('emits infuraIsUnblocked', async () => {
        await withController(
          {
            state: {
              provider: {
                type: 'rpc',
                rpcUrl: 'https://mock-rpc-url',
                chainId: '0xtest',
                ticker: 'TEST',
                id: 'testNetworkConfigurationId',
              },
              networkConfigurations: {
                testNetworkConfigurationId: {
                  rpcUrl: 'https://mock-rpc-url',
                  chainId: '0xtest',
                  ticker: 'TEST',
                  id: 'testNetworkConfigurationId',
                },
              },
            },
          },
          async ({ controller, network: network1 }) => {
            network1.mockEssentialRpcCalls();
            const network2 = network1.with({
              networkClientType: 'infura',
              networkClientOptions: {
                infuraNetwork: 'goerli',
              },
            });
            network2.mockEssentialRpcCalls();

            await waitForLookupNetworkToComplete({
              controller,
              operation: () => {
                controller.setProviderType('goerli');
              },
            });

            await waitForLookupNetworkToComplete({
              controller,
              operation: async () => {
                const infuraIsUnblocked = await waitForEvent({
                  controller,
                  eventName: 'infuraIsUnblocked',
                  operation: () => {
                    controller.rollbackToPreviousProvider();
                  },
                });

                expect(infuraIsUnblocked).toBe(true);
              },
            });
          },
        );
      });

      it('checks the status of the previous network again and updates state accordingly', async () => {
        await withController(
          {
            state: {
              provider: {
                type: 'rpc',
                rpcUrl: 'https://mock-rpc-url',
                chainId: '0xtest',
                ticker: 'TEST',
                id: 'testNetworkConfigurationId',
              },
              networkConfigurations: {
                testNetworkConfigurationId: {
                  rpcUrl: 'https://mock-rpc-url',
                  chainId: '0xtest',
                  ticker: 'TEST',
                  id: 'testNetworkConfigurationId',
                },
              },
            },
          },
          async ({ controller, network: network1 }) => {
            network1.mockEssentialRpcCalls({
              net_version: {
                response: UNSUCCESSFUL_JSON_RPC_RESPONSE,
              },
            });
            const network2 = network1.with({
              networkClientType: 'infura',
              networkClientOptions: {
                infuraNetwork: 'goerli',
              },
            });
            network2.mockEssentialRpcCalls({
              eth_blockNumber: {
                response: SUCCESSFUL_ETH_BLOCKNUMBER_RESPONSE,
              },
            });

            await waitForLookupNetworkToComplete({
              controller,
              operation: () => {
                controller.setProviderType('goerli');
              },
            });
            expect(controller.store.getState().networkStatus).toBe('available');

            await waitForLookupNetworkToComplete({
              controller,
              operation: () => {
                controller.rollbackToPreviousProvider();
              },
            });
            expect(controller.store.getState().networkStatus).toBe(
              'unavailable',
            );
          },
        );
      });

      it('checks whether the previous network supports EIP-1559 again and updates state accordingly', async () => {
        await withController(
          {
            state: {
              provider: {
                type: 'rpc',
                rpcUrl: 'https://mock-rpc-url',
                chainId: '0xtest',
                ticker: 'TEST',
                id: 'testNetworkConfigurationId',
              },
              networkConfigurations: {
                testNetworkConfigurationId: {
                  rpcUrl: 'https://mock-rpc-url',
                  chainId: '0xtest',
                  ticker: 'TEST',
                  id: 'testNetworkConfigurationId',
                },
              },
            },
          },
          async ({ controller, network: network1 }) => {
            network1.mockEssentialRpcCalls({
              latestBlock: POST_1559_BLOCK,
            });
            const network2 = network1.with({
              networkClientType: 'infura',
              networkClientOptions: {
                infuraNetwork: 'goerli',
              },
            });
            network2.mockEssentialRpcCalls({
              latestBlock: PRE_1559_BLOCK,
            });

            await waitForLookupNetworkToComplete({
              controller,
              operation: () => {
                controller.setProviderType('goerli');
              },
            });
            expect(
              controller.store.getState().networkDetails.EIPS['1559'],
            ).toBe(false);

            await waitForLookupNetworkToComplete({
              controller,
              operation: () => {
                controller.rollbackToPreviousProvider();
              },
            });
            expect(
              controller.store.getState().networkDetails.EIPS['1559'],
            ).toBe(true);
          },
        );
      });
    });
  });
  describe('upsertNetworkConfiguration', () => {
    it('throws if the given chain ID is not a 0x-prefixed hex number', async () => {
      const invalidChainId = '1';
      await withController(async ({ controller }) => {
        expect(() =>
          controller.upsertNetworkConfiguration(
            {
              chainId: invalidChainId,
              nickname: 'RPC',
              rpcPrefs: { blockExplorerUrl: 'test-block-explorer.com' },
              rpcUrl: 'rpc_url',
              ticker: 'RPC',
            },
            {
              referrer: 'https://test-dapp.com',
              source: EVENT.SOURCE.NETWORK.DAPP,
            },
          ),
        ).toThrow(
          new Error(
            `Invalid chain ID "${invalidChainId}": invalid hex string.`,
          ),
        );
      });
    });

    it('throws if the given chain ID is greater than the maximum allowed ID', async () => {
      await withController(async ({ controller }) => {
        expect(() =>
          controller.upsertNetworkConfiguration(
            {
              chainId: '0xFFFFFFFFFFFFFFFF',
              nickname: 'RPC',
              rpcPrefs: { blockExplorerUrl: 'test-block-explorer.com' },
              rpcUrl: 'rpc_url',
              ticker: 'RPC',
            },
            {
              referrer: 'https://test-dapp.com',
              source: EVENT.SOURCE.NETWORK.DAPP,
            },
          ),
        ).toThrow(
          new Error(
            'Invalid chain ID "0xFFFFFFFFFFFFFFFF": numerical value greater than max safe value.',
          ),
        );
      });
    });

    it('throws if the no (or a falsy) rpcUrl is passed', async () => {
      await withController(async ({ controller }) => {
        expect(() =>
          controller.upsertNetworkConfiguration(
            {
              chainId: '0x9999',
              nickname: 'RPC',
              rpcPrefs: { blockExplorerUrl: 'test-block-explorer.com' },
              ticker: 'RPC',
            },
            {
              referrer: 'https://test-dapp.com',
              source: EVENT.SOURCE.NETWORK.DAPP,
            },
          ),
        ).toThrow(
          new Error(
            'An rpcUrl is required to add or update network configuration',
          ),
        );
      });
    });

    it('throws if rpcUrl passed is not a valid Url', async () => {
      await withController(async ({ controller }) => {
        expect(() =>
          controller.upsertNetworkConfiguration(
            {
              chainId: '0x9999',
              nickname: 'RPC',
              rpcPrefs: { blockExplorerUrl: 'test-block-explorer.com' },
              ticker: 'RPC',
              rpcUrl: 'test',
            },
            {
              referrer: 'https://test-dapp.com',
              source: EVENT.SOURCE.NETWORK.DAPP,
            },
          ),
        ).toThrow(new Error('rpcUrl must be a valid URL'));
      });
    });

    it('throws if the no (or a falsy) ticker is passed', async () => {
      await withController(async ({ controller }) => {
        expect(() =>
          controller.upsertNetworkConfiguration(
            {
              chainId: '0x5',
              nickname: 'RPC',
              rpcPrefs: { blockExplorerUrl: 'test-block-explorer.com' },
              rpcUrl: 'https://mock-rpc-url',
            },
            {
              referrer: 'https://test-dapp.com',
              source: EVENT.SOURCE.NETWORK.DAPP,
            },
          ),
        ).toThrow(
          new Error(
            'A ticker is required to add or update networkConfiguration',
          ),
        );
      });
    });

    it('throws if an options object is not passed as a second argument', async () => {
      await withController(async ({ controller }) => {
        expect(() =>
          controller.upsertNetworkConfiguration({
            chainId: '0x5',
            nickname: 'RPC',
            rpcPrefs: { blockExplorerUrl: 'test-block-explorer.com' },
            rpcUrl: 'https://mock-rpc-url',
          }),
        ).toThrow(
          new Error(
            "Cannot read properties of undefined (reading 'setActive')",
          ),
        );
      });
    });

    it('should add the given network if all required properties are present but nither rpcPrefs nor nickname properties are passed', async () => {
      v4.mockImplementationOnce(() => 'networkConfigurationId');
      await withController(
        {
          state: {
            networkConfigurations: {},
          },
        },
        async ({ controller }) => {
          const rpcUrlNetwork = {
            chainId: '0x1',
            rpcUrl: 'https://test-rpc-url',
            ticker: 'test_ticker',
          };

          controller.upsertNetworkConfiguration(rpcUrlNetwork, {
            referrer: 'https://test-dapp.com',
            source: EVENT.SOURCE.NETWORK.DAPP,
          });

          expect(
            Object.values(controller.store.getState().networkConfigurations),
          ).toStrictEqual(
            expect.arrayContaining([
              {
                ...rpcUrlNetwork,
                nickname: undefined,
                rpcPrefs: undefined,
                id: 'networkConfigurationId',
              },
            ]),
          );
        },
      );
    });

    it('adds new networkConfiguration to networkController store, but only adds valid properties (rpcUrl, chainId, ticker, nickname, rpcPrefs) and fills any missing properties from this list as undefined', async function () {
      v4.mockImplementationOnce(() => 'networkConfigurationId');
      await withController(
        {
          state: {
            networkConfigurations: {},
          },
        },
        async ({ controller }) => {
          const rpcUrlNetwork = {
            chainId: '0x1',
            rpcUrl: 'https://test-rpc-url',
            ticker: 'test_ticker',
            invalidKey: 'new-chain',
            invalidKey2: {},
          };

          controller.upsertNetworkConfiguration(rpcUrlNetwork, {
            referrer: 'https://test-dapp.com',
            source: EVENT.SOURCE.NETWORK.DAPP,
          });

          expect(
            Object.values(controller.store.getState().networkConfigurations),
          ).toStrictEqual(
            expect.arrayContaining([
              {
                chainId: '0x1',
                rpcUrl: 'https://test-rpc-url',
                ticker: 'test_ticker',
                nickname: undefined,
                rpcPrefs: undefined,
                id: 'networkConfigurationId',
              },
            ]),
          );
        },
      );
    });

    it('should add the given network configuration if its rpcURL does not match an existing configuration without changing or overwriting other configurations', async () => {
      v4.mockImplementationOnce(() => 'networkConfigurationId2');
      await withController(
        {
          state: {
            networkConfigurations: {
              networkConfigurationId: {
                rpcUrl: 'https://test-rpc-url',
                ticker: 'ticker',
                nickname: 'nickname',
                rpcPrefs: { blockExplorerUrl: 'testchainscan.io' },
                chainId: '0x1',
                id: 'networkConfigurationId',
              },
            },
          },
        },
        async ({ controller }) => {
          const rpcUrlNetwork = {
            chainId: '0x1',
            nickname: 'RPC',
            rpcPrefs: undefined,
            rpcUrl: 'https://test-rpc-url-2',
            ticker: 'RPC',
          };

          controller.upsertNetworkConfiguration(rpcUrlNetwork, {
            referrer: 'https://test-dapp.com',
            source: EVENT.SOURCE.NETWORK.DAPP,
          });

          expect(
            Object.values(controller.store.getState().networkConfigurations),
          ).toStrictEqual(
            expect.arrayContaining([
              {
                rpcUrl: 'https://test-rpc-url',
                ticker: 'ticker',
                nickname: 'nickname',
                rpcPrefs: { blockExplorerUrl: 'testchainscan.io' },
                chainId: '0x1',
                id: 'networkConfigurationId',
              },
              { ...rpcUrlNetwork, id: 'networkConfigurationId2' },
            ]),
          );
        },
      );
    });

    it('should use the given configuration to update an existing network configuration that has a matching rpcUrl', async () => {
      await withController(
        {
          state: {
            networkConfigurations: {
              networkConfigurationId: {
                rpcUrl: 'https://test-rpc-url',
                ticker: 'old_rpc_ticker',
                nickname: 'old_rpc_chainName',
                rpcPrefs: { blockExplorerUrl: 'testchainscan.io' },
                chainId: '0x1',
                id: 'networkConfigurationId',
              },
            },
          },
        },

        async ({ controller }) => {
          const updatedConfiguration = {
            rpcUrl: 'https://test-rpc-url',
            ticker: 'new_rpc_ticker',
            nickname: 'new_rpc_chainName',
            rpcPrefs: { blockExplorerUrl: 'alternativetestchainscan.io' },
            chainId: '0x1',
          };
          controller.upsertNetworkConfiguration(updatedConfiguration, {
            referrer: 'https://test-dapp.com',
            source: EVENT.SOURCE.NETWORK.DAPP,
          });
          expect(
            Object.values(controller.store.getState().networkConfigurations),
          ).toStrictEqual([
            {
              rpcUrl: 'https://test-rpc-url',
              nickname: 'new_rpc_chainName',
              ticker: 'new_rpc_ticker',
              rpcPrefs: { blockExplorerUrl: 'alternativetestchainscan.io' },
              chainId: '0x1',
              id: 'networkConfigurationId',
            },
          ]);
        },
      );
    });

    it('should use the given configuration to update an existing network configuration that has a matching rpcUrl without changing or overwriting other networkConfigurations', async () => {
      await withController(
        {
          state: {
            networkConfigurations: {
              networkConfigurationId: {
                rpcUrl: 'https://test-rpc-url',
                ticker: 'ticker',
                nickname: 'nickname',
                rpcPrefs: { blockExplorerUrl: 'testchainscan.io' },
                chainId: '0x1',
                id: 'networkConfigurationId',
              },
              networkConfigurationId2: {
                rpcUrl: 'https://test-rpc-url-2',
                ticker: 'ticker-2',
                nickname: 'nickname-2',
                rpcPrefs: { blockExplorerUrl: 'testchainscan.io' },
                chainId: '0x9999',
                id: 'networkConfigurationId2',
              },
            },
          },
        },
        async ({ controller }) => {
          controller.upsertNetworkConfiguration(
            {
              rpcUrl: 'https://test-rpc-url',
              ticker: 'new-ticker',
              nickname: 'new-nickname',
              rpcPrefs: { blockExplorerUrl: 'alternativetestchainscan.io' },
              chainId: '0x1',
            },
            {
              referrer: 'https://test-dapp.com',
              source: EVENT.SOURCE.NETWORK.DAPP,
            },
          );

          expect(
            Object.values(controller.store.getState().networkConfigurations),
          ).toStrictEqual([
            {
              rpcUrl: 'https://test-rpc-url',
              ticker: 'new-ticker',
              nickname: 'new-nickname',
              rpcPrefs: { blockExplorerUrl: 'alternativetestchainscan.io' },
              chainId: '0x1',
              id: 'networkConfigurationId',
            },
            {
              rpcUrl: 'https://test-rpc-url-2',
              ticker: 'ticker-2',
              nickname: 'nickname-2',
              rpcPrefs: { blockExplorerUrl: 'testchainscan.io' },
              chainId: '0x9999',
              id: 'networkConfigurationId2',
            },
          ]);
        },
      );
    });

    it('should add the given network and not set it to active if the setActive option is not passed (or a falsy value is passed)', async () => {
      v4.mockImplementationOnce(() => 'networkConfigurationId');
      const originalProvider = {
        type: 'rpc',
        rpcUrl: 'https://mock-rpc-url',
        chainId: '0xtest',
        ticker: 'TEST',
        id: 'testNetworkConfigurationId',
      };
      await withController(
        {
          state: {
            provider: originalProvider,
            networkConfigurations: {
              testNetworkConfigurationId: {
                rpcUrl: 'https://mock-rpc-url',
                chainId: '0xtest',
                ticker: 'TEST',
                id: 'testNetworkConfigurationId',
              },
            },
          },
        },
        async ({ controller }) => {
          const rpcUrlNetwork = {
            chainId: '0x1',
            rpcUrl: 'https://test-rpc-url',
            ticker: 'test_ticker',
          };

          controller.upsertNetworkConfiguration(rpcUrlNetwork, {
            referrer: 'https://test-dapp.com',
            source: EVENT.SOURCE.NETWORK.DAPP,
          });

          expect(controller.store.getState().provider).toStrictEqual(
            originalProvider,
          );
        },
      );
    });

    it('should add the given network and set it to active if the setActive option is passed as true', async () => {
      v4.mockImplementationOnce(() => 'networkConfigurationId');
      await withController(
        {
          state: {
            provider: {
              type: 'rpc',
              rpcUrl: 'https://mock-rpc-url',
              chainId: '0xtest',
              ticker: 'TEST',
              id: 'testNetworkConfigurationId',
            },
            networkConfigurations: {
              testNetworkConfigurationId: {
                rpcUrl: 'https://mock-rpc-url',
                chainId: '0xtest',
                ticker: 'TEST',
                id: 'testNetworkConfigurationId',
              },
            },
          },
        },
        async ({ controller }) => {
          const rpcUrlNetwork = {
            chainId: '0x1',
            rpcUrl: 'https://test-rpc-url',
            ticker: 'test_ticker',
          };

          controller.upsertNetworkConfiguration(rpcUrlNetwork, {
            setActive: true,
            referrer: 'https://test-dapp.com',
            source: EVENT.SOURCE.NETWORK.DAPP,
          });

          expect(controller.store.getState().provider).toStrictEqual({
            ...rpcUrlNetwork,
            nickname: undefined,
            rpcPrefs: undefined,
            type: 'rpc',
            id: 'networkConfigurationId',
          });
        },
      );
    });

    it('adds new networkConfiguration to networkController store and calls to the metametrics event tracking with the correct values', async () => {
      v4.mockImplementationOnce(() => 'networkConfigurationId');
      const trackEventSpy = jest.fn();
      await withController(
        {
          state: {
            provider: {
              type: 'rpc',
              rpcUrl: 'https://mock-rpc-url',
              chainId: '0xtest',
              ticker: 'TEST',
              id: 'testNetworkConfigurationId',
            },
            networkConfigurations: {
              testNetworkConfigurationId: {
                rpcUrl: 'https://mock-rpc-url',
                chainId: '0xtest',
                ticker: 'TEST',
                id: 'testNetworkConfigurationId',
              },
            },
          },
          trackMetaMetricsEvent: trackEventSpy,
        },
        async ({ controller }) => {
          const newNetworkConfiguration = {
            rpcUrl: 'https://new-chain-rpc-url',
            chainId: '0x9999',
            ticker: 'NEW',
            nickname: 'new-chain',
            rpcPrefs: { blockExplorerUrl: 'https://block-explorer' },
          };

          controller.upsertNetworkConfiguration(newNetworkConfiguration, {
            referrer: 'https://test-dapp.com',
            source: EVENT.SOURCE.NETWORK.DAPP,
          });

          expect(
            Object.values(controller.store.getState().networkConfigurations),
          ).toStrictEqual([
            {
              rpcUrl: 'https://mock-rpc-url',
              chainId: '0xtest',
              ticker: 'TEST',
              id: 'testNetworkConfigurationId',
            },
            {
              ...newNetworkConfiguration,
              id: 'networkConfigurationId',
            },
          ]);
          expect(trackEventSpy).toHaveBeenCalledWith({
            event: 'Custom Network Added',
            category: 'Network',
            referrer: {
              url: 'https://test-dapp.com',
            },
            properties: {
              chain_id: '0x9999',
              symbol: 'NEW',
              source: 'dapp',
            },
          });
        },
      );
    });

    it('throws if referrer and source arguments are not passed', async () => {
      v4.mockImplementationOnce(() => 'networkConfigurationId');
      const trackEventSpy = jest.fn();
      await withController(
        {
          state: {
            provider: {
              type: 'rpc',
              rpcUrl: 'https://mock-rpc-url',
              chainId: '0xtest',
              ticker: 'TEST',
              id: 'testNetworkConfigurationId',
            },
            networkConfigurations: {
              testNetworkConfigurationId: {
                rpcUrl: 'https://mock-rpc-url',
                chainId: '0xtest',
                ticker: 'TEST',
                id: 'testNetworkConfigurationId',
              },
            },
          },
          trackMetaMetricsEvent: trackEventSpy,
        },
        async ({ controller }) => {
          const newNetworkConfiguration = {
            rpcUrl: 'https://new-chain-rpc-url',
            chainId: '0x9999',
            ticker: 'NEW',
            nickname: 'new-chain',
            rpcPrefs: { blockExplorerUrl: 'https://block-explorer' },
          };

          expect(() =>
            controller.upsertNetworkConfiguration(newNetworkConfiguration, {}),
          ).toThrow(
            'referrer and source are required arguments for adding or updating a network configuration',
          );
        },
      );
    });
  });

  describe('removeNetworkConfigurations', () => {
    it('should remove a network configuration', async () => {
      const networkConfigurationId = 'networkConfigurationId';
      await withController(
        {
          state: {
            networkConfigurations: {
              [networkConfigurationId]: {
                rpcUrl: 'https://test-rpc-url',
                ticker: 'old_rpc_ticker',
                nickname: 'old_rpc_chainName',
                rpcPrefs: { blockExplorerUrl: 'testchainscan.io' },
                chainId: '1',
              },
            },
          },
        },
        async ({ controller }) => {
          expect(
            Object.values(controller.store.getState().networkConfigurations),
          ).toStrictEqual([
            {
              rpcUrl: 'https://test-rpc-url',
              ticker: 'old_rpc_ticker',
              nickname: 'old_rpc_chainName',
              rpcPrefs: { blockExplorerUrl: 'testchainscan.io' },
              chainId: '1',
            },
          ]);
          controller.removeNetworkConfiguration(networkConfigurationId);
          expect(
            controller.store.getState().networkConfigurations,
          ).toStrictEqual({});
        },
      );
    });
  });
});

/**
 * Builds a controller based on the given options, and calls the given function
 * with that controller.
 *
 * @param args - Either a function, or an options bag + a function. The options
 * bag is the same that NetworkController takes; the function will be called
 * with the built controller as well as an object that can be used to mock
 * requests.
 * @returns Whatever the callback returns.
 */
async function withController(...args) {
  const [givenConstructorOptions, fn] =
    args.length === 2 ? args : [{}, args[0]];
  const constructorOptions = {
    ...DEFAULT_CONTROLLER_OPTIONS,
    ...givenConstructorOptions,
  };
  const controller = new NetworkController(constructorOptions);

  const providerConfig = controller.store.getState().provider;
  const networkClientType = providerConfig.type === 'rpc' ? 'custom' : 'infura';
  const { infuraProjectId } = constructorOptions;
  const infuraNetwork =
    networkClientType === 'infura' ? providerConfig.type : undefined;
  const customRpcUrl =
    networkClientType === 'custom' ? providerConfig.rpcUrl : undefined;
  const network = new NetworkCommunications({
    networkClientType,
    networkClientOptions: { infuraProjectId, infuraNetwork, customRpcUrl },
  });

  try {
    return await fn({ controller, network });
  } finally {
    await controller.destroy();
  }
}

/**
 * For each kind of way that the provider can be set, `lookupNetwork` is always
 * called. This can cause difficulty when testing the behavior of
 * `lookupNetwork` itself, as extra requests then have to be mocked.
 * This function takes a function that presumably sets the provider,
 * stubbing `lookupNetwork` before the function and releasing the stub
 * afterward.
 *
 * @param {object} args - The arguments.
 * @param {NetworkController} args.controller - The network controller.
 * @param {() => void | Promise<void>} args.operation - The function that
 * presumably involves `lookupNetwork`.
 */
async function withoutCallingLookupNetwork({ controller, operation }) {
  const spy = jest
    .spyOn(controller, 'lookupNetwork')
    .mockResolvedValue(undefined);
  await operation();
  spy.mockRestore();
}

/**
 * For each kind of way that the provider can be set, `getEIP1559Compatibility`
 * is always called. This can cause difficulty when testing the behavior of
 * `getEIP1559Compatibility` itself, as extra requests then have to be
 * mocked. This function takes a function that presumably sets the provider,
 * stubbing `getEIP1559Compatibility` before the function and releasing the stub
 * afterward.
 *
 * @param {object} args - The arguments.
 * @param {NetworkController} args.controller - The network controller.
 * @param {() => void | Promise<void>} args.operation - The function that
 * presumably involves `getEIP1559Compatibility`.
 */
async function withoutCallingGetEIP1559Compatibility({
  controller,
  operation,
}) {
  const spy = jest
    .spyOn(controller, 'getEIP1559Compatibility')
    .mockResolvedValue(undefined);
  await operation();
  spy.mockRestore();
}

/**
 * Waits for changes to the primary observable store of a controller to occur
 * before proceeding. May be called with a function, in which case waiting will
 * occur after the function is called; or may be called standalone if you want
 * to assert that no state changes occurred.
 *
 * @param {object} [args] - The arguments.
 * @param {NetworkController} args.controller - The network controller.
 * @param {string[]} [args.propertyPath] - The path of the property you
 * expect the state changes to concern.
 * @param {number | null} [args.count] - The number of events you expect to
 * occur. If null, this function will wait until no events have occurred in
 * `wait` number of milliseconds. Default: 1.
 * @param {number} [args.duration] - The amount of time in milliseconds to
 * wait for the expected number of filtered state changes to occur before
 * resolving the promise that this function returns (default: 150).
 * @param {() => void | Promise<void>} [args.operation] - A function to run
 * that will presumably produce the state changes in question.
 * @returns A promise that resolves to an array of state objects (that is, the
 * contents of the store) when the specified number of filtered state changes
 * have occurred, or all of them if no number has been specified.
 */
async function waitForStateChanges({
  controller,
  propertyPath,
  count: expectedInterestingStateCount = 1,
  duration: timeBeforeAssumingNoMoreStateChanges = 150,
  operation = () => {
    // do nothing
  },
}) {
  const initialState = { ...controller.store.getState() };
  let isTimerRunning = false;

  const getPropertyFrom = (state) => {
    return propertyPath === undefined
      ? state
      : propertyPath.reduce((finalValue, part) => finalValue[part], state);
  };

  const isStateChangeInteresting = (newState, prevState) => {
    return !isDeepStrictEqual(
      getPropertyFrom(newState, propertyPath),
      getPropertyFrom(prevState, propertyPath),
    );
  };

  const promiseForStateChanges = new Promise((resolve, reject) => {
    // We need to declare this variable first, then assign it later, so that
    // ESLint won't complain that resetTimer is referring to this variable
    // before it's declared. And we need to use let so that we can assign it
    // below.
    /* eslint-disable-next-line prefer-const */
    let eventListener;
    let timer;
    const allStates = [];
    const interestingStates = [];

    const stopTimer = () => {
      if (timer) {
        clearTimeout(timer);
      }
      isTimerRunning = false;
    };

    const end = () => {
      stopTimer();

      controller.store.unsubscribe(eventListener);

      const shouldEnd =
        expectedInterestingStateCount === null
          ? interestingStates.length > 0
          : interestingStates.length === expectedInterestingStateCount;

      if (shouldEnd) {
        resolve(interestingStates);
      } else {
        // Using a string instead of an Error leads to better backtraces.
        /* eslint-disable-next-line prefer-promise-reject-errors */
        const expectedInterestingStateCountFragment =
          expectedInterestingStateCount === null
            ? 'any number of'
            : expectedInterestingStateCount;
        const propertyPathFragment =
          propertyPath === undefined ? '' : ` on \`${propertyPath.join('.')}\``;
        const actualInterestingStateCountFragment =
          expectedInterestingStateCount === null
            ? 'none'
            : interestingStates.length;
        const primaryMessage = `Expected to receive ${expectedInterestingStateCountFragment} state change(s)${propertyPathFragment}, but received ${actualInterestingStateCountFragment} after ${timeBeforeAssumingNoMoreStateChanges}ms.`;
        reject(
          [
            primaryMessage,
            'Initial state:',
            inspect(initialState, { depth: null }),
            'All state changes (without filtering):',
            inspect(allStates, { depth: null }),
            'Filtered state changes:',
            inspect(interestingStates, { depth: null }),
          ].join('\n\n'),
        );
      }
    };

    const resetTimer = () => {
      stopTimer();
      timer = originalSetTimeout(() => {
        if (isTimerRunning) {
          end();
        }
      }, timeBeforeAssumingNoMoreStateChanges);
      isTimerRunning = true;
    };

    eventListener = (newState) => {
      const isInteresting = isStateChangeInteresting(
        newState,
        allStates.length > 0 ? allStates[allStates.length - 1] : initialState,
      );

      allStates.push({ ...newState });

      if (isInteresting) {
        interestingStates.push(newState);
        if (interestingStates.length === expectedInterestingStateCount) {
          end();
        } else {
          resetTimer();
        }
      }
    };

    controller.store.subscribe(eventListener);
    resetTimer();
  });

  await operation();

  return await promiseForStateChanges;
}

/**
 * Waits for an event to occur on the controller before proceeding.
 *
 * @param {{controller: NetworkController, eventName: string, operation: (() => void | Promise<void>), beforeResolving?: (() => void | Promise<void>)}} args - The arguments.
 * @param {NetworkController} args.controller - The network controller
 * @param {string} args.eventName - The name of the event.
 * @param {() => void | Promise<void>} args.operation - A function that will
 * presumably produce the event in question.
 * @param {() => void | Promise<void>} [args.beforeResolving] - In some tests,
 * state updates happen so fast, we need to make an assertion immediately after
 * the event in question occurs. However, if we wait until the promise this
 * function returns resolves to do so, some other state update to the same
 * property may have happened. This option allows you to make an assertion
 * _before_ the promise resolves. This has the added benefit of allowing you to
 * maintain the "arrange, act, assert" ordering in your test, meaning that
 * you can still call the method that kicks off the event and then make the
 * assertion afterward instead of the other way around.
 * @returns {Promise<true>}
 */
async function waitForEvent({
  controller,
  eventName,
  operation,
  beforeResolving = async () => {
    // do nothing
  },
}) {
  const promise = new Promise((resolve) => {
    controller.once(eventName, () => {
      Promise.resolve(beforeResolving()).then(() => {
        resolve(true);
      });
    });
  });

  await operation();

  return await promise;
}

/**
 * `lookupNetwork` is a method in NetworkController which is called internally
 * by a few methods. `lookupNetwork` is asynchronous as it makes network
 * requests under the hood, but unfortunately, the method is not awaited after
 * being called. Hence, if it is called during a test, even if the network
 * requests are initiated within the test, they may complete after that test
 * ends. This is a problem because it may cause Nock mocks set up in a later
 * test to get used up prematurely, causing failures.
 *
 * To fix this, we need to wait for `lookupNetwork` to fully finish before
 * continuing. Since the latest thing that happens in `lookupNetwork` is to
 * update EIP-1559 compatibility in state, we can wait for the `networkDetails`
 * state to get updated specifically. Unfortunately, we don't know how many
 * times this will happen, so this function does incur some time when it's used.
 * To speed up tests, you can pass `numberOfNetworkDetailsChanges`.
 *
 *
 * @param {object} args - The arguments.
 * @param {NetworkController} args.controller - The network controller.
 * @param {count} [args.numberOfNetworkDetailsChanges] - The number of times
 * that `networkDetails` is expected to be updated.
 * @param {() => void | Promise<void>} [args.operation] - The function that
 * presumably involves `lookupNetwork`.
 */
async function waitForLookupNetworkToComplete({
  controller,
  numberOfNetworkDetailsChanges = null,
  operation,
}) {
  await waitForStateChanges({
    controller,
    propertyPath: ['networkDetails'],
    operation,
    count: numberOfNetworkDetailsChanges,
  });
}<|MERGE_RESOLUTION|>--- conflicted
+++ resolved
@@ -3,21 +3,9 @@
 import { v4 } from 'uuid';
 import nock from 'nock';
 import sinon from 'sinon';
-<<<<<<< HEAD
-import NetworkController from './network-controller';
-
-=======
-import * as ethJsonRpcMiddlewareModule from '@metamask/eth-json-rpc-middleware';
 import { BUILT_IN_NETWORKS } from '../../../../shared/constants/network';
 import { EVENT } from '../../../../shared/constants/metametrics';
 import NetworkController from './network-controller';
-
-jest.mock('@metamask/eth-json-rpc-middleware', () => {
-  return {
-    __esModule: true,
-    ...jest.requireActual('@metamask/eth-json-rpc-middleware'),
-  };
-});
 
 jest.mock('uuid', () => {
   const actual = jest.requireActual('uuid');
@@ -28,7 +16,6 @@
   };
 });
 
->>>>>>> d6e61e9d
 // Store this up front so it doesn't get lost when it is stubbed
 const originalSetTimeout = global.setTimeout;
 
@@ -63,35 +50,7 @@
  * `baseFeePerGas` property).
  */
 const PRE_1559_BLOCK = {
-  difficulty: '0x0',
-  extraData: '0x',
-  gasLimit: '0x1c9c380',
-  gasUsed: '0x598c9b',
-  hash: '0xfb2086eb924ffce4061f94c3b65f303e0351f8e7deff185fe1f5e9001ff96f63',
-  logsBloom:
-    '0x7034820113921800018e8070900006316040002225c04a0624110010841018a2109040401004112a4c120f00220a2119020000714b143a04004106120130a8450080433129401068ed22000a54a48221a1020202524204045421b883882530009a1800b08a1309408008828403010d530440001a40003c0006240291008c0404c211610c690b00f1985e000009c02503240040010989c01cf2806840043815498e90012103e06084051542c0094002494008044c24a0a13281e0009601481073010800130402464202212202a8088210442a8ec81b080430075629e60a00a082005a3988400940a4009012a204011a0018a00903222a60420428888144210802',
-  miner: '0xffee087852cb4898e6c3532e776e68bc68b1143b',
-  mixHash: '0xb17ba50cd7261e77a213fb75704dcfd8a28fbcd78d100691a112b7cc2893efa2',
-  nonce: '0x0000000000000000',
-  number: '0x2', // number set to "2" to simplify tests
-  parentHash:
-    '0x31406d1bf1a2ca12371ce5b3ecb20568d6a8b9bf05b49b71b93ba33f317d5a82',
-  receiptsRoot:
-    '0x5ba97ece1afbac2a8fe0344f9022fe808342179b26ea3ecc2e0b8c4b46b7f8cd',
-  sha3Uncles:
-    '0x1dcc4de8dec75d7aab85b567b6ccd41ad312451b948a7413f0a142fd40d49347',
-  size: '0x70f4',
-  stateRoot:
-    '0x36bfb7ca106d41c4458292669126e091011031c5af612dee1c2e6424ef92b080',
-  timestamp: '0x639b6d9b',
-  totalDifficulty: '0xc70d815d562d3cfa955',
-  transactions: [
-    // reduced to a single transaction to make fixture less verbose
-    '0x2761e939dc822f64141bd00bc7ef8cee16201af10e862469212396664cee81ce',
-  ],
-  transactionsRoot:
-    '0x98bbdfbe1074bc3aa72a77a281f16d6ba7e723d68f15937d80954fb34d323369',
-  uncles: [],
+  number: '0x42',
 };
 
 /**
@@ -137,26 +96,26 @@
  */
 const INFURA_NETWORKS = [
   {
-    nickname: 'Mainnet',
+    networkName: 'Mainnet',
     networkType: 'mainnet',
     chainId: '0x1',
     networkVersion: '1',
     ticker: 'ETH',
   },
   {
-    nickname: 'Goerli',
+    networkName: 'Goerli',
     networkType: 'goerli',
     chainId: '0x5',
     networkVersion: '5',
     ticker: 'GoerliETH',
   },
-  {
-    nickname: 'Sepolia',
-    networkType: 'sepolia',
-    chainId: '0xaa36a7',
-    networkVersion: '11155111',
-    ticker: 'SepoliaETH',
-  },
+  // {
+  // networkName: 'Sepolia',
+  // networkType: 'sepolia',
+  // chainId: '0xaa36a7',
+  // networkVersion: '11155111',
+  // ticker: 'SepoliaETH',
+  // },
 ];
 
 /**
@@ -300,10 +259,10 @@
         // When the provider is configured for an Infura network,
         // NetworkController makes a sentinel request for `eth_blockNumber`, so
         // we ensure that it is mocked by default. Conversely, when the provider
-        // is configured for a custom RPC endpoint, we don't mock
-        // `eth_blockNumber` at all unless specified. Admittedly, this is a bit
-        // magical, but it saves us from having to think about this in tests
-        // if we don't have to.
+        // is configured for a custom network, we don't mock `eth_blockNumber`
+        // at all unless specified. Admittedly, this is a bit magical, but it
+        // saves us from having to think about this in tests if we don't have
+        // to.
         times: this.networkClientType === 'infura' ? 1 : 0,
       },
       eth_getBlockByNumber: {
@@ -323,6 +282,13 @@
         response: {
           result: '1',
         },
+        // When the provider is configured for a custom network,
+        // NetworkController makes a sentinel request for `net_version`, so we
+        // ensure that it is mocked by default. Conversely, when the provider is
+        // configured for an Infura endpoint, we don't mock `net_version` at
+        // all unless specified. Admittedly, this is a bit magical, but it saves
+        // us from having to think about this in tests if we don't have to.
+        times: this.networkClientType === 'infura' ? 0 : 1,
       },
     };
     const providedMocksByRpcMethod = {
@@ -519,11 +485,7 @@
         ({ controller }) => {
           expect(controller.store.getState()).toMatchInlineSnapshot(`
             {
-<<<<<<< HEAD
-=======
-              "network": "loading",
               "networkConfigurations": {},
->>>>>>> d6e61e9d
               "networkDetails": {
                 "EIPS": {
                   "1559": false,
@@ -552,11 +514,7 @@
       await withController(({ controller }) => {
         expect(controller.store.getState()).toMatchInlineSnapshot(`
           {
-<<<<<<< HEAD
-=======
-            "network": "loading",
             "networkConfigurations": {},
->>>>>>> d6e61e9d
             "networkDetails": {
               "EIPS": {
                 "1559": undefined,
@@ -631,18 +589,9 @@
       );
     });
 
-<<<<<<< HEAD
     for (const { networkName, networkType, chainId } of INFURA_NETWORKS) {
-=======
-    for (const {
-      nickname,
-      networkType,
-      chainId,
-      networkVersion,
-    } of INFURA_NETWORKS) {
->>>>>>> d6e61e9d
       describe(`when the type in the provider configuration is "${networkType}"`, () => {
-        it(`initializes a provider pointed to the ${nickname} Infura network (chainId: ${chainId})`, async () => {
+        it(`initializes a provider pointed to the ${networkName} Infura network (chainId: ${chainId})`, async () => {
           await withController(
             {
               state: {
@@ -699,11 +648,7 @@
           );
         });
 
-<<<<<<< HEAD
         it('records in state that the network is available', async () => {
-=======
-        it(`persists "${networkVersion}" to state as the network version of ${nickname}`, async () => {
->>>>>>> d6e61e9d
           await withController(
             {
               state: {
@@ -948,9 +893,9 @@
       });
     });
 
-    for (const { nickname, networkType, chainId } of INFURA_NETWORKS) {
+    for (const { networkName, networkType, chainId } of INFURA_NETWORKS) {
       describe(`when the type in the provider configuration is changed to "${networkType}"`, () => {
-        it(`returns a provider object that was pointed to another network before the switch and is pointed to ${nickname} afterward`, async () => {
+        it(`returns a provider object that was pointed to another network before the switch and is pointed to ${networkName} afterward`, async () => {
           await withController(
             {
               state: {
@@ -1252,11 +1197,7 @@
       });
     });
 
-<<<<<<< HEAD
     for (const { networkType } of INFURA_NETWORKS) {
-=======
-    for (const { nickname, networkType, networkVersion } of INFURA_NETWORKS) {
->>>>>>> d6e61e9d
       describe(`when the type in the provider configuration is "${networkType}"`, () => {
         describe('if the request for eth_blockNumber responds successfully', () => {
           it('updates the network status to "available"', async () => {
@@ -1511,14 +1452,6 @@
                     // of the network selected, it just needs to exist
                     chainId: '0x9999999',
                   },
-                  networkConfigurations: {
-                    testNetworkConfigurationId: {
-                      id: 'testNetworkConfigurationId',
-                      rpcUrl: 'https://mock-rpc-url',
-                      chainId: '0xtest',
-                      ticker: 'TEST',
-                    },
-                  },
                 },
               },
               async ({ controller, network }) => {
@@ -1528,31 +1461,6 @@
                       httpStatus: 500,
                       error: 'countryBlocked',
                     },
-<<<<<<< HEAD
-=======
-                    beforeCompleting: async () => {
-                      await withoutCallingLookupNetwork({
-                        controller,
-                        operation: async () => {
-                          await waitForEvent({
-                            controller,
-                            eventName: 'networkDidChange',
-                            operation: () => {
-                              controller.setActiveNetwork(
-                                'testNetworkConfigurationId',
-                              );
-                            },
-                          });
-                        },
-                      });
-                    },
-                  },
-                });
-                const network2 = new NetworkCommunications({
-                  networkClientType: 'rpc',
-                  networkClientOptions: {
-                    customRpcUrl: 'http://some-rpc-url',
->>>>>>> d6e61e9d
                   },
                 });
                 await withoutCallingLookupNetwork({
@@ -1587,6 +1495,14 @@
                     // of the network selected, it just needs to exist
                     chainId: '0x9999999',
                   },
+                  networkConfigurations: {
+                    testNetworkConfigurationId: {
+                      id: 'testNetworkConfigurationId',
+                      rpcUrl: 'https://mock-rpc-url',
+                      chainId: '0xtest',
+                      ticker: 'TEST',
+                    },
+                  },
                 },
               },
               async ({ controller, network }) => {
@@ -1620,92 +1536,7 @@
             );
           });
 
-<<<<<<< HEAD
           it('does not emit infuraIsUnblocked', async () => {
-=======
-        it(`persists "${networkVersion}" to state as the network version of ${nickname}`, async () => {
-          await withController(
-            {
-              state: {
-                provider: {
-                  type: networkType,
-                  // NOTE: This doesn't need to match the logical chain ID of
-                  // the network selected, it just needs to exist
-                  chainId: '0x9999999',
-                },
-              },
-            },
-            async ({ controller, network }) => {
-              network.mockEssentialRpcCalls();
-              await withoutCallingLookupNetwork({
-                controller,
-                operation: async () => {
-                  await controller.initializeProvider();
-                },
-              });
-
-              await waitForStateChanges({
-                controller,
-                propertyPath: ['network'],
-                operation: async () => {
-                  await controller.lookupNetwork();
-                },
-              });
-
-              expect(controller.store.getState().network).toBe(networkVersion);
-            },
-          );
-        });
-
-        it(`does not update the network state if it is already set to "${networkVersion}"`, async () => {
-          await withController(
-            {
-              state: {
-                provider: {
-                  type: networkType,
-                  // NOTE: This doesn't need to match the logical chain ID of
-                  // the network selected, it just needs to exist
-                  chainId: '0x9999999',
-                },
-              },
-            },
-            async ({ controller, network }) => {
-              network.mockEssentialRpcCalls({
-                eth_blockNumber: {
-                  times: 2,
-                },
-              });
-              await withoutCallingLookupNetwork({
-                controller,
-                operation: async () => {
-                  await controller.initializeProvider();
-                },
-              });
-
-              await waitForStateChanges({
-                controller,
-                propertyPath: ['network'],
-                operation: async () => {
-                  await controller.lookupNetwork();
-                },
-              });
-
-              const promiseForStateChanges = waitForStateChanges({
-                controller,
-                propertyPath: ['network'],
-                operation: async () => {
-                  await controller.lookupNetwork();
-                },
-              });
-
-              await expect(promiseForStateChanges).toNeverResolve();
-            },
-          );
-        });
-
-        describe('if the request for eth_getBlockByNumber responds successfully', () => {
-          it('persists to state that the network supports EIP-1559 when baseFeePerGas is in the block header', async () => {
->>>>>>> d6e61e9d
             await withController(
               {
                 state: {
@@ -1799,6 +1630,14 @@
                     // the network selected, it just needs to exist
                     chainId: '0x9999999',
                   },
+                  networkConfigurations: {
+                    testNetworkConfigurationId: {
+                      id: 'testNetworkConfigurationId',
+                      type: 'rpc',
+                      rpcUrl: 'https://mock-rpc-url',
+                      chainId: '0x1337',
+                    },
+                  },
                 },
               },
               async ({ controller, network: network1 }) => {
@@ -1810,9 +1649,8 @@
                         controller,
                         propertyPath: ['networkStatus'],
                         operation: () => {
-                          controller.setRpcTarget(
-                            'http://some-rpc-url',
-                            '0x1337',
+                          controller.setActiveNetwork(
+                            'testNetworkConfigurationId',
                           );
                         },
                       });
@@ -1822,7 +1660,7 @@
                 const network2 = new NetworkCommunications({
                   networkClientType: 'custom',
                   networkClientOptions: {
-                    customRpcUrl: 'http://some-rpc-url',
+                    customRpcUrl: 'https://mock-rpc-url',
                   },
                 });
                 network2.mockEssentialRpcCalls({
@@ -1851,16 +1689,6 @@
               },
             );
           });
-<<<<<<< HEAD
-=======
-        });
-
-        describe('if the network was switched after the net_version request started but before it completed', () => {
-          it(`persists to state the network version of the newly switched network, not the initial one for ${nickname}`, async () => {
-            const oldNetworkVersion = networkVersion;
-            const newChainName = 'goerli';
-            const newNetworkVersion = '5';
->>>>>>> d6e61e9d
 
           it('does not overwrite the EIP-1559 support based on the previous network, but retains the EIP-1559 support of the new network', async () => {
             await withController(
@@ -1872,72 +1700,30 @@
                     // the network selected, it just needs to exist
                     chainId: '0x9999999',
                   },
-                },
-              },
-<<<<<<< HEAD
+                  networkConfigurations: {
+                    testNetworkConfigurationId: {
+                      id: 'testNetworkConfigurationId',
+                      type: 'rpc',
+                      rpcUrl: 'https://mock-rpc-url',
+                      chainId: '0x1337',
+                    },
+                  },
+                },
+              },
               async ({ controller, network: network1 }) => {
                 network1.mockEssentialRpcCalls({
                   latestBlock: POST_1559_BLOCK,
                   eth_blockNumber: {
                     response: {
                       result: POST_1559_BLOCK.number,
-=======
-              async ({ controller }) => {
-                let netVersionCallCount = 0;
-
-                const fakeProviders = [
-                  {
-                    sendAsync(request, callback) {
-                      if (request.method === 'net_version') {
-                        netVersionCallCount += 1;
-                        if (netVersionCallCount === 1) {
-                          waitForStateChanges({
-                            controller,
-                            propertyPath: ['network'],
-                            operation: () => {
-                              controller.setProviderType(newChainName);
-                            },
-                          })
-                            .then(() => {
-                              callback(null, {
-                                id: request.id,
-                                jsonrpc: '2.0',
-                                result: oldNetworkVersion,
-                              });
-                            })
-                            .catch((error) => {
-                              throw error;
-                            });
-                          return;
-                        }
-
-                        throw new Error(
-                          "net_version shouldn't be called more than once",
-                        );
-                      }
-
-                      if (request.method === 'eth_getBlockByNumber') {
-                        callback(null, {
-                          id: request.id,
-                          jsonrpc: '2.0',
-                          result: BLOCK,
-                        });
-                        return;
-                      }
-
-                      throw new Error(
-                        `Mock not found for method ${request.method}`,
-                      );
->>>>>>> d6e61e9d
                     },
                     beforeCompleting: async () => {
                       await waitForStateChanges({
                         controller,
                         propertyPath: ['networkStatus'],
                         operation: () => {
-                          controller.setRpcTarget(
-                            'http://some-rpc-url',
-                            '0x1337',
+                          controller.setActiveNetwork(
+                            'testNetworkConfigurationId',
                           );
                         },
                       });
@@ -1947,7 +1733,7 @@
                 const network2 = new NetworkCommunications({
                   networkClientType: 'custom',
                   networkClientOptions: {
-                    customRpcUrl: 'http://some-rpc-url',
+                    customRpcUrl: 'https://mock-rpc-url',
                   },
                 });
                 network2.mockEssentialRpcCalls({
@@ -1975,7 +1761,6 @@
             );
           });
 
-<<<<<<< HEAD
           it('emits infuraIsBlocked (and not infuraIsUnblocked) if the new network is blocked, even if the previous one was not', async () => {
             const anotherNetwork = INFURA_NETWORKS.find(
               (network) => network.networkType !== networkType,
@@ -1986,12 +1771,6 @@
                 "Could not find another network to use. You've probably commented out all INFURA_NETWORKS but one. Please uncomment another one.",
               );
             }
-=======
-          it(`persists to state the EIP-1559 support for the newly switched network, not the initial one for ${nickname}`, async () => {
-            const oldNetworkVersion = networkVersion;
-            const newChainName = 'goerli';
-            const newNetworkVersion = '5';
->>>>>>> d6e61e9d
 
             await withController(
               {
@@ -2016,13 +1795,9 @@
                           await withoutCallingLookupNetwork({
                             controller,
                             operation: () => {
-<<<<<<< HEAD
                               controller.setProviderType(
                                 anotherNetwork.networkType,
                               );
-=======
-                              controller.setProviderType(newChainName);
->>>>>>> d6e61e9d
                             },
                           });
                         },
@@ -2069,54 +1844,7 @@
       });
     }
 
-<<<<<<< HEAD
     describe('when the type in the provider configuration is "rpc"', () => {
-=======
-    describe(`when the type in the provider configuration is "rpc"`, () => {
-      it('emits infuraIsUnblocked', async () => {
-        await withController(
-          {
-            state: {
-              provider: {
-                type: 'rpc',
-                rpcUrl: 'https://mock-rpc-url',
-                chainId: '0xtest',
-                ticker: 'TEST',
-                id: 'testNetworkConfigurationId',
-              },
-              networkConfigurations: {
-                testNetworkConfigurationId: {
-                  rpcUrl: 'https://mock-rpc-url',
-                  chainId: '0xtest',
-                  ticker: 'TEST',
-                  id: 'testNetworkConfigurationId',
-                },
-              },
-            },
-          },
-          async ({ controller, network }) => {
-            network.mockEssentialRpcCalls();
-            await withoutCallingLookupNetwork({
-              controller,
-              operation: async () => {
-                await controller.initializeProvider();
-              },
-            });
-
-            const infuraIsUnblocked = await waitForEvent({
-              controller,
-              eventName: 'infuraIsUnblocked',
-              operation: async () => {
-                await controller.lookupNetwork();
-              },
-            });
-
-            expect(infuraIsUnblocked).toBe(true);
-          },
-        );
-      });
-
->>>>>>> d6e61e9d
       describe('if the request for net_version responds successfully', () => {
         it('updates the network status to "available"', async () => {
           await withController(
@@ -2125,17 +1853,7 @@
                 provider: {
                   type: 'rpc',
                   rpcUrl: 'https://mock-rpc-url',
-                  chainId: '0xtest',
-                  ticker: 'TEST',
-                  id: 'testNetworkConfigurationId',
-                },
-                networkConfigurations: {
-                  testNetworkConfigurationId: {
-                    rpcUrl: 'https://mock-rpc-url',
-                    chainId: '0xtest',
-                    ticker: 'TEST',
-                    id: 'testNetworkConfigurationId',
-                  },
+                  chainId: '0x1337',
                 },
               },
             },
@@ -2175,17 +1893,7 @@
                 provider: {
                   type: 'rpc',
                   rpcUrl: 'https://mock-rpc-url',
-                  chainId: '0xtest',
-                  ticker: 'TEST',
-                  id: 'testNetworkConfigurationId',
-                },
-                networkConfigurations: {
-                  testNetworkConfigurationId: {
-                    rpcUrl: 'https://mock-rpc-url',
-                    chainId: '0xtest',
-                    ticker: 'TEST',
-                    id: 'testNetworkConfigurationId',
-                  },
+                  chainId: '0x1337',
                 },
               },
             },
@@ -2508,31 +2216,12 @@
               state: {
                 provider: {
                   type: 'rpc',
-<<<<<<< HEAD
-                  rpcUrl: 'https://mock-rpc-url',
-=======
                   rpcUrl: 'https://mock-rpc-url-2',
->>>>>>> d6e61e9d
                   chainId: '0x1337',
                   ticker: 'RPC',
-                  id: 'testNetworkConfigurationId2',
                 },
                 networkDetails: {
                   EIPS: {},
-                },
-                networkConfigurations: {
-                  testNetworkConfigurationId1: {
-                    rpcUrl: 'https://mock-rpc-url-1',
-                    chainId: '0xtest',
-                    ticker: 'TEST',
-                    id: 'testNetworkConfigurationId1',
-                  },
-                  testNetworkConfigurationId2: {
-                    rpcUrl: 'https://mock-rpc-url-2',
-                    chainId: '0x1337',
-                    ticker: 'RPC',
-                    id: 'testNetworkConfigurationId2',
-                  },
                 },
               },
             },
@@ -2545,13 +2234,7 @@
                       controller,
                       propertyPath: ['networkStatus'],
                       operation: () => {
-<<<<<<< HEAD
                         controller.setProviderType('goerli');
-=======
-                        controller.setActiveNetwork(
-                          'testNetworkConfigurationId1',
-                        );
->>>>>>> d6e61e9d
                       },
                     });
                   },
@@ -2560,11 +2243,7 @@
               const network2 = new NetworkCommunications({
                 networkClientType: 'infura',
                 networkClientOptions: {
-<<<<<<< HEAD
                   infuraNetwork: 'goerli',
-=======
-                  customRpcUrl: 'https://mock-rpc-url-1',
->>>>>>> d6e61e9d
                 },
               });
               network2.mockEssentialRpcCalls({
@@ -2595,42 +2274,15 @@
           );
         });
 
-<<<<<<< HEAD
         it('does not overwrite the EIP-1559 support based on the previous network, but retains the EIP-1559 support of the new network', async () => {
-=======
-        it('persists to state the EIP-1559 support for the newly switched network, not the initial one', async () => {
-          const nonEip1559RpcUrl = 'https://mock-rpc-url-1';
->>>>>>> d6e61e9d
           await withController(
             {
               state: {
                 provider: {
                   type: 'rpc',
-<<<<<<< HEAD
                   rpcUrl: 'https://mock-rpc-url',
-=======
-                  rpcUrl: 'https://mock-rpc-url-2',
->>>>>>> d6e61e9d
                   chainId: '0x1337',
                   ticker: 'RPC',
-                  id: 'testNetworkConfigurationId2',
-                },
-                networkDetails: {
-                  EIPS: {},
-                },
-                networkConfigurations: {
-                  testNetworkConfigurationId1: {
-                    rpcUrl: nonEip1559RpcUrl,
-                    chainId: '0xtest',
-                    ticker: 'TEST',
-                    id: 'testNetworkConfigurationId1',
-                  },
-                  testNetworkConfigurationId2: {
-                    rpcUrl: 'https://mock-rpc-url-2',
-                    chainId: '0x1337',
-                    ticker: 'RPC',
-                    id: 'testNetworkConfigurationId2',
-                  },
                 },
                 networkDetails: {
                   EIPS: {},
@@ -2646,14 +2298,9 @@
                     await waitForStateChanges({
                       controller,
                       propertyPath: ['networkDetails'],
+                      count: 2,
                       operation: () => {
-<<<<<<< HEAD
                         controller.setProviderType('goerli');
-=======
-                        controller.setActiveNetwork(
-                          'testNetworkConfigurationId1',
-                        );
->>>>>>> d6e61e9d
                       },
                     });
                   },
@@ -2662,35 +2309,30 @@
               const network2 = new NetworkCommunications({
                 networkClientType: 'infura',
                 networkClientOptions: {
-<<<<<<< HEAD
                   infuraNetwork: 'goerli',
-=======
-                  customRpcUrl: nonEip1559RpcUrl,
->>>>>>> d6e61e9d
                 },
               });
               network2.mockEssentialRpcCalls({
                 latestBlock: PRE_1559_BLOCK,
-              });
-              await waitForLookupNetworkToComplete({
+                eth_blockNumber: {
+                  times: 1,
+                },
+              });
+              await withoutCallingLookupNetwork({
                 controller,
                 operation: async () => {
                   await controller.initializeProvider();
                 },
               });
 
-<<<<<<< HEAD
               await waitForStateChanges({
                 controller,
                 propertyPath: ['networkDetails'],
-                count: 2,
                 operation: async () => {
                   await controller.lookupNetwork();
                 },
               });
 
-=======
->>>>>>> d6e61e9d
               expect(
                 controller.store.getState().networkDetails.EIPS['1559'],
               ).toBe(false);
@@ -2934,20 +2576,17 @@
               response: SUCCESSFUL_NET_VERSION_RESPONSE,
             },
           });
-<<<<<<< HEAD
           const network2 = network1.with({
             networkClientType: 'custom',
             networkClientOptions: {
-              customRpcUrl: 'https://mock-rpc-url-2',
+              customRpcUrl: 'https://mock-rpc-url-1',
             },
           });
           network2.mockEssentialRpcCalls({
             net_version: {
-              response: UNSUCCESSFUL_JSON_RPC_RESPONSE,
-            },
-          });
-=======
->>>>>>> d6e61e9d
+              response: SUCCESSFUL_NET_VERSION_RESPONSE,
+            },
+          });
 
           await controller.initializeProvider();
           expect(controller.store.getState().networkStatus).toBe('available');
@@ -3194,20 +2833,7 @@
       );
     });
 
-<<<<<<< HEAD
     it('checks the status of the network and captures it in state', async () => {
-      await withController(async ({ controller }) => {
-        const network = new NetworkCommunications({
-          networkClientType: 'custom',
-          networkClientOptions: {
-            customRpcUrl: 'https://mock-rpc-url',
-          },
-        });
-        network.mockEssentialRpcCalls({
-          net_version: {
-            response: SUCCESSFUL_NET_VERSION_RESPONSE,
-=======
-    it('persists the network version to state (assuming that the request for net_version responds successfully)', async () => {
       await withController(
         {
           state: {
@@ -3219,7 +2845,6 @@
                 ticker: 'TEST',
               },
             },
->>>>>>> d6e61e9d
           },
         },
         async ({ controller }) => {
@@ -3231,36 +2856,20 @@
           });
           network.mockEssentialRpcCalls({
             net_version: {
-              response: {
-                result: '42',
-              },
-            },
-          });
-
-<<<<<<< HEAD
-        await waitForStateChanges({
-          controller,
-          propertyPath: ['networkStatus'],
-          operation: () => {
-            controller.setRpcTarget('https://mock-rpc-url', '0x1337');
-          },
-        });
-
-        expect(controller.store.getState().networkStatus).toBe('available');
-      });
-=======
+              response: SUCCESSFUL_NET_VERSION_RESPONSE,
+            },
+          });
           await waitForStateChanges({
             controller,
-            propertyPath: ['network'],
+            propertyPath: ['networkStatus'],
             operation: () => {
               controller.setActiveNetwork('testNetworkConfigurationId');
             },
           });
 
-          expect(controller.store.getState().network).toBe('42');
+          expect(controller.store.getState().networkStatus).toBe('available');
         },
       );
->>>>>>> d6e61e9d
     });
 
     it('persists to state whether the network supports EIP-1559 (assuming that the request for eth_getBlockByNumber responds successfully)', async () => {
@@ -3310,7 +2919,7 @@
 
   describe('setProviderType', () => {
     for (const {
-      nickname,
+      networkName,
       networkType,
       chainId,
       ticker,
@@ -3584,7 +3193,7 @@
           );
         });
 
-        it(`initializes a provider pointed to the ${nickname} Infura network (chainId: ${chainId})`, async () => {
+        it(`initializes a provider pointed to the ${networkName} Infura network (chainId: ${chainId})`, async () => {
           await withController(async ({ controller }) => {
             const network = new NetworkCommunications({
               networkClientType: 'infura',
@@ -3672,11 +3281,7 @@
           });
         });
 
-<<<<<<< HEAD
         it('checks the status of the network and captures it in state', async () => {
-=======
-        it(`persists "${networkVersion}" to state as the network version of ${nickname}`, async () => {
->>>>>>> d6e61e9d
           await withController(async ({ controller }) => {
             const network = new NetworkCommunications({
               networkClientType: 'infura',
@@ -3764,16 +3369,7 @@
   });
 
   describe('resetConnection', () => {
-<<<<<<< HEAD
     for (const { networkName, networkType, chainId } of INFURA_NETWORKS) {
-=======
-    for (const {
-      nickname,
-      networkType,
-      chainId,
-      networkVersion,
-    } of INFURA_NETWORKS) {
->>>>>>> d6e61e9d
       describe(`when the type in the provider configuration is "${networkType}"`, () => {
         it('emits networkWillChange', async () => {
           await withController(
@@ -3888,7 +3484,7 @@
           );
         });
 
-        it(`initializes a new provider object pointed to the current Infura network (name: ${nickname}, chain ID: ${chainId})`, async () => {
+        it(`initializes a new provider object pointed to the current Infura network (name: ${networkName}, chain ID: ${chainId})`, async () => {
           await withController(
             {
               state: {
@@ -4454,16 +4050,7 @@
   });
 
   describe('rollbackToPreviousProvider', () => {
-<<<<<<< HEAD
     for (const { networkName, networkType, chainId } of INFURA_NETWORKS) {
-=======
-    for (const {
-      nickname,
-      networkType,
-      chainId,
-      networkVersion,
-    } of INFURA_NETWORKS) {
->>>>>>> d6e61e9d
       describe(`if the previous provider configuration had a type of "${networkType}"`, () => {
         it('merges the previous configuration into the current provider configuration', async () => {
           await withController(
@@ -4758,7 +4345,7 @@
           );
         });
 
-        it(`initializes a provider pointed to the ${nickname} Infura network (chainId: ${chainId})`, async () => {
+        it(`initializes a provider pointed to the ${networkName} Infura network (chainId: ${chainId})`, async () => {
           await withController(
             {
               state: {
@@ -4994,11 +4581,7 @@
           );
         });
 
-<<<<<<< HEAD
         it('checks the status of the previous network again and updates state accordingly', async () => {
-=======
-        it(`persists "${networkVersion}" to state as the network version of ${nickname}`, async () => {
->>>>>>> d6e61e9d
           await withController(
             {
               state: {
