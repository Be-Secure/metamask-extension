--- conflicted
+++ resolved
@@ -413,17 +413,8 @@
   /**
    * Resets network status to the default ("unknown").
    */
-<<<<<<< HEAD
   _resetNetworkStatus() {
     this.networkStatusStore.putState(buildDefaultNetworkStatusState());
-=======
-  _setNetworkEIPSupport(EIPNumber, isSupported) {
-    this.networkDetails.putState({
-      EIPS: {
-        [EIPNumber]: isSupported,
-      },
-    });
->>>>>>> 33a25cd6
   }
 
   /**
