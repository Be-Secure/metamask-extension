--- conflicted
+++ resolved
@@ -9,15 +9,10 @@
   createEventEmitterProxy,
 } from 'swappable-obj-proxy';
 import EthQuery from 'eth-query';
-<<<<<<< HEAD
-import createFilterMiddleware from 'eth-json-rpc-filters';
-import createSubscriptionManager from 'eth-json-rpc-filters/subscriptionManager';
 // ControllerMessenger is referred to in the JSDocs
 // eslint-disable-next-line no-unused-vars
 import { ControllerMessenger } from '@metamask/base-controller';
-=======
 import { v4 as random } from 'uuid';
->>>>>>> 34ba6247
 import {
   INFURA_PROVIDER_TYPES,
   BUILT_IN_NETWORKS,
@@ -117,11 +112,7 @@
    * @param {string} [options.infuraProjectId] - The Infura project ID.
    * @param {string} [options.trackMetaMetricsEvent] - A method to forward events to the MetaMetricsController
    */
-<<<<<<< HEAD
-  constructor({ messenger, state = {}, infuraProjectId }) {
-=======
-  constructor({ state = {}, infuraProjectId, trackMetaMetricsEvent } = {}) {
->>>>>>> 34ba6247
+  constructor({ messenger, state = {}, infuraProjectId, trackMetaMetricsEvent } = {}) {
     super();
 
     this.messenger = messenger;
@@ -169,14 +160,8 @@
       throw new Error('Invalid Infura project ID');
     }
     this._infuraProjectId = infuraProjectId;
-<<<<<<< HEAD
-=======
+
     this._trackMetaMetricsEvent = trackMetaMetricsEvent;
-
-    this.on(NETWORK_EVENTS.NETWORK_DID_CHANGE, () => {
-      this.lookupNetwork();
-    });
->>>>>>> 34ba6247
   }
 
   /**
