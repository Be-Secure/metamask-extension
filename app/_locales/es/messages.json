{
  "accept": {
    "message": "Aceptar"
  },
  "account": {
    "message": "Cuenta"
  },
  "accountDetails": {
    "message": "Detalles de la cuenta"
  },
  "accountName": {
    "message": "Nombre de la cuenta"
  },
  "addCustomToken": {
    "message": "Agregar token personalizados"
  },
  "addToken": {
    "message": "Agregar token"
  },
  "addTokens": {
    "message": "Agregar tokens"
  },
  "address": {
    "message": "Dirección"
  },
  "amount": {
    "message": "Cantidad"
  },
  "amountPlusGas": {
    "message": "Cantidad + Gas"
  },
  "appDescription": {
    "message": "Extensión del navegador para Ethereum",
    "description": "La descripción de la aplicación"
  },
  "appName": {
    "message": "MetaMask",
    "description": "El nombre de la aplicación"
  },
  "approved": {
    "message": "Aprobado"
  },
  "attemptingConnect": {
    "message": "Intentando conectar a la Blockchain"
  },
  "attributions": {
    "message": "Atribuciones"
  },
  "available": {
    "message": "Disponible"
  },
  "back": {
    "message": "Atrás"
  },
  "balance": {
    "message": "Saldo"
  },
  "balanceIsInsufficientGas": {
    "message": "Saldo de gas insuficiente"
  },
  "balances": {
    "message": "Tus saldos"
  },
  "beta": {
    "message": "BETA"
  },
  "betweenMinAndMax": {
    "message": "Debe ser mayor o igual a $1 y menor o igual a $2",
    "description": "helper para ingresar hex como un ingreso decimal"
  },
  "blockiesIdenticon": {
    "message": "Usar Blockies Identicon (Iconos)"
  },
  "borrowDharma": {
    "message": "Pedir prestado con Dharma (Beta)"
  },
  "builtInCalifornia": {
    "message": "Metamask fue diseñado y construido en California"
  },
  "buy": {
    "message": "Comprar"
  },
  "buyCoinbase": {
    "message": "Comprar en Coinbase"
  },
  "buyCoinbaseExplainer": {
    "message": "Coinbase es la plataforma global más popular para comprar y vender Bitcoin, Ethereum y Litecoin"
  },
  "cancel": {
    "message": "Cancelar"
  },
  "classicInterface": {
    "message": "Usar interfaz clásica"
  },
  "clickCopy": {
    "message": "Click para copiar"
  },
  "confirm": {
    "message": "Confirmar"
  },
  "confirmContract": {
    "message": "Confirmar contrato"
  },
  "confirmed": {
    "message": "Confirmado"
  },
  "confirmPassword": {
    "message": "Confirmar contraseña"
  },
  "confirmTransaction": {
    "message": "Confirmar transacción"
  },
  "connectingToMainnet": {
    "message": "Conectando a la red principal de Ethereum (Main Net)"
  },
  "connectingToRopsten": {
    "message": "Conectando a la red de test Ropsten"
  },
  "connectingToKovan": {
    "message": "Conectando a la red de test Kovan"
  },
  "connectingToRinkeby": {
    "message": "Conectando a la red de test Rinkeby"
  },
  "connectingToUnknown": {
    "message": "Conectando a una red desconocida"
  },
  "continue": {
    "message": "Continuar"
  },
  "continueToCoinbase": {
    "message": "Continuar a Coinbase"
  },
  "contractDeployment": {
    "message": "Desplegar (Deploy) contrato"
  },
  "conversionProgress": {
    "message": "Conversión en progreso"
  },
  "copiedButton": {
    "message": "Copiado"
  },
  "copiedClipboard": {
    "message": "Copiado al portapapeles"
  },
  "copiedExclamation": {
    "message": "¡Copiado!"
  },
  "copiedSafe": {
    "message": "Ya lo guardé en un lugar seguro"
  },
  "copy": {
    "message": "Copiar"
  },
  "copyButton": {
    "message": " Copiar "
  },
  "copyPrivateKey": {
    "message": "Ésta es tu llave privada (haz click para copiar)"
  },
  "copyToClipboard": {
    "message": "Copiar al portapapeles"
  },
  "create": {
    "message": "Crear"
  },
  "createAccount": {
    "message": "Crear cuenta"
  },
  "createDen": {
    "message": "Crear"
  },
  "crypto": {
    "message": "Crypto",
    "description": "Tipo de cambio (criptomonedas)"
  },
  "currentConversion": {
    "message": "Conversión actual"
  },
  "currentNetwork": {
    "message": "Red actual"
  },
  "currentRpc": {
    "message": "RPC actual"
  },
  "customGas": {
    "message": "Personalizar gas"
  },
  "customRPC": {
    "message": "RPC personalizado"
  },
  "customize": {
    "message": "Personalizar"
  },
  "decimal": {
    "message": "Decimales de precisión"
  },
  "decimalsMustZerotoTen": {
    "message": "Los decimales deben ser al menos 0 y no más de 36"
  },
  "defaultNetwork": {
    "message": "La red por defecto para las transacciones de Ether es MainNet (red principal)"
  },
  "denExplainer": {
    "message": "El DEN es tu contraseña encriptada almacenada dentro de MetaMask"
  },
  "deposit": {
    "message": "Depositar"
  },
  "depositBTC": {
    "message": "Deposita tus BTC a la dirección de abajo:"
  },
  "depositCoin": {
    "message": "Deposita tu $1 a la dirección de abajo",
    "description": "Informa al usuario que moneda ha elegido para depositar en shapeshift"
  },
  "depositEth": {
    "message": "Depositar Ether"
  },
  "depositEther": {
    "message": "Depositar Ether"
  },
  "depositFiat": {
    "message": "Depositar con fiat (divisa nacional)"
  },
  "depositFromAccount": {
    "message": "Depositar con otra cuenta"
  },
  "depositShapeShift": {
    "message": "Depositar con ShapeShift"
  },
  "depositShapeShiftExplainer": {
    "message": "Si posees otras criptomonedas, puedes intercambiar y depositar Ether directamente en tu billetera de MetaMask. No necesitas tener una cuenta."
  },
  "details": {
    "message": "Detalles"
  },
  "directDeposit": {
    "message": "Depósito directo"
  },
  "directDepositEther": {
    "message": "Depositar Ether directamente"
  },
  "directDepositEtherExplainer": {
    "message": "Si posees Ether, la forma más rápida de transferirlo a tu nueva billetera es depositándolo directamente"
  },
  "done": {
    "message": "Completo"
  },
  "downloadStatelogs": {
    "message": "Descargar logs de estado"
  },
  "dropped": {
    "message": "Caído"
  },
  "edit": {
    "message": "Editar"
  },
  "editAccountName": {
    "message": "Editar el nombre de la cuenta"
  },
  "emailUs": {
    "message": "¡Envíanos un correo!"
  },
  "encryptNewDen": {
    "message": "Encriptar tu nuevo DEN"
  },
  "enterPassword": {
    "message": "Ingresa contraseña"
  },
  "enterPasswordConfirm": {
    "message": "Ingresa tu contraseña para confirmar"
  },
  "etherscanView": {
    "message": "Ver la cuenta en Etherscan"
  },
  "exchangeRate": {
    "message": "Tipo de cambio"
  },
  "exportPrivateKey": {
    "message": "Exportar llave privada"
  },
  "exportPrivateKeyWarning": {
    "message": "Exportar llaves privadas bajo TU PROPIO riesgo"
  },
  "failed": {
    "message": "Fallo"
  },
  "fiat": {
    "message": "FIAT",
    "description": "Tipo de cambio"
  },
  "fileImportFail": {
    "message": "¿La importación no funcionó? ¡Haz click aquí!",
    "description": "Ayuda al usuario a importar su cuenta desde un archivo JSON"
  },
  "followTwitter": {
    "message": "Síguenos en Twitter"
  },
  "from": {
    "message": "De:"
  },
  "fromShapeShift": {
    "message": "De ShapeShift"
  },
  "fromToSame": {
    "message": "La dirección de origen y destino no pueden ser la misma"
  },
  "gas": {
    "message": "Gas",
    "description": "Indicación pequeña del costo de gas"
  },
  "gasFee": {
    "message": "Comisión de gas"
  },
  "gasLimit": {
    "message": "Límite de gas"
  },
  "gasLimitCalculation": {
    "message": "Calculamos el límite de gas sugerido en función de las tasas de éxito de la red"
  },
  "gasLimitRequired": {
    "message": "Límite de gas requerido"
  },
  "gasLimitTooLow": {
    "message": "El límite de gas debe ser de al menos 21000"
  },
  "gasPrice": {
    "message": "Precio del Gas (GWEI)"
  },
  "gasPriceCalculation": {
    "message": "Calculamos los precios sugeridos del gas en función de las tasas de éxito de la red"
  },
  "gasPriceRequired": {
    "message": "Precio del gas requerido"
  },
  "generatingSeed": {
    "message": "Generando semilla..."
  },
  "getEther": {
    "message": "Conseguir Ether"
  },
  "getEtherFromFaucet": {
    "message": "Obtenga Ether de un faucet (grifo) por $1",
    "description": "Muestra el nombre de la red para el faucet (grifo) de Ether"
  },
  "greaterThanMin": {
    "message": "Debe ser mayor o igual a $1",
    "description": "helper para ingresar hex como entrada decimal"
  },
  "here": {
    "message": "Aquí",
    "description": "como en -haz click aquí- para más información"
  },
  "hereList": {
    "message": "¡¡¡Aquí está una lista!!!"
  },
  "hide": {
    "message": "Ocultar"
  },
  "hideToken": {
    "message": "Ocultar token"
  },
  "hideTokenPrompt": {
    "message": "¿Ocultar token?"
  },
  "holdEther": {
    "message": "Te permite mantener tus ether y tokens, así como puente para aplicaciones descentralizadas"
  },
  "howToDeposit": {
    "message": "¿Cómo te gustaria depositar Ether?"
  },
  "import": {
    "message": "Importar",
    "description": "Botón para importar una cuenta desde un archivo seleccionado"
  },
  "importAccount": {
    "message": "Importar cuenta"
  },
  "importAnAccount": {
    "message": "Importar una cuenta"
  },
  "importDen": {
    "message": "Importar DEN existente"
  },
  "imported": {
    "message": "Importado",
    "description": "Estado que muestra que una cuenta ha sido completamente cargada en el llavero"
  },
  "importAccountMsg": {
    "message": "Las cuentas importadas no serán asociadas con tu cuenta original creada con tu MetaMask. Aprende más acerca de importar cuentas."
  },
  "info": {
    "message": "Información"
  },
  "infoHelp": {
    "message": "Informacion y ayuda"
  },
  "insufficientFunds": {
    "message": "Fondos insuficientes"
  },
  "insufficientTokens": {
    "message": "Tokens insuficientes"
  },
  "invalidAddress": {
    "message": "Dirección inválida"
  },
  "invalidAddressRecipient": {
    "message": "Dirección del destinatario invalida"
  },
  "invalidGasParams": {
    "message": "Parametros de gas inválidos"
  },
  "invalidInput": {
    "message": "Entrada inválida"
  },
  "invalidRPC": {
    "message": "Invalida URL del RPC"
  },
  "invalidRequest": {
    "message": "Petición inválida"
  },
  "jsonFail": {
    "message": "Algo falló. Asegúrate que tu JSON tiene el formato correcto"
  },
  "jsonFile": {
    "message": "Archivo JSON",
    "description": "Formato para importar una cuenta"
  },
  "knowledgeDataBase": {
    "message": "Visita nuestra base de conocimiento"
  },
  "kovan": {
    "message": "Red de pruebas Kovan"
  },
  "lessThanMax": {
    "message": "Debe ser menor o igual a $1",
    "description": "Helper para ingresar hex como decimal"
  },
  "likeToAddTokens": {
    "message": "¿Te gustaría agregar estos tokens?"
  },
  "limit": {
    "message": "Límite"
  },
  "links": {
    "message": "Enlaces"
  },
  "loading": {
    "message": "Cargando..."
  },
  "loadingTokens": {
    "message": "Cargando tokens..."
  },
  "localhost": {
    "message": "Localhost 8545"
  },
  "login": {
    "message": "Ingresar"
  },
  "logout": {
    "message": "Cerrar sesión"
  },
  "loose": {
    "message": "Suelto"
  },
  "loweCaseWords": {
    "message": "las frases semilla sólo pueden tener minúsculas"
  },
  "mainnet": {
    "message": "Red principal de Ethereum (Main Net)"
  },
  "max": {
    "message": "Max"
  },
  "message": {
    "message": "Mensaje"
  },
  "metamaskDescription": {
    "message": "MetaMask es una identidad segura en Ethereum"
  },
  "min": {
    "message": "Mínimo"
  },
  "mustSelectOne": {
    "message": "Debe seleccionar al menos un (1) token"
  },
  "myAccounts": {
    "message": "Mis cuentas"
  },
  "needEtherInWallet": {
    "message": "Para interactuar con una aplicación descentralizada usando MetaMask, necesitas tener Ether en tu billetera"
  },
  "needImportFile": {
    "message": "Debes seleccionar un archivo para importar",
    "description": "El usuario está importando una cuenta y necesita agregar un archivo para continuar"
  },
  "needImportPassword": {
    "message": "Debes ingresar una contraseña para el archivo seleccionado",
    "description": "Contraseña y archivo necesarios para importar una cuenta"
  },
  "negativeETH": {
    "message": "No se pueden mandar cantidades negativas de ETH"
  },
  "networks": {
    "message": "Redes"
  },
  "newAccount": {
    "message": "Nueva cuenta"
  },
  "newAccountNumberName": {
    "message": "Cuenta $1",
    "description": "Nombre por defecto de la próxima cuenta a ser creada o pantalla de creación de cuenta"
  },
  "newContract": {
    "message": "Nuevo contrato"
  },
  "newPassword": {
    "message": "Nueva contraseña (mínimo [8] caracteres)"
  },
  "newPassword8Chars": {
    "message": "Nueva contraseña (mínimo [8] caracteres)"
  },
  "newRPC": {
    "message": "Nueva URL del RPC"
  },
  "newRecipient": {
    "message": "Nuevo destinatario"
  },
  "next": {
    "message": "Siguiente"
  },
  "noAddressForName": {
    "message": "No se ha establecido ninguna dirección para este nombre"
  },
  "noDeposits": {
    "message": "No hay depósitos recibidos"
  },
  "noTransactionHistory": {
    "message": "Sin historial de transacciones"
  },
  "noTransactions": {
    "message": "Sin transacciones"
  },
  "notStarted": {
    "message": "Sin iniciar"
  },
  "ok": {
    "message": "Ok"
  },
  "oldUI": {
    "message": "Antigua UI (Interfaz de Usuario)"
  },
  "oldUIMessage": {
    "message": "Regresaste a la antigua UI (Interfaz de Usuario). Puedes regresar a la nueva UI mediante la opcion en la barra desplegable del menu de arriba a la derecha."
  },
  "onlySendToEtherAddress": {
    "message": "Sólo envía a una dirección de Ethereum"
  },
  "or": {
    "message": "o",
    "description": "opción entre crear o importar una cuenta"
  },
  "passwordCorrect": {
    "message": "Asegurate que tu contraseña es correcta"
  },
  "passwordMismatch": {
    "message": "La contraseña no coincide",
    "description": "En el proceso de creación de contraseña, los dos campos de contraseña no coincidieron"
  },
  "passwordNotLongEnough": {
    "message": "La contraseña no es lo suficientemente larga"
  },
  "passwordsDontMatch": {
    "message": "Las contraseñas no coinciden"
  },
  "passwordShort": {
    "message": "La contraseña no es lo suficientemente larga",
    "description": "En el proceso de creación de contraseña, esta no es lo suficientemente larga para ser segura"
  },
  "pastePrivateKey": {
    "message": "Pega tu llave privada aqui",
    "description": "Para importar una cuenta desde una llave privada"
  },
  "pasteSeed": {
    "message": "¡Pega tu frase semilla aquí!"
  },
  "personalAddressDetected": {
    "message": "Dirección personal detectada. Ingresa la dirección del contrato del token"
  },
  "pleaseReviewTransaction": {
    "message": "Por favor, revisa tu transaccion"
  },
  "privacyMsg": {
    "message": "Política de privacidad"
  },
  "privateKey": {
    "message": "Llave privada",
    "description": "Selecciona este tupo de archivo para importar una cuenta"
  },
  "privateKeyWarning": {
    "message": "Advertencia: NUNCA reveles esta clave. Cualquier persona con tus claves privadas puede robar los activos retenidos en tu cuenta"
  },
  "privateNetwork": {
    "message": "Red privada"
  },
  "qrCode": {
    "message": "Mostrar codigo QR"
  },
  "readMore": {
    "message": "Leer más aquí"
  },
  "readMore2": {
    "message": "Leer más"
  },
  "readdToken": {
    "message": "Puedes volver a agregar este token en el futuro pinchando sobre 'Agregar token' en el menú de opciones de tu cuenta"
  },
  "receive": {
    "message": "Recibir"
  },
  "recipientAddress": {
    "message": "Dirección del receptor"
  },
  "refundAddress": {
    "message": "Tu dirección de reembolso"
  },
  "rejected": {
    "message": "Rechazado"
  },
  "required": {
    "message": "Requerido"
  },
  "resetAccount": {
    "message": "Reiniciar cuenta"
  },
  "restoreFromSeed": {
    "message": "Restaurar desde semilla"
  },
  "restoreVault": {
    "message": "Restaurar Bóveda"
  },
  "retryWithMoreGas": {
    "message": "Vuelva a intentar con un precio de gas más alto aquí"
  },
  "revealSeedWords": {
    "message": "Revelar palabras de semilla"
  },
  "revealSeedWordsWarning": {
    "message": "¡No recuperes tu semilla en un lugar pública! Esas palabras pueden ser usadas para robarte todas tus cuentas"
  },
  "revert": {
    "message": "Revertir"
  },
  "rinkeby": {
    "message": "Red privada Rinkeby"
  },
  "ropsten": {
    "message": "Red privada Ropsten"
  },
  "sampleAccountName": {
    "message": "P.ej. Mi nueva cuenta",
    "description": "Ayuda al usuario a entender el concepto de agregar un nombre, leíble por humanos, a su cuenta"
  },
  "save": {
    "message": "Guardar"
  },
  "saveAsFile": {
    "message": "Guardar como archivo",
    "description": "Proceso de exportación de cuenta"
  },
  "saveSeedAsFile": {
    "message": "Guardar la semilla como archivo"
  },
  "search": {
    "message": "Buscar"
  },
  "secretPhrase": {
    "message": "Ingresa tu frase de doce (12) palabras para restaurar tu bóveda"
  },
  "seedPhraseReq": {
    "message": "las frases semilla tienen doce (12) palabras de largo"
  },
  "select": {
    "message": "Seleccionar"
  },
  "selectCurrency": {
    "message": "Seleccionar moneda"
  },
  "selectService": {
    "message": "Seleccionar servicio"
  },
  "selectType": {
    "message": "Seleccionar tipo"
  },
  "send": {
    "message": "Enviar"
  },
  "sendETH": {
    "message": "Enviar Ether"
  },
  "sendTokens": {
    "message": "Enviar tokens"
  },
  "sendTokensAnywhere": {
    "message": "Enviar tokens a cualquiera con una cuenta de Ethereum"
  },
  "settings": {
    "message": "Configuración"
  },
  "shapeshiftBuy": {
    "message": "Comprar con ShapeShift"
  },
  "showPrivateKeys": {
    "message": "Mostrar llaves privadas"
  },
  "showQRCode": {
    "message": "Mostrar codigo QR"
  },
  "sigRequest": {
    "message": "Solicitud de firma"
  },
  "sigRequested": {
    "message": "Firma solicitada"
  },
  "sign": {
    "message": "Firmar"
  },
  "signed": {
    "message": "Firmado"
  },
  "signMessage": {
    "message": "Firmar mensaje"
  },
  "signNotice": {
    "message": "Firmar este mensaje puede tener\n efectos secundarios peligrosos. Firma sólo\nmensajes desde sitios a los que estés plenamente dispuesto a confiar tu cuenta.\nEste método peligroso va a ser \neliminado en una version futura."
  },
  "spaceBetween": {
    "message": "Sólo puede haber un espacio entre las palabras"
  },
  "stateLogs": {
    "message": "Logs de estado"
  },
  "stateLogsDescription": {
    "message": "Los logs de estado contienen tus direcciones de cuentas públicas y transacciones envíadas"
  },
  "stateLogError": {
    "message": "Error en la recogida de logs de estado"
  },
  "status": {
    "message": "Estado"
  },
  "submit": {
    "message": "Enviar"
  },
  "submitted": {
    "message": "Enviado"
  },
  "supportCenter": {
    "message": "Visita nuestro centro de atención"
  },
  "symbolBetweenZeroTen": {
    "message": "Símbolo debe ser entre 0 y 10 caracteres"
  },
  "takesTooLong": {
    "message": "¿Está tardando demasiado?"
  },
  "terms": {
    "message": "Términos de uso"
  },
  "testFaucet": {
    "message": "Probar Faucet"
  },
  "to": {
    "message": "Para:"
  },
  "toETHviaShapeShift": {
    "message": "$1 a ETH via ShapeShift",
    "description": "el sistema llenará el tipo de depósito al principio del mensaje"
  },
  "tokenAddress": {
    "message": "Dirección del token"
  },
  "tokenAlreadyAdded": {
    "message": "El token está actualmente agregado"
  },
  "tokenBalance": {
    "message": "Tu balance de tokens es:"
  },
  "tokenSelection": {
    "message": "Busca tokens o selecciónalo de nuestra lista de tokens populares"
  },
  "tokenSymbol": {
    "message": "Símbolo del token"
  },
  "tokenWarning1": {
    "message": "Mantén un registro de los tokens que has comprado con tu cuenta de MetaMask. Si compraste tokens usando una cuenta diferente, esos tokens no aparecerán aquí."
  },
  "total": {
    "message": "Total"
  },
  "transactionMemo": {
    "message": "Memo de transacción (opcional)"
  },
  "transactionNumber": {
    "message": "Número de transacción"
  },
  "transactions": {
    "message": "Transacciones"
  },
  "transfers": {
    "message": "Transferencias"
  },
  "troubleTokenBalances": {
    "message": "Tuvimos problemas para cargar tus saldos de tokens. Puedes verlos ",
    "description": "Seguidos por un enlace (aquí) para ver los saldos de token"
  },
  "twelveWords": {
    "message": "Estas 12 palabras son la única forma de restablecer tus cuentas de MetaMask. \nGuárdalas en un lugar seguro y secreto."
  },
  "typePassword": {
    "message": "Escribe tu contraseña"
  },
  "uiWelcome": {
    "message": "Bienvenido a la nueva UI (Beta)"
  },
  "uiWelcomeMessage": {
    "message": "Estás usando la nueva UI de MetaMask. Echa un vistazo alrededor, prueba las nuevas características, tales como mandar tokens, y háznos saber si tienes algún problema"
  },
  "unavailable": {
    "message": "No disponible"
  },
  "unapproved": {
    "message": "No aprobado"
  },
  "unknown": {
    "message": "Desconocido (a)"
  },
  "unknownNetwork": {
    "message": "Red privada desconocida"
  },
  "unknownNetworkId": {
    "message": "ID (identidad) de red desconocida"
  },
  "uriErrorMsg": {
    "message": "URI necesita el prefijo HTTP/HTTPS apropiado"
  },
  "usaOnly": {
    "message": "Sólo USA (Estados Unidos)",
    "description": "El uso de este exchange (casa de cambio) está limitado a las personas dentro de los Estados Unidos de América"
  },
  "useOldUI": {
    "message": "Usar UI antigua"
  },
  "usedByClients": {
    "message": "Utilizado por una variedad de clientes diferentes"
  },
  "validFileImport": {
    "message": "Debes selecionar un archivo valido para importar"
  },
  "vaultCreated": {
    "message": "Bóveda creada"
  },
  "viewAccount": {
    "message": "Mirar cuenta"
  },
  "visitWebSite": {
    "message": "Visita nuestro sitio web"
  },
  "walletSeed": {
    "message": "Semilla de la billetera"
  },
<<<<<<< HEAD
  "negativeETH": {
    "message": "No se pueden mandar cantidades negativas de ETH"
  },
  "urlErrorMsg": {
    "message": "URI necesita el prefijo HTTP/HTTPS  apropiado"
  },
  "invalidRPC": {
    "message": "Invalida URL del RPC"
  },
  "saveLogs": {
    "message": "Logs de estado contienen tus direcciones publicas y transacciones enviadas"
  },
  "stateLogs": {
    "message": "Logs de estado"
  },
  "downloadStateLogs": {
    "message": "Descargar logs de estados"
  },
  "revealSeedWords": {
    "message": "Revelar palabras de semilla"
  },
  "revealSeedWordsWarning": {
    "message": "No recuperes tu semilla en un lugar publico! Esas palabras pueden ser usadas para robarte todas tus cuentas"
  },
  "resetAccount": {
    "message": "Reiniciar cuenta"
  },
  "builtInCalifornia": {
    "message": "Metamask fue diseñado y construido en California  "
  },
  "classicInterface": {
    "message": "Usar interfaz clasica "
=======
  "warning": {
    "message": "Advertencia"
>>>>>>> 04b1f842
  },
  "welcomeBeta": {
    "message": "Bienvenido a Metamask Beta"
  },
  "whatsThis": {
    "message": "¿Qué es esto?"
  },
  "youSign": {
    "message": "Usted está firmando"
  },
  "yourSigRequested": {
    "message": "Tu firma ya fue solicitada"
  }
}<|MERGE_RESOLUTION|>--- conflicted
+++ resolved
@@ -870,43 +870,8 @@
   "walletSeed": {
     "message": "Semilla de la billetera"
   },
-<<<<<<< HEAD
-  "negativeETH": {
-    "message": "No se pueden mandar cantidades negativas de ETH"
-  },
-  "urlErrorMsg": {
-    "message": "URI necesita el prefijo HTTP/HTTPS  apropiado"
-  },
-  "invalidRPC": {
-    "message": "Invalida URL del RPC"
-  },
-  "saveLogs": {
-    "message": "Logs de estado contienen tus direcciones publicas y transacciones enviadas"
-  },
-  "stateLogs": {
-    "message": "Logs de estado"
-  },
-  "downloadStateLogs": {
-    "message": "Descargar logs de estados"
-  },
-  "revealSeedWords": {
-    "message": "Revelar palabras de semilla"
-  },
-  "revealSeedWordsWarning": {
-    "message": "No recuperes tu semilla en un lugar publico! Esas palabras pueden ser usadas para robarte todas tus cuentas"
-  },
-  "resetAccount": {
-    "message": "Reiniciar cuenta"
-  },
-  "builtInCalifornia": {
-    "message": "Metamask fue diseñado y construido en California  "
-  },
-  "classicInterface": {
-    "message": "Usar interfaz clasica "
-=======
   "warning": {
     "message": "Advertencia"
->>>>>>> 04b1f842
   },
   "welcomeBeta": {
     "message": "Bienvenido a Metamask Beta"
