{
  "privacyMode": {
    "message": "Modalità di privacy"
  },
  "privacyModeDescription": {
    "message": "I siti Web devono richiedere l'accesso per visualizzare le informazioni del tuo account."
  },
  "exposeAccounts": {
    "message": "Expose Accounts"
  },
  "exposeDescription": {
    "message": "Esporre gli account al sito Web corrente. Utile per dapps legacy."
  },
  "confirmExpose": {
    "message": "Sei sicuro di voler esporre i tuoi account al sito web corrente?"
  },
  "confirmClear": {
    "message": "Sei sicuro di voler cancellare i siti Web approvati?"
  },
  "clearApprovalDataSuccess": {
    "message": "Dati del sito Web approvati cancellati correttamente."
  },
  "approvalData": {
    "message": "Dati di approvazione"
  },
  "approvalDataDescription": {
    "message": "Cancella i dati del sito web approvati, quindi tutti i siti devono richiedere nuovamente l'approvazione."
  },
  "clearApprovalData": {
    "message": "Cancella i dati di approvazione"
  },
  "reject": {
    "message": "Rifiutare"
  },
  "providerAPIRequest": {
    "message": "Richiesta API Web3"
  },
  "reviewProviderRequest": {
    "message": "Si prega di rivedere questa richiesta API Ethereum."
  },
  "providerRequestInfo": {
    "message": "Il dominio elencato di seguito sta tentando di richiedere l'accesso all'API Ethereum in modo che possa interagire con la blockchain di Ethereum. Controlla sempre di essere sul sito corretto prima di approvare l'accesso a Ethereum."
  },
  "accept": {
    "message": "Accetta"
  },
  "accessingYourCamera": {
    "message": "Accesso alla fotocamera..."
  },
  "account": {
    "message": "Account"
  },
  "accountDetails": {
    "message": "Dettagli Account"
  },
  "accountName": {
    "message": "Nome Account"
  },
  "accountOptions": {
    "message": "Account Options"
  },
  "accountSelectionRequired": {
    "message": "Devi selezionare un account!"
  },
  "activityLog": {
    "message": "log attività"
  },
  "address": {
    "message": "Indirizzo"
  },
  "addCustomToken": {
    "message": "Aggiungi un token personalizzato"
  },
  "addToken": {
    "message": "Aggiungi Token"
  },
  "addTokens": {
    "message": "Aggiungi più token"
  },
  "addSuggestedTokens": {
    "message": "Aggiungi Token Suggeriti"
  },
  "addAcquiredTokens": {
    "message": "Aggiungi i token che hai acquistato usando MetaMask"
  },
  "amount": {
    "message": "Importo"
  },
  "amountPlusGas": {
    "message": "Importo + Gas"
  },
  "appDescription": {
    "message": "Ethereum Browser Extension",
    "description": "La descrizione dell'applicazione"
  },
  "appName": {
    "message": "MetaMask",
    "description": "Il nome dell'applicazione"
  },
  "approve": {
    "message": "Approva"
  },
  "approved": {
    "message": "Approvato"
  },
  "attemptingConnect": {
    "message": "Tentativo di connessione alla blockchain."
  },
  "attemptToCancel": {
    "message": "Tentativo di Annullamento?"
  },
  "attemptToCancelDescription": {
    "message": "Tentare di annullare non garantisce che la transazione verrà annullata. Se annullata, è comunque richiesto pagare alla rete la commissione sulla transazione."
  },
  "attributions": {
    "message": "Attribuzioni"
  },
  "available": {
    "message": "Disponibile"
  },
  "back": {
    "message": "Indietro"
  },
  "balance": {
    "message": "Bilancio:"
  },
  "balances": {
    "message": "I tuoi bilanci"
  },
  "balanceIsInsufficientGas": {
    "message": "Bilancio insufficiente per il gas totale corrente"
  },
  "beta": {
    "message": "BETA"
  },
  "betweenMinAndMax": {
    "message": "deve essere maggiore o uguale a $1 e minore o uguale a $2.",
    "description": "aiuto per inserire un input esadecimale come decimale"
  },
  "blockiesIdenticon": {
    "message": "Usa le icone Blockie"
  },
  "borrowDharma": {
    "message": "Prendi in presisito con Dharma (Beta)"
  },
  "browserNotSupported": {
    "message": "Il tuo Browser non è supportato..."
  },
  "builtInCalifornia": {
    "message": "MetaMask è progettato e realizzato in California."
  },
  "buy": {
    "message": "Compra"
  },
  "buyCoinbase": {
    "message": "Compra su Coinbase"
  },
  "buyCoinbaseExplainer": {
    "message": "Coinbase è il servizio più popolare al mondo per comprare e vendere Bitcoin, Ethereum e Litecoin."
  },
<<<<<<< HEAD
  "buyCoinSwitch": {
    "message": "Compra su CoinSwitch"
  },
  "buyCoinSwitchExplainer": {
    "message": "CoinSwitch è la destinazione one-stop per lo scambio di oltre 300 criptovalute alla migliore tariffa."
=======
  "bytes": {
    "message": "Bytes"
  },
  "ok": {
    "message": "Ok"
>>>>>>> da1036f2
  },
  "cancel": {
    "message": "Annulla"
  },
  "cancelAttempt": {
    "message": "Tentativo di Annullamento"
  },
  "cancellationGasFee": {
    "message": "Commissione di Annullamento in Gas"
  },
  "cancelN": {
    "message": "Cancel all $1 transactions"
  },
  "classicInterface": {
    "message": "Usa l'interfaccia classica"
  },
  "clickCopy": {
    "message": "Clicca per Copiare"
  },
  "close": {
    "message": "Chiudi"
  },
  "chromeRequiredForHardwareWallets": {
    "message": "Devi usare MetaMask con Google Chrome per connettere il tuo Portafoglio Hardware"
  },
  "confirm": {
    "message": "Conferma"
  },
  "confirmed": {
    "message": "Confermata"
  },
  "confirmContract": {
    "message": "Conferma Contratto"
  },
  "confirmPassword": {
    "message": "Conferma Password"
  },
  "confirmTransaction": {
    "message": "Conferma Transazione"
  },
  "connectHardwareWallet": {
    "message": "Connetti Portafoglio Hardware"
  },
  "connect": {
    "message": "Connetti"
  },
  "connecting": {
    "message": "Connessione..."
  },
  "connectingToKovan": {
    "message": "Connessione alla Rete di test Kovan"
  },
  "connectingToMainnet": {
    "message": "Connessione alla Rete Ethereum Principale"
  },
  "connectingToRopsten": {
    "message": "Connessione alla Rete di test Ropsten"
  },
  "connectingToRinkeby": {
    "message": "Connessione alla Rete di test Rinkeby"
  },
  "connectingToUnknown": {
    "message": "Connessione ad una Rete Sconosciuta"
  },
  "connectToLedger": {
    "message": "Connettersi al Ledger"
  },
  "connectToTrezor": {
    "message": "Connettersi al Trezor"
  },
  "continue": {
    "message": "Continua"
  },
  "continueToCoinbase": {
    "message": "Continua su Coinbase"
  },
  "continueToCoinSwitch": {
    "message": "Continua su CoinSwitch"
  },
  "contractDeployment": {
    "message": "Distribuzione Contratto"
  },
  "conversionProgress": {
    "message": "Conversione in corso"
  },
  "copiedButton": {
    "message": "Copiato"
  },
  "copiedClipboard": {
    "message": "Copiato negli Appunti"
  },
  "copiedExclamation": {
    "message": "Copiato!"
  },
  "copiedSafe": {
    "message": "Le ho copiate in un posto sicuro"
  },
  "copy": {
    "message": "Copia"
  },
  "copyAddress": {
    "message": "Copia l'indirizzo"
  },
  "copyToClipboard": {
    "message": "Copia negli appunti"
  },
  "copyButton": {
    "message": " Copia "
  },
  "copyPrivateKey": {
    "message": "Questa è la tua chiave privata (clicca per copiare)"
  },
  "create": {
    "message": "Crea"
  },
  "createAccount": {
    "message": "Crea Account"
  },
  "createDen": {
    "message": "Crea"
  },
  "crypto": {
    "message": "Crypto",
    "description": "Tipo di exchange (cryptomonete)"
  },
  "currentConversion": {
    "message": "Cambio Corrente"
  },
  "currentLanguage": {
    "message": "Lingua Corrente"
  },
  "currentNetwork": {
    "message": "Rete Corrente"
  },
  "currentRpc": {
    "message": "RPC Corrente"
  },
  "customGas": {
    "message": "Personalizza Gas"
  },
  "customToken": {
    "message": "Token Personalizzato"
  },
  "customize": {
    "message": "Personalizza"
  },
  "customRPC": {
    "message": "RPC Personalizzata"
  },
  "decimalsMustZerotoTen": {
    "message": "Il numero di decimali deve essere almeno 0, e non oltre 36."
  },
  "decimal": {
    "message": "Precisione Decimali"
  },
  "defaultNetwork": {
    "message": "La rete predefinita per transazioni in Ether è la Rete Ethereum Principale."
  },
  "denExplainer": {
    "message": "Il DEN è il tuo archivio crittato con password dentro MetaMask."
  },
  "deposit": {
    "message": "Deposita"
  },
  "depositBTC": {
    "message": "Deposita i tuoi BTC all'indirizzo sotto:"
  },
  "depositCoin": {
    "message": "Deposita $1 all'indirizzo sotto",
    "description": "Dice all'utente quale moneta ha selezionato per depositare con Shapeshift"
  },
  "depositEth": {
    "message": "Deposita Eth"
  },
  "depositEther": {
    "message": "Deposita Ether"
  },
  "depositFiat": {
    "message": "Deposita con moneta Fiat"
  },
  "depositFromAccount": {
    "message": "Deposita da un altro account"
  },
  "depositShapeShift": {
    "message": "Deposita con ShapeShift"
  },
  "depositShapeShiftExplainer": {
    "message": "Se possiedi altre criptomonete, puoi scambiare e depositare Ether direttamente nel tuo portafoglio MetaMask. Nessun account richiesto."
  },
  "details": {
    "message": "Dettagli"
  },
  "directDeposit": {
    "message": "Deposito Diretto"
  },
  "directDepositEther": {
    "message": "Deposita Direttamente Ether"
  },
  "directDepositEtherExplainer": {
    "message": "Se possiedi già degli Ether, questa è la via più veloce per aggiungere Ether al tuo portafoglio con un deposito diretto."
  },
  "done": {
    "message": "Finito"
  },
  "downloadGoogleChrome": {
    "message": "Scarica Google Chrome"
  },
  "downloadStateLogs": {
    "message": "Scarica i log di Stato"
  },
  "dontHaveAHardwareWallet": {
    "message": "Non hai un portafoglio hardware?"
  },
  "dropped": {
    "message": "Abbandonata"
  },
  "edit": {
    "message": "Modifica"
  },
  "editAccountName": {
    "message": "Modifica Nome Account"
  },
  "editingTransaction": {
    "message": "Modifica la transazione"
  },
  "emailUs": {
    "message": "Mandaci una mail!"
  },
  "encryptNewDen": {
    "message": "Cripta il tuo nuovo DEN"
  },
  "ensNameNotFound": {
    "message": "Nome ENS non trovato"
  },
  "enterPassword": {
    "message": "Inserisci password"
  },
  "enterPasswordConfirm": {
    "message": "Inserisci la tua password per confermare"
  },
  "enterPasswordContinue": {
    "message": "Inserisci la tua password per continuare"
  },
  "etherscanView": {
    "message": "Vedi account su Etherscan"
  },
  "exchangeRate": {
    "message": "Tasso di cambio"
  },
  "expandView": {
    "message": "Expand View"
  },
  "exportPrivateKey": {
    "message": "Esporta Chiave Privata"
  },
  "exportPrivateKeyWarning": {
    "message": "Esporta chiave privata a tuo rischio."
  },
  "failed": {
    "message": "Fallita"
  },
  "fiat": {
    "message": "FIAT",
    "description": "Tipo di scambio"
  },
  "fileImportFail": {
    "message": "Importazione file non funziona? Clicca qui!",
    "description": "Aiuta gli utenti a importare il loro account da un file JSON"
  },
  "followTwitter": {
    "message": "Seguici su Twitter"
  },
  "forgetDevice": {
    "message": "Dimentica questo dispositivo"
  },
  "from": {
    "message": "Da"
  },
  "fromToSame": {
    "message": "Gli indirizzi Da e A non possono essere uguali"
  },
  "fromShapeShift": {
    "message": "Da ShapeShift"
  },
  "functionType": {
    "message": "Tipo della Funzione"
  },
  "gas": {
    "message": "Gas",
    "description": "Piccola indicazione del costo del gas"
  },
  "gasFee": {
    "message": "Costo Gas"
  },
  "gasLimit": {
    "message": "Gas Limite"
  },
  "gasLimitCalculation": {
    "message": "Calcoliamo il gas limite suggerito in base al successo delle transazioni in rete."
  },
  "gasLimitRequired": {
    "message": "Gas Limite Richiesto"
  },
  "gasLimitTooLow": {
    "message": "Il Gas Limite deve essere almeno 21000"
  },
  "generatingSeed": {
    "message": "Generando la frase seed..."
  },
  "gasPrice": {
    "message": "Prezzo del Gas (GWEI)"
  },
  "gasPriceCalculation": {
    "message": "Calcoliamo il gas limite suggerito in base al successo delle transazioni in rete."
  },
  "gasPriceRequired": {
    "message": "Prezzo Gas Richiesto"
  },
  "generatingTransaction": {
    "message": "Generando la transazione"
  },
  "getEther": {
    "message": "Ottieni Ether"
  },
  "getEtherFromFaucet": {
    "message": "Ottieni Get Ether da un faucet per $1",
    "description": "Visualizza il nome della rete per il faucet Ether"
  },
  "getHelp": {
    "message": "Aiuto."
  },
  "greaterThanMin": {
    "message": "deve essere maggiore o uguale a $1.",
    "description": "aiuto per inserire un input esadecimale come decimale"
  },
  "hardware": {
    "message": "hardware"
  },
  "hardwareWalletConnected": {
    "message": "Portafoglio hardware connesso"
  },
  "hardwareWallets": {
    "message": "Connetti portafoglio hardware"
  },
  "hardwareWalletsMsg": {
    "message": "Selezione un portafoglio hardware che vuoi utilizzare con MetaMask"
  },
  "havingTroubleConnecting": {
    "message": "Problemi di connessione?"
  },
  "here": {
    "message": "qui",
    "description": "per intendere -clicca qui- per maggiori informazioni (va con troubleTokenBalances)"
  },
  "hereList": {
    "message": "Questa è una lista!!!!"
  },
  "hexData": {
    "message": "Dati Hex"
  },
  "hide": {
    "message": "Nascondi"
  },
  "hideToken": {
    "message": "Nascondi Token"
  },
  "hideTokenPrompt": {
    "message": "Nascondi Token?"
  },
  "history": {
    "message": "Storico"
  },
  "howToDeposit": {
    "message": "Come vuoi depositare Ether?"
  },
  "holdEther": {
    "message": "Ti permette di tenere ether & token, e serve da ponte per le applicazioni decentralizzate."
  },
  "import": {
    "message": "Importa",
    "description": "Tasto per importare un account da un file selezionato"
  },
  "importAccount": {
    "message": "Importa Account"
  },
  "importAccountMsg": {
    "message": " Gli account importati non saranno associati alla frase seed originariamente creata con MetaMask. Impara di più sugli account importati "
  },
  "importAnAccount": {
    "message": "Importa un account"
  },
  "importDen": {
    "message": "Importa un DEN Esistente"
  },
  "imported": {
    "message": "Importato",
    "description": "stato che conferma che un account è stato totalmente caricato nel portachiavi"
  },
  "importUsingSeed": {
    "message": "Importa account con frase seed"
  },
  "info": {
    "message": "Informazioni"
  },
  "infoHelp": {
    "message": "Informazioni & Aiuto"
  },
  "initialTransactionConfirmed": {
    "message": "La transazione iniziale è stata confermata dalla rete. Clicca OK per tornare indietro."
  },
  "insufficientFunds": {
    "message": "Fondi non sufficienti."
  },
  "insufficientTokens": {
    "message": "Token non sufficienti."
  },
  "invalidAddress": {
    "message": "Indirizzo non valido"
  },
  "invalidAddressRecipient": {
    "message": "Indirizzo destinatario invalido"
  },
  "invalidGasParams": {
    "message": "Parametri del Gas non validi"
  },
  "invalidInput": {
    "message": "Input non valido."
  },
  "invalidRequest": {
    "message": "Richiesta non Valida"
  },
  "invalidRPC": {
    "message": "URI RPC invalido"
  },
  "invalidSeedPhrase": {
    "message": "Frase seed non valida"
  },
  "jsonFail": {
    "message": "Qualcosa è andato storto. Assicurati che il file JSON sia formattato correttamente."
  },
  "jsonFile": {
    "message": "File JSON",
    "description": "formato per importare un account"
  },
  "keepTrackTokens": {
    "message": "Tieni traccia dei tokens che hai acquistato con il tuo account MetaMask."
  },
  "kovan": {
    "message": "Rete di test Kovan"
  },
  "knowledgeDataBase": {
    "message": "Visita la nostra Knowledge Base"
  },
  "max": {
    "message": "Massimo"
  },
  "learnMore": {
    "message": "Scopri di più"
  },
  "ledgerAccountRestriction": {
    "message": "E' necessario utilizzare l'ultimo account prima di poterne aggiungere uno nuovo."
  },
  "lessThanMax": {
    "message": "deve essere minore o uguale a $1.",
    "description": "aiuto per inserire un input esadecimale come decimale"
  },
  "likeToAddTokens": {
    "message": "Vorresti aggiungere questi token?"
  },
  "links": {
    "message": "Collegamenti"
  },
  "limit": {
    "message": "Limite"
  },
  "loading": {
    "message": "Caricamento..."
  },
  "loadingTokens": {
    "message": "Caricamento Tokens..."
  },
  "localhost": {
    "message": "Localhost 8545"
  },
  "login": {
    "message": "Connetti"
  },
  "logout": {
    "message": "Disconnetti"
  },
  "loose": {
    "message": "Libero"
  },
  "loweCaseWords": {
    "message": "le frasi seed hanno solo lettere minuscole"
  },
  "mainnet": {
    "message": "Rete Ethereum Principale"
  },
  "menu": {
    "message": "Menu"
  },
  "message": {
    "message": "Messaggio"
  },
  "metamaskDescription": {
    "message": "MetaMask è una cassaforte sicura per identità su Ethereum."
  },
  "metamaskSeedWords": {
    "message": "Parole Seed di MetaMask"
  },
  "metamaskVersion": {
    "message": "versione di MetaMask"
  },
  "min": {
    "message": "Minimo"
  },
  "myAccounts": {
    "message": "Miei Account"
  },
  "mustSelectOne": {
    "message": "Devi selezionare almeno un token."
  },
  "needEtherInWallet": {
    "message": "Per interagire con applicazioni decentralizzate con MetaMask, devi possedere Ether nel tuo portafoglio."
  },
  "needImportFile": {
    "message": "Devi selezionare un file da importare.",
    "description": "L'utente sta importando un account e deve aggiungere un file per continuare"
  },
  "needImportPassword": {
    "message": "Dei inserire una password per il file selezionato.",
    "description": "Password e file necessari per importare un account"
  },
  "negativeETH": {
    "message": "Non puoi inviare una quantità di ETH negativa."
  },
  "networks": {
    "message": "Reti"
  },
  "nevermind": {
    "message": "Non importa"
  },
  "newAccount": {
    "message": "Nuovo Account"
  },
  "newAccountNumberName": {
    "message": "Account $1",
    "description": "Nome predefinito per il prossimo account da creare nella schermata di creazione account"
  },
  "newContract": {
    "message": "Nuovo Contratto"
  },
  "newPassword": {
    "message": "Nuova Password (minimo 8 caratteri)"
  },
  "newPassword8Chars": {
    "message": "Nuova Password (minimo 8 caratteri)"
  },
  "newRecipient": {
    "message": "Nuovo Destinatario"
  },
  "newRPC": {
    "message": "Nuovo URL RPC"
  },
  "next": {
    "message": "Avanti"
  },
  "noAddressForName": {
    "message": "Nessun indirizzo è stato impostato per questo nome."
  },
  "noDeposits": {
    "message": "Nessun deposito ricevuto"
  },
  "noConversionRateAvailable": {
    "message": "Tasso di Conversione non Disponibile"
  },
  "noTransactionHistory": {
    "message": "Nessuna cronologia delle transazioni."
  },
  "noTransactions": {
    "message": "Nessuna Transazione"
  },
  "notFound": {
    "message": "Non Trovata"
  },
  "notStarted": {
    "message": "Non Iniziato"
  },
  "noWebcamFoundTitle": {
    "message": "Webcam non trovata"
  },
  "noWebcamFound": {
    "message": "La webcam del tuo computer non è stata trovata. Per favore riprovaci."
  },
  "oldUI": {
    "message": "Vecchia interfaccia"
  },
  "oldUIMessage": {
    "message": "Sei ritornato alla vecchia interfaccia. Puoi ritornare alla nuova interfaccia tramite l'opzione nel menu a discesa in alto a destra."
  },
  "onlySendToEtherAddress": {
    "message": "Invia ETH solamente ad un account Ethereum."
  },
  "onlySendTokensToAccountAddress": {
    "message": "Invia solamente $1 ad un account Ethereum.",
    "description": "mostra il simbolo del token"
  },
  "openInTab": {
    "message": "Apri in una scheda"
  },
  "or": {
    "message": "o",
    "description": "scelta tra creare o importare un nuovo account"
  },
  "orderOneHere": {
    "message": "Compra un Trezor o un Ledger e tieni i tuoi soldi al sicuro"
  },
  "origin": {
    "message": "Origine"
  },
  "outgoing": {
    "message": "In Uscita"
  },
  "parameters": {
    "message": "Parametri"
  },
  "password": {
    "message": "Password"
  },
  "passwordCorrect": {
    "message": "Assicurati che la password sia corretta."
  },
  "passwordsDontMatch": {
    "message": "Le Password Non Corrispondonos"
  },
  "passwordMismatch": {
    "message": "le password non corrispondono",
    "description": "nella creazione della password, le due password all'interno dei campi non corrispondono"
  },
  "passwordNotLongEnough": {
    "message": "Password non abbastanza lunga"
  },
  "passwordShort": {
    "message": "password non sufficientemente lunga",
    "description": "nella creazione della password, la password non è lunga abbastanza"
  },
  "pastePrivateKey": {
    "message": "Incolla la tua chiave privata qui:",
    "description": "Per importare un account da una chiave privata"
  },
  "pasteSeed": {
    "message": "Incolla la tua frase seed qui!"
  },
  "pending": {
    "message": "in corso"
  },
  "personalAddressDetected": {
    "message": "Rilevato indirizzo personale. Inserisci l'indirizzo del contratto del token."
  },
  "pleaseReviewTransaction": {
    "message": "Ricontrolla la tua transazione."
  },
  "popularTokens": {
    "message": "Tokens Popolari"
  },
  "prev": {
    "message": "Precedente"
  },
  "privacyMsg": {
    "message": "Politica sulla Privacy"
  },
  "privateKey": {
    "message": "Chiave Privata",
    "description": "seleziona questo tipo di file per importare un account"
  },
  "privateKeyWarning": {
    "message": "Attenzione: non dire a nessuno questa chiave! Chiunque con la tua chiave privata può rubare qualsiasi moneta contenuta nel tuo account."
  },
  "privateNetwork": {
    "message": "Rete Privata"
  },
  "qrCode": {
    "message": "Mostra Codice QR"
  },
  "queue": {
    "message": "Coda"
  },
  "readdToken": {
    "message": "Puoi aggiungere nuovamente questo token in futuro andando in “Aggiungi token” nel menu delle opzioni del tuo account."
  },
  "readMore": {
    "message": "Leggi di più qui."
  },
  "readMore2": {
    "message": "Leggi di più."
  },
  "receive": {
    "message": "Ricevi"
  },
  "recipientAddress": {
    "message": "Indirizzo Destinatario"
  },
  "refundAddress": {
    "message": "Indirizzo di Rimborso"
  },
  "rejectAll": {
    "message": "Reject All"
  },
  "rejectTxsN": {
    "message": "Reject $1 transactions"
  },
  "rejectTxsDescription": {
    "message": "You are about to batch reject $1 transactions."
  },
  "rejected": {
    "message": "Respinta"
  },
  "reset": {
    "message": "Reset"
  },
  "resetAccount": {
    "message": "Resetta Account"
  },
  "resetAccountDescription": {
    "message": "Resettare il tuo account cancellerà lo storico delle transazioni."
  },
  "restoreFromSeed": {
    "message": "Ripristina da una frase seed"
  },
  "restoreVault": {
    "message": "Ripristina Cassaforte"
  },
  "restoreAccountWithSeed": {
    "message": "Ripristina Account con la Frase Seed"
  },
  "required": {
    "message": "Richiesto"
  },
  "retryWithMoreGas": {
    "message": "Riprova con un prezzo del Gas maggiore qui"
  },
  "restore": {
    "message": "Ripristina"
  },
  "revealSeedWords": {
    "message": "Rivela Frase Seed"
  },
  "revealSeedWordsTitle": {
    "message": "Frase Seed"
  },
  "revealSeedWordsDescription": {
    "message": "Se cambierai browser o computer, ti servirà questa frase seed per accedere ai tuoi account. Salvala in un posto sicuro e segreto."
  },
  "revealSeedWordsWarningTitle": {
    "message": "NON CONDIVIDERE questa frase con nessuno!"
  },
  "revealSeedWordsWarning": {
    "message": "Non ripristinare la tua frase seed in pubblico!. Queste parole possono essere usate per rubare il tuo account."
  },
  "revert": {
    "message": "Annulla"
  },
  "remove": {
    "message": "rimuovi"
  },
  "removeAccount": {
    "message": "Rimuovi account"
  },
  "removeAccountDescription": {
    "message": "Questo account sarà rimosso dal tuo portafoglio. Per favore assicurati che hai la frase seed originale o la chiave privata per questo account importato prima di continuare. Puoi nuovamente importare o creare un account dal menù a tendina. "
  },
  "readyToConnect": {
    "message": "Pronto a Connetterti?"
  },
  "rinkeby": {
    "message": "Rete di test Rinkeby"
  },
  "ropsten": {
    "message": "Rete di test Ropsten"
  },
  "rpc": {
    "message": "RPC Personalizzata"
  },
  "sampleAccountName": {
    "message": "Es: Il mio nuovo account",
    "description": "Aiuta l'utente a capire il concetto di aggiungere un nome leggibile al loro account"
  },
  "save": {
    "message": "Salva"
  },
  "saveAsCsvFile": {
    "message": "Salva Come File CSV"
  },
  "saveAsFile": {
    "message": "Salva come File",
    "description": "Processo per esportare un account"
  },
  "saveSeedAsFile": {
    "message": "Salva la Frase Seed come File"
  },
  "scanInstructions": {
    "message": "Posizione il codice QR davanti alla fotocamera"
  },
  "scanQrCode": {
    "message": "Scansiona Codice QR"
  },
  "search": {
    "message": "Cerca"
  },
  "searchResults": {
    "message": "Risultati Ricerca"
  },
  "secretPhrase": {
    "message": "Inserisci la tua frase segreta di dodici parole per ripristinare la cassaforte."
  },
  "seedPhraseReq": {
    "message": "le frasi seed sono lunghe 12 parole"
  },
  "select": {
    "message": "Seleziona"
  },
  "selectCurrency": {
    "message": "Seleziona Moneta"
  },
  "selectLocale": {
    "message": "Selezione Lingua"
  },
  "selectService": {
    "message": "Seleziona Servizio"
  },
  "selectType": {
    "message": "Seleziona Tipo"
  },
  "send": {
    "message": "Invia"
  },
  "sendETH": {
    "message": "Invia ETH"
  },
  "sendTokens": {
    "message": "Invia Tokens"
  },
  "sentEther": {
    "message": "ether inviati"
  },
  "sentTokens": {
    "message": "tokens inviati"
  },
  "separateEachWord": {
    "message": "Separa ogni parola con un solo spazio"
  },
  "searchTokens": {
    "message": "Cerca Tokens"
  },
  "selectAnAddress": {
    "message": "Seleziona un Indirizzo"
  },
  "selectAnAccount": {
    "message": "Seleziona un Account"
  },
  "selectAnAccountHelp": {
    "message": "Selezione l'account da visualizzare in MetaMask"
  },
  "selectHdPath": {
    "message": "Seleziona Percorso HD"
  },
  "selectPathHelp": {
    "message": "Se non vedi il tuo account Ledger esistente di seguito, prova a cambiare il percorso in \"Legacy (MEW / MyCrypto)\""
  },
  "sendTokensAnywhere": {
    "message": "Invia Tokens a chiunque abbia un account Ethereum"
  },
  "settings": {
    "message": "Impostazioni"
  },
  "shapeshiftBuy": {
    "message": "Compra con Shapeshift"
  },
  "showPrivateKeys": {
    "message": "Mostra Chiave Privata"
  },
  "showQRCode": {
    "message": "Mostra Codie QR"
  },
  "showHexData": {
    "message": "Mostra Dati Hex"
  },
  "showHexDataDescription": {
    "message": "Seleziona per mostrare il campo dei dati hex nella schermata di invio"
  },
  "sign": {
    "message": "Firma"
  },
  "signatureRequest": {
    "message": "Firma Richiesta"
  },
  "signed": {
    "message": "Firmata"
  },
  "signMessage": {
    "message": "Firma Messaggio"
  },
  "signNotice": {
    "message": "Firmare questo messaggio può avere effetti collaterali pericolosi. \nFirma messaggi da siti di cui ti fidi totalmente. \nQuesto metodo pericoloso sarà rimosso in versioni future."
  },
  "sigRequest": {
    "message": "Firma Richiesta"
  },
  "sigRequested": {
    "message": "Richiesta Firma"
  },
  "spaceBetween": {
    "message": "ci può essere solo uno spazio tra le parole"
  },
  "speedUp": {
    "message": "velocizza"
  },
  "speedUpTitle": {
    "message": "Velocizza Transazione"
  },
  "speedUpSubtitle": {
    "message": "Aumenta il prezzo del gas per tentare di sovrascrivere e velocizzare la transazione"
  },
  "status": {
    "message": "Stato"
  },
  "stateLogs": {
    "message": "Log di Stato"
  },
  "stateLogsDescription": {
    "message": "I log di stato contengono i tuoi indirizzi pubblici e le transazioni effettuate."
  },
  "stateLogError": {
    "message": "Errore nel recupero dei log di stato."
  },
  "step1HardwareWallet": {
    "message": "1. Connetti Portafoglio Hardware"
  },
  "step1HardwareWalletMsg": {
    "message": "Connetti il tuo portafoglio hardware al tuo computer."
  },
  "step2HardwareWallet": {
    "message": "2. Seleziona un Account"
  },
  "step2HardwareWalletMsg": {
    "message": "Selezione l'account che vuoi vedere. Puoi selezionarne solo uno alla volta."
  },
  "step3HardwareWallet": {
    "message": "3. Inizia a usare dApps e molto altro ancora!"
  },
  "step3HardwareWalletMsg": {
    "message": "Usa il tuo account hardware come utilizzeresti qualsiasi account Ethereum. Accedi alle dApps, invia Eth, compra e conserva token ERC20 e token non fungibili come CryptoKitties"
  },
  "submit": {
    "message": "Invia"
  },
  "submitted": {
    "message": "Inviata"
  },
  "supportCenter": {
    "message": "Visita il nostro Centro di Supporto"
  },
  "symbolBetweenZeroTen": {
    "message": "Il simbolo deve essere lungo tra 0 e 10 caratteri."
  },
  "takesTooLong": {
    "message": "Ci sta mettendo troppo?"
  },
  "terms": {
    "message": "Termini di Uso"
  },
  "testFaucet": {
    "message": "Prova Faucet"
  },
  "to": {
    "message": "A"
  },
  "toETHviaShapeShift": {
    "message": "$1 a ETH via ShapeShift",
    "description": "il sistema riempirà il tipo di deposito all'inizio del messaggio"
  },
  "token": {
    "message": "Token"
  },
  "tokenAddress": {
    "message": "Indirizzo Token"
  },
  "tokenAlreadyAdded": {
    "message": "Il token è già stato aggiunto."
  },
  "tokenBalance": {
    "message": "Bilancio Token:"
  },
  "tokenSelection": {
    "message": "Cerca un token o seleziona dalla lista di token più popolari."
  },
  "tokenSymbol": {
    "message": "Simbolo Token"
  },
  "tokenWarning1": {
    "message": "Tieni traccia dei token che hai acquistato con il tuo account MetaMask. Se hai acquistato token con un account diverso, quei token non appariranno qui."
  },
  "total": {
    "message": "Totale"
  },
  "transaction": {
    "message": "transazione"
  },
  "transactionConfirmed": {
    "message": "Transazione confermata il $2."
  },
  "transactionCreated": {
    "message": "Transazione di valore $1 creata il $2."
  },
  "transactionWithNonce": {
    "message": "Transazione $1"
  },
  "transactionDropped": {
    "message": "Transazione abbandonata il $2."
  },
  "transactionSubmitted": {
    "message": "Transazione inviata il $2."
  },
  "transactionUpdated": {
    "message": "Transazione aggiornata il $2."
  },
  "transactionUpdatedGas": {
    "message": "Transazione aggiornata con un prezzo del gas di $1 il $2."
  },
  "transactions": {
    "message": "transazioni"
  },
  "transactionError": {
    "message": "Errore Transazione. Eccceziona generata nel codice del contratto."
  },
  "transactionMemo": {
    "message": "Promemoria Transazione (opzionale)"
  },
  "transactionNumber": {
    "message": "Numero Transazione"
  },
  "transfer": {
    "message": "Trasferisci"
  },
  "transferFrom": {
    "message": "Transfer From"
  },
  "transfers": {
    "message": "Trasferimenti"
  },
  "trezorHardwareWallet": {
    "message": "TREZOR Portafoglio Hardware"
  },
  "troubleTokenBalances": {
    "message": "Abbiamo avuto un problema a caricare il bilancio dei tuoi token. Puoi vederlo ",
    "description": "Seguito da un link (qui) per vedere il bilancio dei token"
  },
  "tryAgain": {
    "message": "Prova di nuovo"
  },
  "twelveWords": {
    "message": "Queste 12 parole sono l'unico modo per ripristinare i tuoi account MetaMask. \nSalvale in un posto sicuro e segreto."
  },
  "typePassword": {
    "message": "Inserisci Password"
  },
  "uiWelcome": {
    "message": "Benvenuto alla nuova interfaccia (Beta)"
  },
  "uiWelcomeMessage": {
    "message": "Stai utilizzanto la nuova interfaccia di MetaMask. Guarda in giro, prova nuove funzionalità come inviare token, e facci sapere se hai dei problemi."
  },
  "unapproved": {
    "message": "Non approvata"
  },
  "unavailable": {
    "message": "Non Disponibile"
  },
  "units": {
    "message": "unità"
  },
  "unknown": {
    "message": "Sconosciuto"
  },
  "unknownFunction": {
    "message": "Funzione Sconosciuta"
  },
  "unknownNetwork": {
    "message": "Rete Privata Sconosciuta"
  },
  "unknownNetworkId": {
    "message": "ID rete sconosciuto"
  },
  "unknownQrCode": {
    "message": "Errore: Non siamo riusciti a identificare il codice QR"
  },
  "unknownCameraErrorTitle": {
    "message": "Ooops! Qualcosa è andato storto...."
  },
  "unknownCameraError": {
    "message": "C'è stato un errore nel tentativo di accedere alla fotocamera. Per favore prova di nuovo..."
  },
  "unlock": {
    "message": "Sblocca"
  },
  "unlockMessage": {
    "message": "Il web decentralizzato ti attende"
  },
  "updatedWithDate": {
    "message": "Aggiornata $1"
  },
  "uriErrorMsg": {
    "message": "Gli URI richiedono un prefisso HTTP/HTTPS."
  },
  "usaOnly": {
    "message": "Solo USA",
    "description": "Usare questo sito di scambio è possibile solo per persone residenti in USA."
  },
  "usedByClients": {
    "message": "Usato da una varietà di clients diversi"
  },
  "useOldUI": {
    "message": "Use la vecchia UI"
  },
  "validFileImport": {
    "message": "Devi selezionare un file valido da importare."
  },
  "vaultCreated": {
    "message": "Cassaforte Creata"
  },
  "viewAccount": {
    "message": "Vedi Account"
  },
  "viewOnEtherscan": {
    "message": "Vedi su Etherscan"
  },
  "visitWebSite": {
    "message": "Visita il nostro sito web"
  },
  "walletSeed": {
    "message": "Seed del Portafoglio"
  },
  "warning": {
    "message": "Attenzione"
  },
  "welcomeBack": {
    "message": "Bentornato!"
  },
  "welcomeBeta": {
    "message": "Benvenuto nella Beta di MetaMask"
  },
  "whatsThis": {
    "message": "Cos'è questo?"
  },
  "yesLetsTry": {
    "message": "Si, proviamo"
  },
  "youNeedToAllowCameraAccess": {
    "message": "Devi consentire l'accesso alla fotocamera per usare questa funzionalità."
  },
  "yourSigRequested": {
    "message": "E' richiesta la tua firma"
  },
  "youSign": {
    "message": "Ti stai connettendo"
  },
  "yourPrivateSeedPhrase": {
    "message": "La tua frase seed privata"
  }
}<|MERGE_RESOLUTION|>--- conflicted
+++ resolved
@@ -158,19 +158,17 @@
   "buyCoinbaseExplainer": {
     "message": "Coinbase è il servizio più popolare al mondo per comprare e vendere Bitcoin, Ethereum e Litecoin."
   },
-<<<<<<< HEAD
   "buyCoinSwitch": {
     "message": "Compra su CoinSwitch"
   },
   "buyCoinSwitchExplainer": {
     "message": "CoinSwitch è la destinazione one-stop per lo scambio di oltre 300 criptovalute alla migliore tariffa."
-=======
+  },
   "bytes": {
     "message": "Bytes"
   },
   "ok": {
     "message": "Ok"
->>>>>>> da1036f2
   },
   "cancel": {
     "message": "Annulla"
