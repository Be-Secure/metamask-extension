--- conflicted
+++ resolved
@@ -1272,25 +1272,12 @@
   },
   "importAccountError": {
     "message": "खाता आयात करने में त्रुटि।"
-<<<<<<< HEAD
-  },
-  "importAccountLinkText": {
-    "message": "गुप्त रिकवरी फ्रेज का उपयोग करके आयात करें"
-=======
->>>>>>> 3327c5c7
   },
   "importAccountMsg": {
     "message": "आयातित खाते आपके मूल रूप से बनाए गए MetaMask खाते के गुप्त रिकवरी फ्रेज से संबद्ध नहीं होंगे। आयातित खातों के बारे में अधिक जानें"
   },
   "importAccountSeedPhrase": {
     "message": "गुप्त रिकवरी फ्रेज के साथ एक खाता आयात करें"
-<<<<<<< HEAD
-  },
-  "importAccountText": {
-    "message": "या $1",
-    "description": "$1 represents the text from `importAccountLinkText` as a link"
-=======
->>>>>>> 3327c5c7
   },
   "importExistingWalletDescription": {
     "message": "अपना सीक्रेट रिकवरी फ्रेज (उर्फ सीड फ्रेज) दर्ज करें जो आपको अपना वॉलेट बनाने पर दिया गया था। $1",
@@ -2232,12 +2219,6 @@
   "restore": {
     "message": "पुनर्स्थापित करें"
   },
-<<<<<<< HEAD
-  "restoreAccountWithSeed": {
-    "message": "गुप्त रिकवरी फ्रेज के साथ अपने खाते को पुनर्स्थापित करें"
-  },
-=======
->>>>>>> 3327c5c7
   "restoreWalletPreferences": {
     "message": "$1 से आपके डेटा का बैकअप मिला है। क्या आप अपनी वॉलेट वरीयताओं को पुनर्स्थापित करना चाहते हैं?",
     "description": "$1 is the date at which the data was backed up"
@@ -2304,12 +2285,6 @@
   },
   "secretPhrase": {
     "message": "इस वॉलेट पर केवल पहला खाता स्वतः लोड होगा। इस प्रक्रिया को पूरा करने के बाद, अतिरिक्त खाते जोड़ने के लिए, ड्रॉप डाउन मेन्यू पर क्लिक करें, फिर खाता बनाएं चुनें।"
-<<<<<<< HEAD
-  },
-  "secretPhraseWarning": {
-    "message": "यदि आप किसी दूसरे सीक्रेट रिकवरी फ्रेज का उपयोग कर पुनर्स्थापित करते हैं, तो इस ऐप से आपके वर्तमान वॉलेट, अकाउंट, और संपति स्थायी रूप से हटा दिये जाएंगे। यह क्रिया पूर्ववत नहीं की जा सकती।"
-=======
->>>>>>> 3327c5c7
   },
   "secretRecoveryPhrase": {
     "message": "सीक्रेट रिकवरी फ्रेज"
