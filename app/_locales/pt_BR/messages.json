--- conflicted
+++ resolved
@@ -1037,13 +1037,6 @@
   "ethGasPriceFetchWarning": {
     "message": "O preço de backup do gás é fornecido porque a estimativa de gás principal está indisponível no momento."
   },
-<<<<<<< HEAD
-=======
-  "eth_accounts": {
-    "message": "Ver endereço, saldo da conta, atividade e iniciar transações",
-    "description": "The description for the `eth_accounts` permission"
-  },
->>>>>>> 0a443251
   "ethereumPublicAddress": {
     "message": "Endereço público do Ethereum"
   },
@@ -2126,11 +2119,6 @@
   "pending": {
     "message": "Pendente"
   },
-<<<<<<< HEAD
-  "permission_ethereumAccounts": {
-    "message": "Exibir os endereços das suas contas permitidas (obrigatório)",
-    "description": "The description for the `eth_accounts` permission"
-=======
   "pendingTransactionInfo": {
     "message": "Essa transação só será processada quando a anterior estiver concluída."
   },
@@ -2143,7 +2131,10 @@
   },
   "permissionRequest": {
     "message": "Solicitação de permissão"
->>>>>>> 0a443251
+  },
+  "permission_ethereumAccounts": {
+    "message": "Ver endereço, saldo da conta, atividade e iniciar transações",
+    "description": "The description for the `eth_accounts` permission"
   },
   "permissions": {
     "message": "Permissões"
