{
  "QRHardwareInvalidTransactionTitle": {
    "message": "Σφάλμα"
  },
  "QRHardwareMismatchedSignId": {
    "message": "Μη συμβατά δεδομένα συναλλαγών. Ελέγξτε τις λεπτομέρειες της συναλλαγής."
  },
  "QRHardwarePubkeyAccountOutOfRange": {
    "message": "Δεν υπάρχουν άλλοι λογαριασμοί. Αν θέλετε να αποκτήσετε πρόσβαση σε άλλο λογαριασμό που δεν αναφέρεται παρακάτω, παρακαλώ επανασυνδέστε το υλικό πορτοφόλι σας και επιλέξτε το."
  },
  "QRHardwareScanInstructions": {
    "message": "Τοποθετήστε τον κωδικό QR μπροστά από την κάμερα. Η οθόνη είναι θολή, αλλά δεν θα επηρεάσει την ανάγνωση."
  },
  "QRHardwareSignRequestCancel": {
    "message": "Απόρριψη"
  },
  "QRHardwareSignRequestDescription": {
    "message": "Αφού συνδεθείτε με το πορτοφόλι σας, κάντε κλικ στο 'Λήψη Υπογραφής' για να λάβετε την υπογραφή"
  },
  "QRHardwareSignRequestGetSignature": {
    "message": "Λήψη Υπογραφής"
  },
  "QRHardwareSignRequestSubtitle": {
    "message": "Σαρώστε τον κωδικό QR με το πορτοφόλι σας"
  },
  "QRHardwareSignRequestTitle": {
    "message": "Αίτημα Υπογραφής"
  },
  "QRHardwareUnknownQRCodeTitle": {
    "message": "Σφάλμα"
  },
  "QRHardwareUnknownWalletQRCode": {
    "message": "Μη έγκυρος κωδικός QR. Παρακαλώ σαρώστε τον κωδικό QR του υλικού πορτοφολιού."
  },
  "QRHardwareWalletImporterTitle": {
    "message": "Σάρωση Κωδικού QR"
  },
  "QRHardwareWalletSteps1Description": {
    "message": "Συνδέστε ένα airgapped πορτοφόλι υλικού που επικοινωνεί μέσω κωδικών QR. Τα airgapped πορτοφόλια που υποστηρίζονται επίσημα περιλαμβάνουν:"
  },
  "QRHardwareWalletSteps1Title": {
    "message": "Πορτοφόλι HW βασισμένο σε QR"
  },
  "QRHardwareWalletSteps2Description": {
    "message": "AirGap Vault & Ngrave (Έρχεται Σύντομα)"
  },
  "about": {
    "message": "Σχετικά με"
  },
  "acceleratingATransaction": {
    "message": "* Η επιτάχυνση μιας συναλλαγής με τη χρήση υψηλότερης τιμής καυσίμου αυξάνει τις πιθανότητές της για ταχύτερη επεξεργασία από το δίκτυο, αλλά δεν είναι πάντοτε εγγυημένη."
  },
  "acceptTermsOfUse": {
    "message": "Έχω διαβάσει και συμφωνώ με το $1",
    "description": "$1 is the `terms` message"
  },
  "accessAndSpendNotice": {
    "message": "$1 μπορεί να έχει πρόσβαση και να ξοδέψει μέχρι αυτό το μέγιστο ποσό",
    "description": "$1 is the url of the site requesting ability to spend"
  },
  "accessingYourCamera": {
    "message": "Πρόσβαση στην κάμερά σας..."
  },
  "account": {
    "message": "Λογαριασμός"
  },
  "accountDetails": {
    "message": "Λεπτομέρειες Λογαριασμού"
  },
  "accountName": {
    "message": "Όνομα Λογαριασμού"
  },
  "accountNameDuplicate": {
    "message": "Αυτό το όνομα λογαριασμού υπάρχει ήδη",
    "description": "This is an error message shown when the user enters a new account name that matches an existing account name"
  },
  "accountOptions": {
    "message": "Επιλογές Λογαριασμού"
  },
  "accountSelectionRequired": {
    "message": "Πρέπει να επιλέξετε έναν λογαριασμό!"
  },
  "active": {
    "message": "Ενεργό"
  },
  "activity": {
    "message": "Δραστηριότητα"
  },
  "activityLog": {
    "message": "Αρχείο καταγραφής δραστηριότητας"
  },
  "add": {
    "message": "Προσθήκη"
  },
  "addANetwork": {
    "message": "Προσθήκη ενός Δικτύου"
  },
  "addANickname": {
    "message": "Προσθήκη ενός ψευδωνύμου"
  },
  "addAcquiredTokens": {
    "message": "Προσθέστε τα token που αποκτήσατε χρησιμοποιώντας το MetaMask"
  },
  "addAlias": {
    "message": "Προσθήκη ψευδωνύμου"
  },
  "addContact": {
    "message": "Προσθήκη επαφής"
  },
  "addCustomToken": {
    "message": "Προσθήκη Προσαρμοσμένου Token"
  },
  "addCustomTokenByContractAddress": {
    "message": "Αδυναμία εύρεσης token; Μπορείτε να προσθέσετε χειροκίνητα οποιοδήποτε διακριτικό επικολλώντας τη διεύθυνσή του. Οι διευθύνσεις συμβολαίων Token μπορούν να βρεθούν στο $1.",
    "description": "$1 is a blockchain explorer for a specific network, e.g. Etherscan for Ethereum"
  },
  "addEthereumChainConfirmationDescription": {
    "message": "Αυτό θα επιτρέψει σε αυτό το δίκτυο να χρησιμοποιηθεί στο MetaMask."
  },
  "addEthereumChainConfirmationRisks": {
    "message": "Το MetaMask δεν επαληθεύει τα προσαρμοσμένα δίκτυα."
  },
  "addEthereumChainConfirmationRisksLearnMore": {
    "message": "Μάθετε για το $1.",
    "description": "$1 is a link with text that is provided by the 'addEthereumChainConfirmationRisksLearnMoreLink' key"
  },
  "addEthereumChainConfirmationRisksLearnMoreLink": {
    "message": "απάτες και κίνδυνοι ασφάλειας δικτύου",
    "description": "Link text for the 'addEthereumChainConfirmationRisksLearnMore' translation key"
  },
  "addEthereumChainConfirmationTitle": {
    "message": "Επιτρέπετε σε αυτήν την ιστοσελίδα να προσθέσει ένα δίκτυο;"
  },
  "addFriendsAndAddresses": {
    "message": "Προσθέστε φίλους και διευθύνσεις που εμπιστεύεστε"
  },
  "addMemo": {
    "message": "Προσθήκη σημειώματος"
  },
  "addNetwork": {
    "message": "Προσθήκη Δικτύου"
  },
  "addSuggestedTokens": {
    "message": "Προσθέστε τα Προτεινόμενα Tokens"
  },
  "addToAddressBook": {
    "message": "Προσθήκη στο βιβλίο διευθύνσεων"
  },
  "addToAddressBookModalPlaceholder": {
    "message": "π.χ. John D."
  },
  "addToken": {
    "message": "Προσθήκη Token"
  },
  "address": {
    "message": "Διεύθυνση"
  },
  "addressBookIcon": {
    "message": "Εικονίδιο βιβλίου διευθύνσεων"
  },
  "advanced": {
    "message": "Σύνθετες"
  },
  "advancedBaseGasFeeToolTip": {
    "message": "Όταν η συναλλαγή σας συμπεριληφθεί στο μπλοκ, οποιαδήποτε διαφορά μεταξύ της μέγιστης βασικής χρέωσής σας και της πραγματικής βασικής χρέωσής θα επιστραφεί. Το συνολικό ποσό υπολογίζεται ως μέγιστο βασικό τέλος (σε GWEI) * όριο τελών συναλλαγής."
  },
  "advancedGasFeeDefaultOptIn": {
    "message": "Αποθηκεύστε αυτά τα $1 ως προεπιλογή μου για το \"Προηγμένο\""
  },
  "advancedGasFeeDefaultOptOut": {
    "message": "Να χρησιμοποιούνται πάντα αυτές τις τιμές και η ρύθμιση για προχωρημένους."
  },
  "advancedGasFeeModalTitle": {
    "message": "Προηγμένη χρέωση τελών συναλλαγής"
  },
  "advancedGasPriceTitle": {
    "message": "Τιμή τελών συναλλαγής"
  },
  "advancedOptions": {
    "message": "Σύνθετες Επιλογές"
  },
  "advancedPriorityFeeToolTip": {
    "message": "Το τέλος προτεραιότητας (γνωστό και ως “miner tip”) πηγαίνει άμεσα στους miner και τους ενθαρρύνει να δώσουν προτεραιότητα στη συναλλαγή σας."
  },
  "affirmAgree": {
    "message": "Συμφωνώ"
  },
  "aggregatorFeeCost": {
    "message": "Αμοιβή ανταλλακτηρίου"
  },
  "alertDisableTooltip": {
    "message": "Αυτό μπορεί να αλλάξει στο \"Ρυθμίσεις > Ειδοποιήσεις\""
  },
  "alertSettingsUnconnectedAccount": {
    "message": "Περιήγηση σε μια ιστοσελίδα με έναν μη συνδεδεμένο λογαριασμό επιλεγμένο"
  },
  "alertSettingsUnconnectedAccountDescription": {
    "message": "Αυτή η ειδοποίηση εμφανίζεται στο αναδυόμενο παράθυρο κατά την περιήγηση σε μια συνδεδεμένη web3 ιστοσελίδα, αλλά ο τρέχων επιλεγμένος λογαριασμός δεν είναι συνδεδεμένος."
  },
  "alertSettingsWeb3ShimUsage": {
    "message": "Όταν μια ιστοσελίδα προσπαθεί να χρησιμοποιήσει το window.web3 API που έχει αφαιρεθεί"
  },
  "alertSettingsWeb3ShimUsageDescription": {
    "message": "Αυτή η ειδοποίηση εμφανίζεται στο αναδυόμενο παράθυρο όταν περιηγείστε σε μια ιστοσελίδα που προσπαθεί να χρησιμοποιήσει το window.web3 API που έχει αφαιρεθεί, και μπορεί, ως αποτέλεσμα, να μη λειτουργεί."
  },
  "alerts": {
    "message": "Ειδοποιήσεις"
  },
  "allowExternalExtensionTo": {
    "message": "Επιτρέψτε σε αυτή την εξωτερική επέκταση να:"
  },
  "allowSpendToken": {
    "message": "Δίνετε άδεια για να αποκτήσετε πρόσβαση στο $1;",
    "description": "$1 is the symbol of the token that are requesting to spend"
  },
  "allowThisSiteTo": {
    "message": "Επιτρέψτε σε αυτόν τον ιστότοπο να:"
  },
  "allowWithdrawAndSpend": {
    "message": "Επιτρέψτε στο $1 να κάνει ανάληψη και να ξοδέψει μέχρι το ακόλουθο ποσό:",
    "description": "The url of the site that requested permission to 'withdraw and spend'"
  },
  "amount": {
    "message": "Ποσό"
  },
  "appDescription": {
    "message": "Ένα Πορτοφόλι Ethereum στο Πρόγραμμα Περιήγησής σας",
    "description": "The description of the application"
  },
  "appName": {
    "message": "MetaMask",
    "description": "The name of the application"
  },
  "appNameBeta": {
    "message": "MetaMask Beta",
    "description": "The name of the application (Beta)"
  },
  "appNameFlask": {
    "message": "MetaMask Flask",
    "description": "The name of the application (Flask)"
  },
  "approvalAndAggregatorTxFeeCost": {
    "message": "Τέλος έγκρισης και δικτύου ανταλλακτηρίου"
  },
  "approvalTxGasCost": {
    "message": "Έγκριση Tx τέλους συναλλαγής"
  },
  "approve": {
    "message": "Έγκριση"
  },
  "approveButtonText": {
    "message": "Έγκριση"
  },
  "approveSpendLimit": {
    "message": "Έγκριση ορίου δαπανών $1",
    "description": "The token symbol that is being approved"
  },
  "approved": {
    "message": "Εγκρίθηκε"
  },
  "approvedAmountWithColon": {
    "message": "Εγκεκριμένο ποσό:"
  },
  "asset": {
    "message": "Στοιχείο ενεργητικού"
  },
  "assetOptions": {
    "message": "Επιλογές περιουσιακών στοιχείων"
  },
  "assets": {
    "message": "Περιουσιακά στοιχεία"
  },
  "attemptToCancel": {
    "message": "Προσπάθεια Ακύρωσης;"
  },
  "attemptToCancelDescription": {
    "message": "Η υποβολή αυτής της προσπάθειας δεν εγγυάται ότι η αρχική σας συναλλαγή θα ακυρωθεί. Αν η προσπάθεια ακύρωσης είναι επιτυχής, θα χρεωθείτε με το παραπάνω τέλος συναλλαγής."
  },
  "attemptingConnect": {
    "message": "Προσπάθεια σύνδεσης στην αλυσίδα μπλοκ."
  },
  "attributions": {
    "message": "Αποδόσεις"
  },
  "authorizedPermissions": {
    "message": "Έχετε εξουσιοδοτήσει τα ακόλουθα δικαιώματα"
  },
  "autoLockTimeLimit": {
    "message": "Χρονόμετρο Αυτόματης Αποσύνδεσης (λεπτά)"
  },
  "autoLockTimeLimitDescription": {
    "message": "Ρυθμίστε τον χρόνο αδράνειας σε λεπτά πριν αποσυνδεθεί αυτόματα το MetaMask."
  },
  "average": {
    "message": "Μέσος Όρος"
  },
  "back": {
    "message": "Πίσω"
  },
  "backToAll": {
    "message": "Πίσω σε Όλα"
  },
  "backupApprovalInfo": {
    "message": "Αυτός ο μυστικός κωδικός απαιτείται για ανάκτηση του πορτοφολιού σας σε περίπτωση που χάσετε τη συσκευή σας, ξεχάσετε τον κωδικό πρόσβασης, πρέπει να κάνετε επανεγκατάσταση του MetaMask, ή θέλετε να έχετε πρόσβαση στο πορτοφόλι σας από μια άλλη συσκευή."
  },
  "backupApprovalNotice": {
    "message": "Δημιουργήστε αντίγραφο ασφαλείας του κώδικα Μυστικής Αποκατάστασης για να διατηρήσετε ασφαλή το πορτοφόλι και τα χρήματά σας."
  },
  "backupNow": {
    "message": "Δημιουργήστε αντίγραφο ασφαλείας τώρα"
  },
  "balance": {
    "message": "Υπόλοιπο"
  },
  "balanceOutdated": {
    "message": "Το υπόλοιπο μπορεί να μην είναι ενημερωμένο"
  },
  "baseFee": {
    "message": "Βασικό τέλος"
  },
  "basic": {
    "message": "Βασικά"
  },
  "betaMetamaskDescription": {
    "message": "Αξιόπιστο για εκατομμύρια, το MetaMask είναι ένα ασφαλές πορτοφόλι που καθιστά τον κόσμο του web3 προσβάσιμο σε όλους."
  },
  "betaMetamaskDescriptionExplanation": {
    "message": "Χρησιμοποιήστε αυτήν την έκδοση για να δοκιμάσετε τις επερχόμενες λειτουργίες πριν από την κυκλοφορία τους. Η χρήση και η ανατροφοδότηση σας μας βοηθούν να χτίσουμε την καλύτερη δυνατή έκδοση του MetaMask. Η χρήση του MetaMask Δοκιμαστική Έκδοση υπόκειται στα στάνταρ μας $1, καθώς και $2. Ως Δοκιμαστική Έκδοση, μπορεί να υπάρχει αυξημένος κίνδυνος σφαλμάτων. Συνεχίζοντας, αποδέχεστε και αναγνωρίζετε αυτούς τους κινδύνους, καθώς και τους κινδύνους που εντοπίζονται στους Όρους μας και τους Όρους Δοκιμαστικής Έκδοσης.",
    "description": "$1 represents localization item betaMetamaskDescriptionExplanationTermsLinkText.  $2 represents localization item betaMetamaskDescriptionExplanationBetaTermsLinkText"
  },
  "betaMetamaskDescriptionExplanationBetaTermsLinkText": {
    "message": "Συμπληρωματικοί Όροι Δοκιμαστικής Έκδοσης"
  },
  "betaMetamaskDescriptionExplanationTermsLinkText": {
    "message": "Όροι"
  },
  "betaMetamaskVersion": {
    "message": "Δοκιμαστική έκδοση MetaMask"
  },
  "betaWelcome": {
    "message": "Καλώς ήλθατε στη Δοκιμαστική Έκδοση MetaMask"
  },
  "blockExplorerAccountAction": {
    "message": "Λογαριασμός",
    "description": "This is used with viewOnEtherscan and viewInExplorer e.g View Account in Explorer"
  },
  "blockExplorerAssetAction": {
    "message": "Περιουσιακά στοιχεία",
    "description": "This is used with viewOnEtherscan and viewInExplorer e.g View Asset in Explorer"
  },
  "blockExplorerSwapAction": {
    "message": "Ανταλλαγή",
    "description": "This is used with viewOnEtherscan e.g View Swap on Etherscan"
  },
  "blockExplorerUrl": {
    "message": "Εξερευνητής Μπλοκ"
  },
  "blockExplorerUrlDefinition": {
    "message": "Το URL που χρησιμοποιείται ως εξερευνητής μπλοκ για αυτό το δίκτυο."
  },
  "blockExplorerView": {
    "message": "Προβολή λογαριασμού με $1",
    "description": "$1 replaced by URL for custom block explorer"
  },
  "browserNotSupported": {
    "message": "Το Πρόγραμμα Περιήγησής σας δεν υποστηρίζεται..."
  },
  "buildContactList": {
    "message": "Δημιουργήστε τη λίστα επαφών σας"
  },
  "builtAroundTheWorld": {
    "message": "Η MetaMask έχει σχεδιαστεί και κατασκευαστεί σε όλο τον κόσμο."
  },
  "busy": {
    "message": "Απασχολημένο"
  },
  "buy": {
    "message": "Αγορά"
  },
  "buyWithWyre": {
    "message": "Αγοράστε ETH με το Wyre"
  },
  "buyWithWyreDescription": {
    "message": "Το Wyre σας επιτρέπει να χρησιμοποιήσετε μια πιστωτική κάρτα για να καταθέσετε ETH απευθείας στον λογαριασμό σας MetaTask."
  },
  "bytes": {
    "message": "Bytes"
  },
  "canToggleInSettings": {
    "message": "Μπορείτε να ενεργοποιήσετε ξανά αυτήν την ειδοποίηση στις Ρυθμίσεις -> Ειδοποιήσεις."
  },
  "cancel": {
    "message": "Ακύρωση"
  },
  "cancelEdit": {
    "message": "Ακύρωση Επεξεργασίας"
  },
  "cancelPopoverTitle": {
    "message": "Ακύρωση συναλλαγής"
  },
  "cancelSpeedUp": {
    "message": "ακύρωση ή επιτάχυνση μιας συναλλαγής."
  },
  "cancellationGasFee": {
    "message": "Ακύρωση Χρέωσης Αερίου"
  },
  "cancelled": {
    "message": "Ακυρώθηκε"
  },
  "chainId": {
    "message": "Αναγνωριστικό Αλυσίδας"
  },
  "chainIdDefinition": {
    "message": "Το αναγνωριστικό αλυσίδας χρησιμοποιείται για την υπογραφή συναλλαγών για αυτό το δίκτυο."
  },
  "chainIdExistsErrorMsg": {
    "message": "Αυτό το αναγνωριστικό αλυσίδας χρησιμοποιείται επί του παρόντος από το δίκτυο $1."
  },
  "chromeRequiredForHardwareWallets": {
    "message": "Θα πρέπει να χρησιμοποιήσετε το MetaMask στο Google Chrome για να συνδεθείτε στο Πορτοφόλι Υλικού."
  },
  "clickToConnectLedgerViaWebHID": {
    "message": "Κάντε κλικ εδώ για να συνδέσετε το Ledger σας μέσω WebHID",
    "description": "Text that can be clicked to open a browser popup for connecting the ledger device via webhid"
  },
  "clickToRevealSeed": {
    "message": "Κάντε κλικ εδώ για να αποκαλύψετε μυστικές λέξεις"
  },
  "close": {
    "message": "Κλείσιμο"
  },
  "confirm": {
    "message": "Επιβεβαίωση"
  },
  "confirmPassword": {
    "message": "Επιβεβαίωση Κωδικού Πρόσβασης"
  },
  "confirmRecoveryPhrase": {
    "message": "Επιβεβαιώστε τη Μυστική Φράση Ανάκτησης"
  },
  "confirmSecretBackupPhrase": {
    "message": "Επιβεβαιώστε τη Μυστική Φράση Αντιγράφου Ασφαλείας"
  },
  "confirmed": {
    "message": "Επιβεβαιωμένο"
  },
  "confusableUnicode": {
    "message": "'$1' είναι παρόμοιο με '$2'."
  },
  "confusableZeroWidthUnicode": {
    "message": "Βρέθηκε χαρακτήρας μηδενικού πλάτους."
  },
  "confusingEnsDomain": {
    "message": "Εντοπίσαμε έναν παράξενο χαρακτήρα στο όνομα ENS. Ελέγξτε το όνομα ENS για να αποφύγετε μια πιθανή απάτη."
  },
  "congratulations": {
    "message": "Συγχαρητήρια"
  },
  "connect": {
    "message": "Σύνδεση"
  },
  "connectAccountOrCreate": {
    "message": "Σύνδεση λογαριασμού ή δημιουργία νέου"
  },
  "connectHardwareWallet": {
    "message": "Σύνδεση Πορτοφολιού Υλικού"
  },
  "connectManually": {
    "message": "Χειροκίνητη σύνδεση στον τρέχοντα ιστότοπο"
  },
  "connectTo": {
    "message": "Σύνδεση με $1",
    "description": "$1 is the name/origin of a web3 site/application that the user can connect to metamask"
  },
  "connectToAll": {
    "message": "Συνδεθείτε σε όλα τα $1 σας",
    "description": "$1 will be replaced by the translation of connectToAllAccounts"
  },
  "connectToAllAccounts": {
    "message": "λογαριασμοί",
    "description": "will replace $1 in connectToAll, completing the sentence 'connect to all of your accounts', will be text that shows list of accounts on hover"
  },
  "connectToMultiple": {
    "message": "Σύνδεση με $1",
    "description": "$1 will be replaced by the translation of connectToMultipleNumberOfAccounts"
  },
  "connectToMultipleNumberOfAccounts": {
    "message": "$1 λογαριασμοί",
    "description": "$1 is the number of accounts to which the web3 site/application is asking to connect; this will substitute $1 in connectToMultiple"
  },
  "connectWithMetaMask": {
    "message": "Σύνδεση Με MetaMask"
  },
  "connectedAccountsDescriptionPlural": {
    "message": "Έχετε $1 λογαριασμούς συνδεδεμένους με αυτόν τον ιστότοπο.",
    "description": "$1 is the number of accounts"
  },
  "connectedAccountsDescriptionSingular": {
    "message": "Έχετε 1 λογαριασμό συνδεδεμένο σε αυτόν τον ιστότοπο."
  },
  "connectedAccountsEmptyDescription": {
    "message": "To MetaMask δεν είναι συνδεδεμένo σε αυτόν τον ιστότοπο. Για να συνδεθείτε σε έναν ιστότοπο web3, βρείτε και κάντε κλικ στο κουμπί σύνδεσης."
  },
  "connectedSites": {
    "message": "Συνδεδεμένοι ιστότοποι"
  },
  "connectedSitesDescription": {
    "message": "$1 είναι συνδεδεμένο σε αυτές τις ιστοσελίδες. Μπορούν να δουν τη διεύθυνση του λογαριασμού σας.",
    "description": "$1 is the account name"
  },
  "connectedSitesEmptyDescription": {
    "message": "$1 δεν είναι συνδεδεμένο με καμία τοποθεσία.",
    "description": "$1 is the account name"
  },
  "connecting": {
    "message": "Σύνδεση..."
  },
  "connectingTo": {
    "message": "Σύνδεση με $1"
  },
  "connectingToGoerli": {
    "message": "Σύνδεση στο Δίκτυο Δοκιμής Goerli"
  },
  "connectingToKovan": {
    "message": "Σύνδεση στο Δοκιμαστικό Δίκτυο Kovan"
  },
  "connectingToMainnet": {
    "message": "Σύνδεση στο Κύριο Δίκτυο Ethereum"
  },
  "connectingToRinkeby": {
    "message": "Σύνδεση στο Δίκτυο Δοκιμών Rinkeby"
  },
  "connectingToRopsten": {
    "message": "Σύνδεση με το Δίκτυο Δοκιμών Ropsten"
  },
  "contactUs": {
    "message": "Επικοινωνήστε μαζί μας"
  },
  "contacts": {
    "message": "Επαφές"
  },
  "continue": {
    "message": "Συνέχεια"
  },
  "continueToTransak": {
    "message": "Συνεχίστε στο Transak"
  },
  "continueToWyre": {
    "message": "Συνεχίστε στο Wyre"
  },
  "contract": {
    "message": "Συμβόλαιο"
  },
  "contractAddress": {
    "message": "Διεύθυνση συμβολαίου"
  },
  "contractAddressError": {
    "message": "Στέλνετε νομίσματα στη διεύθυνση συμβολαίου του νομίσματος. Αυτό μπορεί να έχει ως αποτέλεσμα την απώλεια αυτών των νομισμάτων."
  },
  "contractDeployment": {
    "message": "Ανάπτυξη Συμβολαίου"
  },
  "contractInteraction": {
    "message": "Αλληλεπίδραση Σύμβασης"
  },
  "copiedExclamation": {
    "message": "Έγινε αντιγραφή!"
  },
  "copyAddress": {
    "message": "Αντιγράψτε τη διεύθυνση στο πρόχειρο"
  },
  "copyPrivateKey": {
    "message": "Αυτό είναι το ιδιωτικό σας κλειδί (κάντε κλικ για αντιγραφή)"
  },
  "copyRawTransactionData": {
    "message": "Αντιγραφή ακατέργαστων δεδομένων συναλλαγών"
  },
  "copyToClipboard": {
    "message": "Αντιγραφή στο πρόχειρο"
  },
  "copyTransactionId": {
    "message": "Αντιγραφή Ταυτότητας Συναλλαγής"
  },
  "create": {
    "message": "Δημιουργία"
  },
  "createAWallet": {
    "message": "Δημιουργήστε ένα Πορτοφόλι"
  },
  "createAccount": {
    "message": "Δημιουργία Λογαριασμού"
  },
  "createNewWallet": {
    "message": "Δημιουργήστε ένα νέο πορτοφόλι"
  },
  "createPassword": {
    "message": "Δημιουργία Κωδικού Πρόσβασης"
  },
  "currencyConversion": {
    "message": "Μετατροπή Νομίσματος"
  },
  "currencySymbol": {
    "message": "Σύμβολο Νομίσματος"
  },
  "currencySymbolDefinition": {
    "message": "Το σύμβολο ticker που εμφανίζεται για το νόμισμα αυτού του δικτύου."
  },
  "currentAccountNotConnected": {
    "message": "Ο τρέχων λογαριασμός σας δεν είναι συνδεδεμένος"
  },
  "currentExtension": {
    "message": "Τρέχουσα σελίδα επεκτάσεων"
  },
  "currentLanguage": {
    "message": "Τρέχουσα Γλώσσα"
  },
  "currentTitle": {
    "message": "Τρέχον:"
  },
  "currentlyUnavailable": {
    "message": "Μη διαθέσιμο σε αυτό το δίκτυο"
  },
  "custom": {
    "message": "Σύνθετες"
  },
  "customGas": {
    "message": "Προσαρμογή Gas"
  },
  "customGasSettingToolTipMessage": {
    "message": "Χρησιμοποιήστε 1 $ για να προσαρμόσετε την τιμή του τέλους συναλλαγής. Αυτό μπορεί να προκαλέσει σύγχυση, αν δεν είστε εξοικειωμένοι. Επεξεργαστείτε το με δικό σας ρίσκο.",
    "description": "$1 is key 'advanced' (text: 'Advanced') separated here so that it can be passed in with bold fontweight"
  },
  "customGasSubTitle": {
    "message": "Η αύξηση των τελών μπορεί να μειώσει τους χρόνους επεξεργασίας, αλλά αυτό δεν είναι εγγυημένο."
  },
  "customSpendLimit": {
    "message": "Προσαρμοσμένο Όριο Δαπάνης"
  },
  "customToken": {
    "message": "Προσαρμοσμένο Token"
  },
  "dappSuggested": {
    "message": "Προτεινόμενο από την ιστοσελίδα"
  },
  "dappSuggestedGasSettingToolTipMessage": {
    "message": "Το $1 έχει προτείνει αυτή την τιμή.",
    "description": "$1 is url for the dapp that has suggested gas settings"
  },
  "dappSuggestedShortLabel": {
    "message": "Ιστοσελίδα"
  },
  "dappSuggestedTooltip": {
    "message": "Το $1 έχει προτείνει αυτή την τιμή.",
    "description": "$1 represents the Dapp's origin"
  },
  "data": {
    "message": "Δεδομένα"
  },
  "dataBackupFoundInfo": {
    "message": "Ορισμένα από τα δεδομένα του λογαριασμού σας δημιουργήθηκαν σε προηγούμενη εγκατάσταση του MetaMask. Αυτό θα μπορούσε να περιλαμβάνει τις ρυθμίσεις, τις επαφές και τα διακριτικά σας. Θα θέλατε να επαναφέρετε αυτά τα δεδομένα τώρα;"
  },
  "dataHex": {
    "message": "Δεκαεξαδικός"
  },
  "decimal": {
    "message": "Δεκαδικά Ψηφία Ακριβείας"
  },
  "decimalsMustZerotoTen": {
    "message": "Τα δεκαδικά πρέπει να είναι τουλάχιστον 0 και όχι πάνω από 36."
  },
  "decrypt": {
    "message": "Αποκρυπτογράφηση"
  },
  "decryptCopy": {
    "message": "Αντιγραφή κρυπτογραφημένου μηνύματος"
  },
  "decryptInlineError": {
    "message": "Αυτό το μήνυμα δεν μπορεί να αποκρυπτογραφηθεί λόγω σφάλματος: $1",
    "description": "$1 is error message"
  },
  "decryptMessageNotice": {
    "message": "Το $1 θα ήθελε να διαβάσει αυτό το μήνυμα για να ολοκληρώσει την ενέργειά σας",
    "description": "$1 is the web3 site name"
  },
  "decryptMetamask": {
    "message": "Αποκρυπτογράφηση μηνύματος"
  },
  "decryptRequest": {
    "message": "Αίτημα αποκρυπτογράφησης"
  },
  "delete": {
    "message": "Διαγραφή"
  },
  "deleteAccount": {
    "message": "Διαγραφή Λογαριασμού"
  },
  "deleteNetwork": {
    "message": "Διαγραφή Δικτύου;"
  },
  "deleteNetworkDescription": {
    "message": "Θέλετε σίγουρα να διαγράψετε αυτό το δίκτυο;"
  },
  "description": {
    "message": "Περιγραφή"
  },
  "details": {
    "message": "Λεπτομέρειες"
  },
  "disconnect": {
    "message": "Αποσύνδεση"
  },
  "disconnectAllAccounts": {
    "message": "Αποσύνδεση όλων των λογαριασμών"
  },
  "disconnectAllAccountsConfirmationDescription": {
    "message": "Είστε βέβαιοι ότι θέλετε να αποσυνδεθείτε; Μπορεί να χάσετε τη λειτουργικότητα της ιστοσελίδας."
  },
  "disconnectPrompt": {
    "message": "Αποσύνδεση $1"
  },
  "disconnectThisAccount": {
    "message": "Αποσύνδεση αυτού του λογαριασμού"
  },
  "dismiss": {
    "message": "Παράβλεψη"
  },
  "dismissReminderDescriptionField": {
    "message": "Ενεργοποιήστε αυτήν την επιλογή για να απορρίψετε το μήνυμα υπενθύμισης αντιγράφου ασφαλείας Ανάκτησης Μυστικής Φράσης. Σας συνιστούμε έντονα να δημιουργήσετε αντίγραφα ασφαλείας της Ανάκτησης Μυστικής Φράσης σας για να αποφύγετε την απώλεια χρημάτων"
  },
  "dismissReminderField": {
    "message": "Παράβλεψη υπενθύμισης αντιγράφου ασφαλείας Ανάκτησης Μυστικής Φράσης"
  },
  "domain": {
    "message": "Τομέας"
  },
  "done": {
    "message": "Τέλος"
  },
  "dontShowThisAgain": {
    "message": "Να μην εμφανιστεί ξανά"
  },
  "downloadGoogleChrome": {
    "message": "Κατεβάστε το Google Chrome"
  },
  "downloadSecretBackup": {
    "message": "Κατεβάστε αυτήν τη Μυστική Φράση Αντιγράφου Ασφαλείας και κρατήστε την αποθηκευμένη με ασφάλεια σε έναν εξωτερικό κρυπτογραφημένο σκληρό δίσκο ή μέσο αποθήκευσης."
  },
  "downloadStateLogs": {
    "message": "Λήψη Αρχείων Καταγραφής Κατάστασης"
  },
  "dropped": {
    "message": "Απορρίφθηκε"
  },
  "edit": {
    "message": "Επεξεργασία"
  },
  "editANickname": {
    "message": "Επεξεργασία ψευδώνυμου"
  },
  "editAddressNickname": {
    "message": "Επεξεργασία ψευδωνύμου διεύθυνσης"
  },
  "editContact": {
    "message": "Επεξεργασία Επαφής"
  },
  "editGasEducationButtonText": {
    "message": "Πώς πρέπει να επιλέξω;"
  },
  "editGasEducationHighExplanation": {
    "message": "Αυτό είναι καλύτερο για ευαίσθητες στον χρόνο συναλλαγές (όπως τα Swaps) καθώς αυξάνει την πιθανότητα επιτυχούς συναλλαγής. Εάν ένα Swap πάρει πολύ χρόνο για να επεξεργαστεί, μπορεί να αποτύχει και να έχει ως αποτέλεσμα την απώλεια κάποιων τελών συναλλαγής."
  },
  "editGasEducationLowExplanation": {
    "message": "Ένα χαμηλότερο τέλος συναλλαγής θα πρέπει να χρησιμοποιείται μόνο όταν ο χρόνος επεξεργασίας είναι λιγότερο σημαντικός. Οι χαμηλότερες χρεώσεις καθιστούν δύσκολη την πρόβλεψη πότε (ή αν) η συναλλαγή σας θα είναι επιτυχής."
  },
  "editGasEducationMediumExplanation": {
    "message": "Ένα μέσο τέλος συναλλαγής είναι καλό για την αποστολή, την ανάληψη ή άλλες συναλλαγές που δεν είναι χρονικά ευαίσθητες. Αυτή η ρύθμιση θα οδηγήσει πιο συχνά σε μια επιτυχημένη συναλλαγή."
  },
  "editGasEducationModalIntro": {
    "message": "Η επιλογή του σωστού τέλους συναλλαγής εξαρτάται από το είδος της συναλλαγής και πόσο σημαντικό είναι για εσάς."
  },
  "editGasEducationModalTitle": {
    "message": "Πώς να επιλέξετε;"
  },
  "editGasFeeModalTitle": {
    "message": "Επεξεργασία τέλους συναλλαγής"
  },
  "editGasHigh": {
    "message": "Υψηλό"
  },
  "editGasLimitOutOfBounds": {
    "message": "Το όριο τελών συναλλαγής πρέπει να είναι τουλάχιστον $1"
  },
  "editGasLimitOutOfBoundsV2": {
    "message": "Το όριο τελών συναλλαγής πρέπει να είναι μεγαλύτερο από $1 και μικρότερο από $2",
    "description": "$1 is the minimum limit for gas and $2 is the maximum limit"
  },
  "editGasLimitTooltip": {
    "message": "Το τελών συναλλαγής είναι οι μέγιστες μονάδες τελών συναλλαγής που είστε πρόθυμοι να χρησιμοποιήσετε. Τα τέλη συναλλαγής είναι ένας πολλαπλασιαστής στο \"Μέγιστο τέλος προτεραιότητας\" και το \"Μέγιστο τέλος\"."
  },
  "editGasLow": {
    "message": "Χαμηλό"
  },
  "editGasMaxBaseFeeGWEIImbalance": {
    "message": "Η μέγιστη βασική χρέωση δεν μπορεί να είναι χαμηλότερη από το τέλος προτεραιότητας"
  },
  "editGasMaxBaseFeeHigh": {
    "message": "Η μέγιστη χρέωση βάσης είναι υψηλότερη από το απαραίτητο"
  },
  "editGasMaxBaseFeeLow": {
    "message": "Η μέγιστη βασική χρέωση τέλους είναι χαμηλή για τις τρέχουσες συνθήκες δικτύου"
  },
  "editGasMaxFeeHigh": {
    "message": "Η μέγιστη χρέωση είναι υψηλότερη από το απαραίτητο"
  },
  "editGasMaxFeeLow": {
    "message": "Πολύ χαμηλή χρέωση για τις συνθήκες δικτύου"
  },
  "editGasMaxFeePriorityImbalance": {
    "message": "Η μέγιστη βασική χρέωση δεν μπορεί να είναι χαμηλότερη από το μέγιστο τέλος προτεραιότητας"
  },
  "editGasMaxFeeTooltip": {
    "message": "Το μέγιστο τέλος είναι το περισσότερο που θα πληρώσετε (βασικό τέλος + τέλος προτεραιότητας)."
  },
  "editGasMaxPriorityFeeBelowMinimum": {
    "message": "Το μέγιστο τέλος προτεραιότητας πρέπει να είναι μεγαλύτερο από 0 GWEI"
  },
  "editGasMaxPriorityFeeBelowMinimumV2": {
    "message": "Το τέλος προτεραιότητας πρέπει να είναι μεγαλύτερο από 0."
  },
  "editGasMaxPriorityFeeHigh": {
    "message": "Μέγιστο τέλος προτεραιότητας υψηλότερο από το αναγκαίο. Μπορείτε να πληρώσετε περισσότερα από ό,τι απαιτείται."
  },
  "editGasMaxPriorityFeeHighV2": {
    "message": "Το τέλος προτεραιότητας είναι υψηλότερο από το αναγκαίο. Μπορείτε να πληρώσετε περισσότερα από όσα χρειάζεται"
  },
  "editGasMaxPriorityFeeLow": {
    "message": "Το μέγιστο τέλος προτεραιότητας είναι χαμηλό για τις τρέχουσες συνθήκες δικτύου"
  },
  "editGasMaxPriorityFeeLowV2": {
    "message": "Το τέλος προτεραιότητας είναι χαμηλό για τις τρέχουσες συνθήκες δικτύου"
  },
  "editGasMaxPriorityFeeTooltip": {
    "message": "Το μέγιστο τέλος προτεραιότητας (γνωστό και ως “miner tip”) πηγαίνει άμεσα στους miner και τους ενθαρρύνει να δώσουν προτεραιότητα στη συναλλαγή σας. Συχνά θα πληρώνετε το μέγιστο που επιλέξατε"
  },
  "editGasMedium": {
    "message": "Μεσαίο"
  },
  "editGasPriceTooLow": {
    "message": "Η τιμή τέλους συναλλαγής πρέπει να είναι μεγαλύτερη από 0"
  },
  "editGasPriceTooltip": {
    "message": "Αυτό το δίκτυο απαιτεί ένα πεδίο \"Τέλος συναλλαγής\" κατά την υποβολή μιας συναλλαγής. Η τιμή τέλους συναλλαγής είναι το ποσό που θα πληρώσετε ανά μονάδα τέλους συναλλαγής."
  },
  "editGasSubTextAmountLabel": {
    "message": "Μέγιστο ποσό:",
    "description": "This is meant to be used as the $1 substitution editGasSubTextAmount"
  },
  "editGasSubTextFeeLabel": {
    "message": "Μέγιστη χρέωση:"
  },
  "editGasTitle": {
    "message": "Επεξεργασία προτεραιότητας"
  },
  "editGasTooLow": {
    "message": "Άγνωστος χρόνος επεξεργασίας"
  },
  "editGasTooLowTooltip": {
    "message": "Η μέγιστη χρέωση ή το μέγιστο τέλος προτεραιότητας μπορεί να είναι χαμηλά για τις τρέχουσες συνθήκες της αγοράς. Δεν γνωρίζουμε πότε (ή εάν) η συναλλαγή σας θα επεξεργαστεί. "
  },
  "editGasTooLowWarningTooltip": {
    "message": "Αυτό μειώνει τη μέγιστη χρέωση αλλά αν η κίνηση δικτύου αυξήσει τη συναλλαγή σας μπορεί να καθυστερήσει ή να αποτύχει."
  },
  "editNonceField": {
    "message": "Επεξεργασία Nonce"
  },
  "editNonceMessage": {
    "message": "Αυτό είναι ένα προηγμένο χαρακτηριστικό, χρησιμοποιήστε προσεκτικά."
  },
  "editPermission": {
    "message": "Επεξεργαστείτε τα Δικαιώματα"
  },
  "enableAutoDetect": {
    "message": " Ενεργοποίηση Αυτόματου Εντοπισμού"
  },
  "enableFromSettings": {
    "message": " Ενεργοποίηση του από τις Ρυθμίσεις."
  },
  "enableOpenSeaAPI": {
    "message": "Ενεργοποίηση OpenSea API"
  },
  "enableOpenSeaAPIDescription": {
    "message": "Χρησιμοποιήστε το API OpenSea για λήψη δεδομένων NFT. Η αυτόματη ανίχνευση NFT βασίζεται στο API του OpenSea, και δεν θα είναι διαθέσιμη όταν αυτό είναι απενεργοποιημένο."
  },
  "enableToken": {
    "message": "ενεργοποίηση $1",
    "description": "$1 is a token symbol, e.g. ETH"
  },
  "encryptionPublicKeyNotice": {
    "message": "Το $1 θα ήθελε το δημόσιο σας κλειδί κρυπτογράφησης. Με τη συγκατάθεσή σας, αυτός ο ιστότοπος θα είναι σε θέση να σας συνθέσει κρυπτογραφημένα μηνύματα.",
    "description": "$1 is the web3 site name"
  },
  "encryptionPublicKeyRequest": {
    "message": "Αίτηση δημόσιου κλειδιού κρυπτογράφησης"
  },
  "endOfFlowMessage1": {
    "message": "Περάσατε τη δοκιμή - κρατήστε τη Μυστική Φράση Ανάκτησής σας ασφαλή, είναι δική σας ευθύνη!"
  },
  "endOfFlowMessage10": {
    "message": "Όλα Έτοιμα"
  },
  "endOfFlowMessage2": {
    "message": "Συμβουλές για την ασφαλή αποθήκευσή του"
  },
  "endOfFlowMessage3": {
    "message": "Αποθηκεύστε ένα αντίγραφο ασφαλείας σε πολλαπλές τοποθεσίες."
  },
  "endOfFlowMessage4": {
    "message": "Μην μοιράζεστε ποτέ τη φράση με κανέναν."
  },
  "endOfFlowMessage5": {
    "message": "Προσέξτε το ηλεκτρονικό \"ψάρεμα\"! Το MetaMask δεν θα ζητήσει ποτέ από μόνο του τη Μυστική Φράση Ανάκτησής σας."
  },
  "endOfFlowMessage6": {
    "message": "Αν χρειάζεται να δημιουργήσετε ξανά αντίγραφο της φράσης επαναφοράς σας, μπορείτε να τη βρείτε στο Ρυθμίσεις -> Ασφάλεια."
  },
  "endOfFlowMessage7": {
    "message": "Αν έχετε ποτέ ερωτήσεις ή δείτε κάτι ύποπτο, επικοινωνήστε με την υποστήριξή μας $1.",
    "description": "$1 is a clickable link with text defined by the 'here' key. The link will open to a form where users can file support tickets."
  },
  "endOfFlowMessage8": {
    "message": "Το MetaMask δεν μπορεί να ανακτήσει τη Μυστική Φράση Ανάκτησής σας. Μάθετε περισσότερα."
  },
  "endOfFlowMessage9": {
    "message": "Μάθετε περισσότερα."
  },
  "endpointReturnedDifferentChainId": {
    "message": "Το τελικό σημείο επέστρεψε ένα διαφορετικό αναγνωριστικό αλυσίδας: $1",
    "description": "$1 is the return value of eth_chainId from an RPC endpoint"
  },
  "ensIllegalCharacter": {
    "message": "Μη έγκυρος χαρακτήρας για το ENS."
  },
  "ensNotFoundOnCurrentNetwork": {
    "message": "Το όνομα ENS δεν βρέθηκε στο τρέχον δίκτυο. Δοκιμάστε να μεταβείτε στο Κύριο Δίκτυο Ethereum."
  },
  "ensNotSupportedOnNetwork": {
    "message": "Το δίκτυο δεν υποστηρίζει ENS"
  },
  "ensRegistrationError": {
    "message": "Σφάλμα στην καταχώριση ονόματος ENS"
  },
  "ensUnknownError": {
    "message": "Η αναζήτηση ENS απέτυχε."
  },
  "enterAnAlias": {
    "message": "Δώστε ένα ψευδώνυμο"
  },
  "enterMaxSpendLimit": {
    "message": "Εισάγετε Το Μέγιστο Όριο Δαπάνης"
  },
  "enterPassword": {
    "message": "Εισάγετε τον κωδικό πρόσβασης"
  },
  "enterPasswordContinue": {
    "message": "Πληκτρολογήστε τον κωδικό πρόσβασης για να συνεχίσετε"
  },
  "errorCode": {
    "message": "Κωδικός: $1",
    "description": "Displayed error code for debugging purposes. $1 is the error code"
  },
  "errorDetails": {
    "message": "Λεπτομέρειες Σφάλματος",
    "description": "Title for collapsible section that displays error details for debugging purposes"
  },
  "errorMessage": {
    "message": "Μήνυμα: $1",
    "description": "Displayed error message for debugging purposes. $1 is the error message"
  },
  "errorName": {
    "message": "Κωδικός: $1",
    "description": "Displayed error name for debugging purposes. $1 is the error name"
  },
  "errorPageMessage": {
    "message": "Δοκιμάστε ξανά φορτώνοντας τη σελίδα, ή επικοινωνήστε με την υποστήριξη $1.",
    "description": "Message displayed on generic error page in the fullscreen or notification UI, $1 is a clickable link with text defined by the 'here' key. The link will open to a form where users can file support tickets."
  },
  "errorPagePopupMessage": {
    "message": "Δοκιμάστε ξανά κλείνοντας και ανοίγοντας ξανά το αναδυόμενο παράθυρο ή επικοινωνήστε με την υποστήριξη $1.",
    "description": "Message displayed on generic error page in the popup UI, $1 is a clickable link with text defined by the 'here' key. The link will open to a form where users can file support tickets."
  },
  "errorPageTitle": {
    "message": "Το MetaMask αντιμετώπισε ένα σφάλμα",
    "description": "Title of generic error page"
  },
  "errorStack": {
    "message": "Στοίβα:",
    "description": "Title for error stack, which is displayed for debugging purposes"
  },
  "estimatedProcessingTimes": {
    "message": "Εκτιμώμενοι Χρόνοι Επεξεργασίας"
  },
  "ethGasPriceFetchWarning": {
    "message": "Το εφεδρικό τέλος συναλλαγής που παρέχεται ως η κύρια υπηρεσία εκτίμησης τελών συναλλαγής, δεν είναι διαθέσιμο αυτή τη στιγμή."
  },
  "ethereumPublicAddress": {
    "message": "Δημόσια Διεύθυνση Ethereum"
  },
  "etherscan": {
    "message": "Etherscan"
  },
  "etherscanView": {
    "message": "Προβολή λογαριασμού στο Etherscan"
  },
  "etherscanViewOn": {
    "message": "Προβολή στην Etherscan"
  },
  "expandView": {
    "message": "Ανάπτυξη Προβολής"
  },
  "experimental": {
    "message": "Πειραματικό"
  },
  "exportPrivateKey": {
    "message": "Εξαγωγή Ιδιωτικού Κλειδιού"
  },
  "externalExtension": {
    "message": "Εξωτερική Επέκταση"
  },
  "extraApprovalGas": {
    "message": "+$1 τέλος συναλλαγής",
    "description": "Expresses an additional gas amount the user will have to pay, on top of some other displayed amount. $1 is a decimal amount of gas"
  },
  "failed": {
    "message": "Απέτυχε"
  },
  "failedToFetchChainId": {
    "message": "Αδύνατη η λήψη του αναγνωριστικού αλυσίδας. Είναι το URL του RPC σας σωστό;"
  },
  "failureMessage": {
    "message": "Κάτι πήγε λάθος και δεν μπορέσαμε να ολοκληρώσουμε την ενέργεια"
  },
  "fakeTokenWarning": {
    "message": "Οποιοσδήποτε μπορεί να δημιουργήσει ένα token, συμπεριλαμβανομένης της δημιουργίας ψεύτικων εκδόσεων των υφιστάμενων tokens. Μάθετε περισσότερα γι'αυτό $1"
  },
  "fast": {
    "message": "Γρήγορα"
  },
  "fastest": {
    "message": "Ταχύτερη"
  },
  "feeAssociatedRequest": {
    "message": "Ένα τέλος σχετίζεται με αυτό το αίτημα."
  },
  "fiat": {
    "message": "Εντολή",
    "description": "Exchange type"
  },
  "fileImportFail": {
    "message": "Η εισαγωγή αρχείων δεν λειτουργεί; Κάντε κλικ εδώ!",
    "description": "Helps user import their account from a JSON file"
  },
  "flaskSnapSettingsCardButtonCta": {
    "message": "Προβολή λεπτομερειών",
    "description": "Call to action a user can take to see more information about the Snap that is installed"
  },
  "flaskSnapSettingsCardDateAddedOn": {
    "message": "Προστέθηκε στις",
    "description": "Start of the sentence describing when and where snap was added"
  },
  "flaskSnapSettingsCardFrom": {
    "message": "από",
    "description": "Part of the sentence describing when and where snap was added"
  },
  "followUsOnTwitter": {
    "message": "Ακολουθήστε μας στο Twitter"
  },
  "forbiddenIpfsGateway": {
    "message": "Απαγορευμένη πύλη IPFS: Παρακαλώ καθορίστε μια πύλη CID"
  },
  "forgetDevice": {
    "message": "Διαγραφή αυτής της συσκευής"
  },
  "from": {
    "message": "Από"
  },
  "fromAddress": {
    "message": "Από: $1",
    "description": "$1 is the address to include in the From label. It is typically shortened first using shortenAddress"
  },
  "functionApprove": {
    "message": "Λειτουργία: Έγκριση"
  },
  "functionType": {
    "message": "Τύπος Λειτουργίας"
  },
  "gas": {
    "message": "Τέλος συναλλαγής"
  },
  "gasDisplayAcknowledgeDappButtonText": {
    "message": "Επεξεργασία προτεινόμενου τέλους συναλλαγής"
  },
  "gasDisplayDappWarning": {
    "message": "Αυτό το τέλος συναλλαγής έχει προταθεί από το $1. Η παράκαμψη μπορεί να προκαλέσει πρόβλημα με τη συναλλαγή σας. Εάν έχετε απορίες, επικοινωνήστε με $1.",
    "description": "$1 represents the Dapp's origin"
  },
  "gasEstimatesUnavailableWarning": {
    "message": "Οι χαμηλές, μεσαίες και υψηλές εκτιμήσεις μας δεν είναι διαθέσιμες."
  },
  "gasLimit": {
    "message": "Όριο Καυσίμου"
  },
  "gasLimitInfoTooltipContent": {
    "message": "Το όριο αερίου είναι το μέγιστο ποσό μονάδων αερίου τι οποίες είστε διατεθειμένοι να δαπανήσετε."
  },
  "gasLimitTooLow": {
    "message": "Το όριο αερίου πρέπει να είναι τουλάχιστον 21000"
  },
  "gasLimitTooLowWithDynamicFee": {
    "message": "Το όριο τέλους συναλλαγής πρέπει να είναι τουλάχιστον $1",
    "description": "$1 is the custom gas limit, in decimal."
  },
  "gasLimitV2": {
    "message": "Όριο τέλους συναλλαγής"
  },
  "gasOption": {
    "message": "Επιλογή τέλους συναλλαγής"
  },
  "gasPrice": {
    "message": "Τιμή Αερίου (GWEI)"
  },
  "gasPriceExcessive": {
    "message": "Το ποσό του τέλους συναλλαγής σας ορίστηκε άσκοπα υψηλό. Εξετάστε τη μείωση του ποσού."
  },
  "gasPriceExcessiveInput": {
    "message": "Η Τιμή του Τέλους Συναλλαγής Είναι Υπερβολική"
  },
  "gasPriceExtremelyLow": {
    "message": "Τιμή Καυσίμου Εξαιρετικά Χαμηλή"
  },
  "gasPriceFetchFailed": {
    "message": "Η εκτίμηση της τιμής του τέλους συναλλαγής απέτυχε λόγω σφάλματος δικτύου."
  },
  "gasPriceInfoTooltipContent": {
    "message": "Η τιμή καυσίμου καθορίζει το ποσό των Ether που είστε διατεθειμένοι να πληρώσετε για κάθε μονάδα καυσίμου."
  },
  "gasTimingHoursShort": {
    "message": "$1 ώρες",
    "description": "$1 represents a number of hours"
  },
  "gasTimingMinutes": {
    "message": "$1 λεπτά",
    "description": "$1 represents a number of minutes"
  },
  "gasTimingMinutesShort": {
    "message": "$1 λεπτά",
    "description": "$1 represents a number of minutes"
  },
  "gasTimingNegative": {
    "message": "Ίσως σε $1",
    "description": "$1 represents an amount of time"
  },
  "gasTimingPositive": {
    "message": "Πιθανό σε < $1",
    "description": "$1 represents an amount of time"
  },
  "gasTimingSeconds": {
    "message": "$1 δευτερόλεπτα",
    "description": "$1 represents a number of seconds"
  },
  "gasTimingSecondsShort": {
    "message": "$1 δευτ",
    "description": "$1 represents a number of seconds"
  },
  "gasTimingVeryPositive": {
    "message": "Πολύ πιθανό σε < $1",
    "description": "$1 represents an amount of time"
  },
  "gasUsed": {
    "message": "Καύσιμο που Χρησιμοποιήθηκε"
  },
  "gdprMessage": {
    "message": "Τα δεδομένα αυτά συγκεντρωτικά και, ως εκ τούτου, είναι ανώνυμα για τους σκοπούς του Γενικού Κανονισμού για την Προστασία Δεδομένων GDPR (ΕΕ) 2016/679. Για περισσότερες πληροφορίες σχετικά με τις πρακτικές απορρήτου μας, ανατρέξτε στο $1.",
    "description": "$1 refers to the gdprMessagePrivacyPolicy message, the translation of which is meant to be used exclusively in the context of gdprMessage"
  },
  "gdprMessagePrivacyPolicy": {
    "message": "Πολιτική Απορρήτου εδώ",
    "description": "this translation is intended to be exclusively used as the replacement for the $1 in the gdprMessage translation"
  },
  "general": {
    "message": "Γενικά"
  },
  "getEther": {
    "message": "Λάβετε Ether"
  },
  "getEtherFromFaucet": {
    "message": "Πάρτε Ether από μια πηγή για το $1",
    "description": "Displays network name for Ether faucet"
  },
  "getStarted": {
    "message": "Έναρξη"
  },
  "goBack": {
    "message": "Μετάβαση Πίσω"
  },
  "goerli": {
    "message": "Δοκιμαστικό Δίκτυο Goerli"
  },
  "grantedToWithColon": {
    "message": "Χορηγήθηκε στο:"
  },
  "happyToSeeYou": {
    "message": "Χαιρόμαστε που σας βλέπουμε."
  },
  "hardware": {
    "message": "Υλικό"
  },
  "hardwareWalletConnected": {
    "message": "Συνδέθηκε το πορτοφόλι υλικού"
  },
  "hardwareWalletLegacyDescription": {
    "message": "(παλαιό)",
    "description": "Text representing the MEW path"
  },
  "hardwareWalletSupportLinkConversion": {
    "message": "κάντε κλικ εδώ"
  },
  "hardwareWallets": {
    "message": "Συνδέστε ένα πορτοφόλι εξοπλισμού"
  },
  "hardwareWalletsMsg": {
    "message": "Επιλέξτε ένα πορτοφόλι εξοπλισμού το οποίο θέλετε να χρησιμοποιήσετε με το MetaMask."
  },
  "here": {
    "message": "εδώ",
    "description": "as in -click here- for more information (goes with troubleTokenBalances)"
  },
  "hexData": {
    "message": "Δεκαεξαδικά Δεδομένα"
  },
  "hide": {
    "message": "Απόκρυψη"
  },
  "hideTokenPrompt": {
    "message": "Απόκρυψη του Token;"
  },
  "hideTokenSymbol": {
    "message": "Απόκρυψη $1",
    "description": "$1 is the symbol for a token (e.g. 'DAI')"
  },
  "hideZeroBalanceTokens": {
    "message": "Απόκρυψη Tokens Χωρίς Υπόλοιπο"
  },
  "high": {
    "message": "Επιθετική"
  },
  "highGasSettingToolTipMessage": {
    "message": "Χρησιμοποιήστε $1 για να καλύψετε απότομες αυξήσεις της κίνησης του δικτύου λόγω των δημοφιλών ξεκινημάτων NFT.",
    "description": "$1 is key 'high' (text: 'Aggressive') separated here so that it can be passed in with bold fontweight"
  },
  "highLowercase": {
    "message": "υψηλό"
  },
  "history": {
    "message": "Ιστορικό"
  },
  "import": {
    "message": "Εισαγωγή",
    "description": "Button to import an account from a selected file"
  },
  "importAccount": {
    "message": "Εισαγωγή Λογαριασμού"
  },
  "importAccountError": {
    "message": "Σφάλμα εισαγωγής λογαριασμού."
  },
  "importAccountMsg": {
    "message": "Οι λογαριασμοί που εισάγονται δεν θα συσχετιστούν με τη Μυστική Φράση Ανάκτησης του λογαριασμού σας MetaTask που δημιουργήθηκε αρχικά. Μάθετε περισσότερα για τους εισηγμένους λογαριασμούς"
  },
  "importAccountSeedPhrase": {
    "message": "Εισαγωγή λογαριασμού με Μυστική Φράση Ανάκτησης"
<<<<<<< HEAD
  },
  "importAccountText": {
    "message": "ή $1",
    "description": "$1 represents the text from `importAccountLinkText` as a link"
=======
>>>>>>> 3327c5c7
  },
  "importExistingWalletDescription": {
    "message": "Εισάγετε τη Μυστική Φράση Ανάκτησης (δλδ Seed Phrase) που σας δόθηκε όταν δημιουργήσατε το πορτοφόλι σας. $1",
    "description": "$1 is the words 'Learn More' from key 'learnMore', separated here so that it can be added as a link"
  },
  "importExistingWalletTitle": {
    "message": "Εισαγωγή υπάρχοντος πορτοφολιού με Μυστική Φράση Ανάκτησης"
  },
  "importMyWallet": {
    "message": "Εισαγωγή Πορτοφολιού μου"
  },
  "importNFTs": {
    "message": "Εισαγωγή NFT"
  },
  "importTokenQuestion": {
    "message": "Εισαγωγή token;"
  },
  "importTokenWarning": {
    "message": "Ο καθένας μπορεί να δημιουργήσει ένα token με οποιοδήποτε όνομα, συμπεριλαμβανομένων ψεύτικων εκδόσεων των υφιστάμενων νομισμάτων. Προσθέστε και ανταλλάξτε με δική σας ευθύνη!"
  },
  "importTokens": {
    "message": "εισαγωγή token"
  },
  "importTokensCamelCase": {
    "message": "Εισαγωγή Token"
  },
  "importWallet": {
    "message": "Εισαγωγή Πορτοφολιού"
  },
  "importYourExisting": {
    "message": "Εισαγωγή υπάρχοντος πορτοφολιού με Μυστική Φράση Ανάκτησης"
  },
  "imported": {
    "message": "Έγινε εισαγωγή",
    "description": "status showing that an account has been fully loaded into the keyring"
  },
  "infuraBlockedNotification": {
    "message": "Το MetaMask δεν μπορεί να συνδεθεί με τον εξυπηρετητή blockchain. Ανασκόπηση πιθανών λόγων $1.",
    "description": "$1 is a clickable link with with text defined by the 'here' key"
  },
  "initialTransactionConfirmed": {
    "message": "Η αρχική σας συναλλαγή επιβεβαιώθηκε από το δίκτυο. Πατήστε ΕΝΤΑΞΕΙ για επιστροφή."
  },
  "insufficientBalance": {
    "message": "Ανεπαρκές υπόλοιπο."
  },
  "insufficientFunds": {
    "message": "Ανεπαρκείς πόροι."
  },
  "insufficientFundsForGas": {
    "message": "Ανεπαρκή κεφάλαια για το τέλος συναλλαγής"
  },
  "insufficientTokens": {
    "message": "Ανεπαρκή tokens."
  },
  "invalidAddress": {
    "message": "Μη έγκυρη διεύθυνση"
  },
  "invalidAddressRecipient": {
    "message": "Η διεύθυνση παραλήπτη δεν είναι έγκυρη"
  },
  "invalidAddressRecipientNotEthNetwork": {
    "message": "Δίκτυο μη ETH, ρυθμίστε σε μικρούς χαρακτήρες"
  },
  "invalidBlockExplorerURL": {
    "message": "Μη έγκυρο Block Explorer URL"
  },
  "invalidChainIdTooBig": {
    "message": "Μη έγκυρο αναγνωριστικό αλυσίδας. Το αναγνωριστικό αλυσίδας είναι πολύ μεγάλο."
  },
  "invalidCustomNetworkAlertContent1": {
    "message": "Το αναγνωριστικό αλυσίδας για το προσαρμοσμένο δίκτυο '$1' πρέπει να εισαχθεί εκ νέου.",
    "description": "$1 is the name/identifier of the network."
  },
  "invalidCustomNetworkAlertContent2": {
    "message": "Για να σας προστατεύσει από κακόβουλους ή ελαττωματικούς παρόχους δικτύου, τα αναγνωριστικά αλυσίδας είναι πλέον απαραίτητα για όλα τα προσαρμοσμένα δίκτυα."
  },
  "invalidCustomNetworkAlertContent3": {
    "message": "Μεταβείτε στις Ρυθμίσεις > Δίκτυο και εισαγάγετε το αναγνωριστικό αλυσίδας. Μπορείτε να βρείτε τα αναγνωριστικά αλυσίδας των πιο δημοφιλών δικτύων στο $1.",
    "description": "$1 is a link to https://chainid.network"
  },
  "invalidCustomNetworkAlertTitle": {
    "message": "Μη Έγκυρο Προσαρμοσμένο Δίκτυο"
  },
  "invalidHexNumber": {
    "message": "Μη έγκυρος δεκαεξαδικός αριθμός."
  },
  "invalidHexNumberLeadingZeros": {
    "message": "Μη έγκυρος δεκαεξαδικός αριθμός. Αφαιρέστε τα αρχικά μηδενικά."
  },
  "invalidIpfsGateway": {
    "message": "Μη έγκυρη πύλη IPFS: Η τιμή πρέπει να είναι μια έγκυρη διεύθυνση URL"
  },
  "invalidNumber": {
    "message": "Μη έγκυρος αριθμός. Εισάγετε έναν δεκαδικό ή προκαθορισμένο δεκαεξαδικό αριθμό '0x'."
  },
  "invalidNumberLeadingZeros": {
    "message": "Μη έγκυρος δεκαεξαδικός αριθμός. Αφαιρέστε τα αρχικά μηδενικά."
  },
  "invalidRPC": {
    "message": "Μη έγκυρο RPC URL"
  },
  "invalidSeedPhrase": {
    "message": "Μη έγκυρη Μυστική Φράση Ανάκτησής"
  },
  "ipfsGateway": {
    "message": "Πύλη IPFS"
  },
  "ipfsGatewayDescription": {
    "message": "Εισάγετε τη διεύθυνση URL της πύλης IPFS CID που θα χρησιμοποιηθεί για την ανάλυση περιεχομένου ENS."
  },
  "jsDeliver": {
    "message": "jsDeliver"
  },
  "jsonFile": {
    "message": "Αρχείο JSON",
    "description": "format for importing an account"
  },
  "keystone": {
    "message": "Keystone"
  },
  "keystoneTutorial": {
    "message": " (Εκμάθηση)"
  },
  "knownAddressRecipient": {
    "message": "Γνωστή διεύθυνση συμβολαίου."
  },
  "knownTokenWarning": {
    "message": "Αυτή η ενέργεια θα επεξεργαστεί tokens που είναι ήδη εισηγμένα στο πορτοφόλι σας, τα οποίαο μπορεί να χρησιμοποιηθούν για να σας κλέψουν στοιχεία. Αποδεχθείτε μόνο αν είστε σίγουροι ότι θέλετε να αλλάξετε αυτό που αντιπροσωπεύουν αυτά τα νομίσματα. Μάθετε περισσότερά γι'αυτό $1"
  },
  "kovan": {
    "message": "Δίκτυο Δοκιμής Kovan"
  },
  "lastConnected": {
    "message": "Τελευταία Σύνδεση"
  },
  "layer1Fees": {
    "message": "Τέλη επιπέδου 1"
  },
  "learmMoreAboutGas": {
    "message": "Θέλετε να $1 για το τέλος συναλλαγής;"
  },
  "learnCancelSpeeedup": {
    "message": "Μάθετε πώς να $1",
    "description": "$1 is link to cancel or speed up transactions"
  },
  "learnMore": {
    "message": "μάθε περισσότερα"
  },
  "learnMoreUpperCase": {
    "message": "Μάθε περισσότερα"
  },
  "learnScamRisk": {
    "message": "απάτες και κίνδυνοι ασφάλειας."
  },
  "ledgerAccountRestriction": {
    "message": "Πρέπει να χρησιμοποιήσετε τον τελευταίο σας λογαριασμό πριν προσθέσετε έναν νέο."
  },
  "ledgerConnectionInstructionCloseOtherApps": {
    "message": "Κλείστε οποιοδήποτε άλλο λογισμικό συνδέεται με τη συσκευή σας και, στη συνέχεια, κάντε κλικ εδώ για να ανανεώσετε."
  },
  "ledgerConnectionInstructionHeader": {
    "message": "Πριν κάνετε κλικ στην επιβεβαίωση:"
  },
  "ledgerConnectionInstructionStepFour": {
    "message": "Ενεργοποιήστε τα \"έξυπνα δεδομένα συμβολαίου\" ή \"τυφλή υπογραφή\" στη συσκευή σας Ledger"
  },
  "ledgerConnectionInstructionStepOne": {
    "message": "Ενεργοποίηση χρήσης Ledger Live κάτω από τις Ρυθμίσεις > Για προχωρημένους"
  },
  "ledgerConnectionInstructionStepThree": {
    "message": "Συνδέστε τη συσκευή Ledger και επιλέξτε την εφαρμογή Ethereum"
  },
  "ledgerConnectionInstructionStepTwo": {
    "message": "Άνοιγμα και ξεκλείδωμα εφαρμογής Ledger Live"
  },
  "ledgerConnectionPreferenceDescription": {
    "message": "Προσαρμόστε το πώς μπορείτε να συνδέσετε Ledger σας με το MetaMask. Το $1 συνιστάται, αλλά και άλλες επιλογές είναι διαθέσιμες. Διαβάστε περισσότερα εδώ: $2",
    "description": "A description that appears above a dropdown where users can select between up to three options - Ledger Live, U2F or WebHID - depending on what is supported in their browser. $1 is the recommended browser option, it will be either WebHID or U2f. $2 is a link to an article where users can learn more, but will be the translation of the learnMore message."
  },
  "ledgerDeviceOpenFailureMessage": {
    "message": "Η συσκευή Ledger απέτυχε να ανοίξει. Το Ledger μπορεί να είναι συνδεδεμένο σε άλλο λογισμικό. Παρακαλώ κλείστε το Ledger Live ή άλλες εφαρμογές συνδεδεμένες με τη συσκευή σας Ledger και προσπαθήστε να συνδεθείτε ξανά."
  },
  "ledgerLive": {
    "message": "Ledger Live",
    "description": "The name of a desktop app that can be used with your ledger device. We can also use it to connect a users Ledger device to MetaMask."
  },
  "ledgerLiveApp": {
    "message": "Εφαρμογή Ledger Live"
  },
  "ledgerLocked": {
    "message": "Δεν είναι δυνατή η σύνδεση με τη συσκευή Ledger. Βεβαιωθείτε ότι η συσκευή σας είναι ξεκλειδωμένη και ότι η εφαρμογή Ethereum είναι ανοιχτή."
  },
  "ledgerTimeout": {
    "message": "Το Ledger Live καθυστερεί πάρα πολύ για να ανταποκριθεί ή τελείωσε το χρονικό όριο σύνδεσης. Βεβαιωθείτε ότι η εφαρμογή Ledger Live είναι ανοικτή και ότι η συσκευή σας είναι ξεκλειδωμένη."
  },
  "ledgerTransportChangeWarning": {
    "message": "Αν η εφαρμογή σας Ledger Live είναι ανοιχτή, παρακαλούμε αποσυνδέστε οποιαδήποτε ανοιχτή σύνδεση στο Ledger Live και κλείστε την εφαρμογή Ledger Live."
  },
  "ledgerWebHIDNotConnectedErrorMessage": {
    "message": "Η συσκευή ledger δεν συνδέθηκε. Αν θέλετε να συνδέσετε το Ledger, παρακαλώ κάντε κλικ στο 'Συνέχεια' ξανά και εγκρίνετε τη σύνδεση HID",
    "description": "An error message shown to the user during the hardware connect flow."
  },
  "letsGoSetUp": {
    "message": "Ναι, ας το εγκαταστήσουμε!"
  },
  "likeToImportTokens": {
    "message": "Θέλετε να προσθέσετε αυτά τα token;"
  },
  "link": {
    "message": "Σύνδεσμος"
  },
  "links": {
    "message": "Σύνδεσμοι"
  },
  "loadMore": {
    "message": "Φόρτωση Περισσότερων"
  },
  "loading": {
    "message": "Φόρτωση..."
  },
  "loadingTokens": {
    "message": "Φόρτωση Tokens..."
  },
  "localhost": {
    "message": "Τοπικός Υπολογιστής 8545"
  },
  "lock": {
    "message": "Αποσύνδεση"
  },
  "lockTimeTooGreat": {
    "message": "Ο χρόνος κλειδώματος είναι πολύ μεγάλος"
  },
  "low": {
    "message": "Χαμηλό"
  },
  "lowGasSettingToolTipMessage": {
    "message": "Χρησιμοποιήστε 1 $ για να περιμένετε για μια φθηνότερη τιμή. Οι εκτιμήσεις του χρόνου είναι πολύ λιγότερο ακριβείς καθώς οι τιμές είναι κάπως απρόβλεπτες.",
    "description": "$1 is key 'low' separated here so that it can be passed in with bold fontweight"
  },
  "lowLowercase": {
    "message": "χαμηλό"
  },
  "lowPriorityMessage": {
    "message": "Οι μελλοντικές συναλλαγές θα περιμένουν σε αναμονή μετά από αυτή. Αυτή ήταν η τελευταία τιμή που είδαμε."
  },
  "mainnet": {
    "message": "Κύριο Δίκτυο Ethereum"
  },
  "makeAnotherSwap": {
    "message": "Δημιουργία νέας ανταλλαγής"
  },
  "makeSureNoOneWatching": {
    "message": "Βεβαιωθείτε ότι κανείς δεν παρακολουθεί την οθόνη σας",
    "description": "Warning to users to be care while creating and saving their new Secret Recovery Phrase"
  },
  "max": {
    "message": "Μέγ."
  },
  "maxBaseFee": {
    "message": "Μέγιστο βασικό τέλος"
  },
  "maxFee": {
    "message": "Μέγιστη χρέωση"
  },
  "maxPriorityFee": {
    "message": "Μέγιστο τέλος προτεραιότητας"
  },
  "medium": {
    "message": "Αγορά"
  },
  "mediumGasSettingToolTipMessage": {
    "message": "Χρησιμοποιήστε $1 για γρήγορη επεξεργασία στην τρέχουσα τιμή της αγοράς.",
    "description": "$1 is key 'medium' (text: 'Market') separated here so that it can be passed in with bold fontweight"
  },
  "memo": {
    "message": "σημείωμα"
  },
  "memorizePhrase": {
    "message": "Απομνημονεύστε αυτή τη φράση."
  },
  "message": {
    "message": "Μήνυμα"
  },
  "metaMaskConnectStatusParagraphOne": {
    "message": "Τώρα έχετε περισσότερο έλεγχο των συνδέσεων του λογαριασμού σας στο MetaMask."
  },
  "metaMaskConnectStatusParagraphThree": {
    "message": "Κάντε κλικ για να διαχειριστείτε τους συνδεδεμένους λογαριασμούς σας."
  },
  "metaMaskConnectStatusParagraphTwo": {
    "message": "Το κουμπί κατάστασης σύνδεσης εμφανίζει αν η ιστοσελίδα που επισκέπτεστε είναι συνδεδεμένη με τον τρέχοντα επιλεγμένο λογαριασμό σας."
  },
  "metamaskDescription": {
    "message": "Σύνδεση με το Ethereum και τον Αποκεντρωμένο Ιστό."
  },
  "metamaskSwapsOfflineDescription": {
    "message": "Συντήρηση των ανταλλαγών MetaMask. Παρακαλούμε ελέγξτε αργότερα."
  },
  "metamaskVersion": {
    "message": "Έκδοση MetaMask"
  },
  "metametricsCommitmentsAllowOptOut": {
    "message": "Σας επιτρέπεται πάντα να εξαιρεθείτε μέσω των Ρυθμίσεων"
  },
  "metametricsCommitmentsAllowOptOut2": {
    "message": "Πάντα μπορείτε να εξαιρεθείτε μέσω των Ρυθμίσεων"
  },
  "metametricsCommitmentsBoldNever": {
    "message": "Ποτέ δεν",
    "description": "This string is localized separately from some of the commitments so that we can bold it"
  },
  "metametricsCommitmentsIntro": {
    "message": "Το MetaMask.."
  },
  "metametricsCommitmentsNeverCollect": {
    "message": "Ποτέ δεν θα συλλέγει κλειδιά, διευθύνσεις, συναλλαγές, υπόλοιπα, συναρτήσεις κατατεμαχισμού ή οποιαδήποτε προσωπικά στοιχεία"
  },
  "metametricsCommitmentsNeverCollectIP": {
    "message": "$1 συλλέγει την πλήρη διεύθυνση IP σας",
    "description": "The $1 is the bolded word 'Never', from 'metametricsCommitmentsBoldNever'"
  },
  "metametricsCommitmentsNeverCollectKeysEtc": {
    "message": "$ συλλέγει κλειδιά, διευθύνσεις, συναλλαγές, υπόλοιπα, συναρτήσεις κατατεμαχισμού ή οποιαδήποτε προσωπικά στοιχεία",
    "description": "The $1 is the bolded word 'Never', from 'metametricsCommitmentsBoldNever'"
  },
  "metametricsCommitmentsNeverIP": {
    "message": "Ποτέ δεν συλλέγει την πλήρη IP διεύθυνσή σας"
  },
  "metametricsCommitmentsNeverSell": {
    "message": "Ποτέ δεν πουλά δεδομένα για κέρδος. Ποτέ!"
  },
  "metametricsCommitmentsNeverSellDataForProfit": {
    "message": "$1 πουλά δεδομένα για το κέρδος. Ποτέ!",
    "description": "The $1 is the bolded word 'Never', from 'metametricsCommitmentsBoldNever'"
  },
  "metametricsCommitmentsSendAnonymizedEvents": {
    "message": "Στείλτε ανώνυμα γεγονότα κλικ και προβολής ιστοσελίδων"
  },
  "metametricsHelpImproveMetaMask": {
    "message": "Βοηθήστε μας να βελτιώσουμε το MetaMask"
  },
  "metametricsOptInDescription": {
    "message": "Το MetaMask θα ήθελε να συγκεντρώσει δεδομένα χρήσης για να κατανοήσει καλύτερα πώς οι χρήστες μας αλληλεπιδρούν με την επέκταση. Τα δεδομένα αυτά θα χρησιμοποιηθούν για τη συνεχή βελτίωση της χρηστικότητας και της εμπειρίας χρήσης του προϊόντος μας και του οικοσυστήματος Ethereum."
  },
  "metametricsOptInDescription2": {
    "message": "Θα θέλαμε να συγκεντρώσουμε βασικά δεδομένα χρήσης για τη βελτίωση της χρηστικότητας του προϊόντος μας. Αυτές οι μετρήσεις θα..."
  },
  "metametricsTitle": {
    "message": "Συμμετάσχετε σε 6εκ+ χρήστες για να βελτιώσετε το MetaMask"
  },
  "mismatchedChain": {
    "message": "Οι λεπτομέρειες δικτύου για αυτό το αναγνωριστικό αλυσίδας δεν ταιριάζουν με τις εγγραφές μας. Σας συνιστούμε να $1 πριν συνεχίσετε.",
    "description": "$1 is a clickable link with text defined by the 'mismatchedChainLinkText' key"
  },
  "mismatchedChainLinkText": {
    "message": "επαληθεύστε τα στοιχεία δικτύου",
    "description": "Serves as link text for the 'mismatchedChain' key. This text will be embedded inside the translation for that key."
  },
  "missingNFT": {
    "message": "Δεν βλέπετε το NFT σας;"
  },
  "missingToken": {
    "message": "Δεν βλέπετε το token σας;"
  },
  "mobileSyncWarning": {
    "message": "Η λειτουργία 'Συγχρονισμός με επέκταση' είναι προσωρινά απενεργοποιημένη. Αν θέλετε να χρησιμοποιήσετε το πορτοφόλι της επέκτασής σας στο MetaMask mobile, τότε στην εφαρμογή για το κινητό σας: επιστρέψτε στις επιλογές εγκατάστασης του πορτοφολιού και επιλέξτε την επιλογή 'Εισαγωγή με Μυστική Φράση Ανάκτησης'. Χρησιμοποιήστε τη μυστική φράση του πορτοφολιού της επέκτασής σας για να εισαγάγετε το πορτοφόλι σας στο κινητό."
  },
  "mustSelectOne": {
    "message": "Πρέπει να επιλέξετε 1 τουλάχιστον διακριτικό."
  },
  "myAccounts": {
    "message": "Οι Λογαριασμοί μου"
  },
  "name": {
    "message": "Όνομα"
  },
  "needHelp": {
    "message": "Χρειάζεστε βοήθεια; Επικοινωνήστε με $1",
    "description": "$1 represents `needHelpLinkText`, the text which goes in the help link"
  },
  "needHelpFeedback": {
    "message": "Μοιραστείτε τα σχόλιά σας"
  },
  "needHelpLinkText": {
    "message": "Υποστήριξη MetaMask"
  },
  "needHelpSubmitTicket": {
    "message": "Υποβολή αιτήματος"
  },
  "needImportFile": {
    "message": "Πρέπει να επιλέξετε ένα αρχείο για εισαγωγή.",
    "description": "User is important an account and needs to add a file to continue"
  },
  "negativeETH": {
    "message": "Δεν μπορεί να γίνει αποστολή αρνητικών ποσών ETH."
  },
  "networkDetails": {
    "message": "Λεπτομέρειες Δικτύου"
  },
  "networkName": {
    "message": "Ονομασία Δικτύου"
  },
  "networkNameBSC": {
    "message": "BSC"
  },
  "networkNameDefinition": {
    "message": "Το όνομα που συνδέεται με αυτό το δίκτυο."
  },
  "networkNameEthereum": {
    "message": "Ethereum"
  },
  "networkNamePolygon": {
    "message": "Πολύγωνο"
  },
  "networkNameRinkeby": {
    "message": "Rinkeby"
  },
  "networkNameTestnet": {
    "message": "Testnet"
  },
  "networkSettingsChainIdDescription": {
    "message": "Το αναγνωριστικό αλυσίδας χρησιμοποιείται για την υπογραφή συναλλαγών. Πρέπει να ταιριάζει με το αναγνωριστικό αλυσίδας που επιστρέφεται από το δίκτυο. Μπορείτε να εισάγετε ένα δεκαδικό ή '0x'-προκαθορισμένο δεκαεξαδικό αριθμό, αλλά θα εμφανίσουμε τον αριθμό στο δεκαδικό σύστημα."
  },
  "networkStatus": {
    "message": "Κατάσταση δικτύου"
  },
  "networkStatusBaseFeeTooltip": {
    "message": "Η βασική χρέωση ορίζεται από το δίκτυο και αλλάζει κάθε 13-14 δευτερόλεπτα. Οι επιλογές μας $1 και $2 αντιπροσωπεύουν ξαφνικές αυξήσεις.",
    "description": "$1 and $2 are bold text for Medium and Aggressive respectively."
  },
  "networkStatusPriorityFeeTooltip": {
    "message": "Εύρος των τελών προτεραιότητας (γνωστή και ως “Miner tip”). Αυτό πηγαίνει στους miners και τους ενθαρρύνει να δώσουν προτεραιότητα στη συναλλαγή σας."
  },
  "networkStatusStabilityFeeTooltip": {
    "message": "Τα τέλη συναλλαγών είναι $1 σε σχέση με τις τελευταίες 72 ώρες.",
    "description": "$1 is networks stability value - stable, low, high"
  },
  "networkURL": {
    "message": "URL Δικτύου"
  },
  "networkURLDefinition": {
    "message": "Το URL που χρησιμοποιείται για την πρόσβαση σε αυτό το δίκτυο."
  },
  "networks": {
    "message": "Δίκτυα"
  },
  "nevermind": {
    "message": "Δεν πειράζει"
  },
  "newAccount": {
    "message": "Νέος Λογαριασμός"
  },
  "newAccountDetectedDialogMessage": {
    "message": "Εντοπίστηκε νέα διεύθυνση! Κάντε κλικ εδώ για να την προσθέσετε στο βιβλίο διευθύνσεών σας."
  },
  "newAccountNumberName": {
    "message": "Λογαριασμός $1",
    "description": "Default name of next account to be created on create account screen"
  },
  "newCollectibleAddedMessage": {
    "message": "Το Collectible προστέθηκε με επιτυχία!"
  },
  "newContact": {
    "message": "Νέα Επαφή"
  },
  "newContract": {
    "message": "Νέα Σύμβαση"
  },
  "newNFTsDetected": {
    "message": "Νέο! Εντοπισμός NFT"
  },
  "newNFTsDetectedInfo": {
    "message": "Επιτρέψτε στο MetaMask να ανιχνεύει αυτόματα NFTs από το Opensea και να εμφανίζεται στο πορτοφόλι σας MetaMask."
  },
  "newNetworkAdded": {
    "message": "Το “$1” προστέθηκε με επιτυχία!"
  },
  "newPassword": {
    "message": "Νέος Κωδικός Πρόσβασης (ελάχιστο 8 χαρακτήρες)"
  },
  "newToMetaMask": {
    "message": "Καινούριος στο MetaMask;"
  },
  "newTotal": {
    "message": "Νέο Σύνολο"
  },
  "newTransactionFee": {
    "message": "Τέλος Νέας Συναλλαγής"
  },
  "newValues": {
    "message": "νέες τιμές"
  },
  "next": {
    "message": "Επόμενο"
  },
  "nextNonceWarning": {
    "message": "Το Nonce είναι υψηλότερο από το προτεινόμενο nonce του $1",
    "description": "The next nonce according to MetaMask's internal logic"
  },
  "nftTokenIdPlaceholder": {
    "message": "Εισάγετε το συλλεκτικό αναγνωριστικό"
  },
  "nfts": {
    "message": "NFT"
  },
  "nickname": {
    "message": "Ψευδώνυμο"
  },
  "noAccountsFound": {
    "message": "Δεν βρέθηκαν λογαριασμοί για το συγκεκριμένο ερώτημα αναζήτησης"
  },
  "noAddressForName": {
    "message": "Δεν έχει ορισθεί καμιά διεύθυνση γ' αυτό το όνομα."
  },
  "noAlreadyHaveSeed": {
    "message": "Όχι, έχω ήδη μια Μυστική Φράση Ανάκτησης"
  },
  "noConversionDateAvailable": {
    "message": "Δεν Υπάρχει Διαθέσιμη Ημερομηνία Ισοτιμίας Μετατροπής Νομίσματος"
  },
  "noConversionRateAvailable": {
    "message": "Δεν Υπάρχει Διαθέσιμη Ισοτιμία Μετατροπής"
  },
  "noNFTs": {
    "message": "Δεν υπάρχουν NFT ακόμα"
  },
  "noThanks": {
    "message": "Όχι Ευχαριστώ"
  },
  "noTransactions": {
    "message": "Δεν έχετε καμιά συναλλαγή"
  },
  "noWebcamFound": {
    "message": "Η κάμερα του υπολογιστή σας δεν βρέθηκε. Παρακαλούμε προσπαθήστε ξανά."
  },
  "noWebcamFoundTitle": {
    "message": "Η διαδικτυακή κάμερα δεν βρέθηκε"
  },
  "nonce": {
    "message": "Nonce"
  },
  "nonceField": {
    "message": "Προσαρμόστε τη συναλλαγή nonce"
  },
  "nonceFieldDescription": {
    "message": "Ενεργοποιήστε αυτήν την επιλογή για να αλλάξετε τον αριθμό Nonce (αριθμός συναλλαγής) στις οθόνες επιβεβαίωσης. Αυτή είναι μια προηγμένη λειτουργία, χρησιμοποιήστε προσεκτικά."
  },
  "nonceFieldHeading": {
    "message": "Προσαρμοσμένο Nonce"
  },
  "notBusy": {
    "message": "Όχι απασχολημένος"
  },
  "notCurrentAccount": {
    "message": "Είναι ο σωστός λογαριασμός; Είναι διαφορετικό από τον τρέχοντα επιλεγμένο λογαριασμό στο πορτοφόλι σας"
  },
  "notEnoughGas": {
    "message": "Δεν Υπάρχει Αρκετό Αέριο"
  },
  "notifications1Description": {
    "message": "Οι χρήστες του MetaMask Mobile μπορούν τώρα να ανταλλάξουν tokens μέσα στο κινητό τους πορτοφόλι. Σαρώστε τον κωδικό QR για να πάρετε την εφαρμογή για κινητά και να αρχίσετε να ανταλλάζετε.",
    "description": "Description of a notification in the 'See What's New' popup. Describes the swapping on mobile feature."
  },
  "notifications1Title": {
    "message": "Η ανταλλαγή στο κινητό είναι εδώ!",
    "description": "Title for a notification in the 'See What's New' popup. Tells users that they can now use MetaMask Swaps on Mobile."
  },
  "notifications3ActionText": {
    "message": "Μάθε περισσότερα",
    "description": "The 'call to action' on the button, or link, of the 'Stay secure' notification. Upon clicking, users will be taken to a page about security on the metamask support website."
  },
  "notifications3Description": {
    "message": "Μείνετε ενημερωμένοι για τις βέλτιστες πρακτικές ασφάλειας MetaMask και λάβετε τις τελευταίες συμβουλές ασφαλείας από την επίσημη υποστήριξη MetaMask.",
    "description": "Description of a notification in the 'See What's New' popup. Describes the information they can get on security from the linked support page."
  },
  "notifications3Title": {
    "message": "Μείνετε ασφαλείς",
    "description": "Title for a notification in the 'See What's New' popup. Encourages users to consider security."
  },
  "notifications4ActionText": {
    "message": "Έναρξη ανταλλαγής",
    "description": "The 'call to action' on the button, or link, of the 'Swap on Binance Smart Chain!' notification. Upon clicking, users will be taken to a page where then can swap tokens on Binance Smart Chain."
  },
  "notifications4Description": {
    "message": "Λάβετε τις καλύτερες τιμές για swaps token ακριβώς μέσα στο πορτοφόλι σας. Το MetaMask τώρα σας συνδέει με πολλαπλούς αποκεντρωμένα ανταλλακτήρια συναλλάγματος και επαγγελματίες διαμορφωτές της αγοράς για έξυπνη αλυσίδα Binance.",
    "description": "Description of a notification in the 'See What's New' popup."
  },
  "notifications4Title": {
    "message": "Εναλλαγή σε έξυπνη αλυσίδα Binance",
    "description": "Title for a notification in the 'See What's New' popup. Encourages users to do swaps on Binance Smart Chain."
  },
  "notifications5Description": {
    "message": "Η φράση \"Seed Phrase\" σας ονομάζεται τώρα \"Μυστική Φράση Επαναφοράς\"",
    "description": "Description of a notification in the 'See What's New' popup. Describes the seed phrase wording update."
  },
  "notifications6DescriptionOne": {
    "message": "Από την έκδοση 91, το API που ενεργοποίησε την υποστήριξη Ledger (U2F) δεν υποστηρίζει πλέον πορτοφόλια υλικού. Η MetaMask έχει υλοποιήσει μια νέα υποστήριξη Ledger Live που σας επιτρέπει να συνεχίσετε να συνδέεστε με τη συσκευή Ledger μέσω της εφαρμογής επιφάνειας εργασίας Ledger Live.",
    "description": "Description of a notification in the 'See What's New' popup. Describes the Ledger support update."
  },
  "notifications6DescriptionThree": {
    "message": "Όταν αλληλεπιδράτε με τον λογαριασμό σας Ledger στο MetaMask, θα ανοίξει μια νέα καρτέλα και θα σας ζητηθεί να ανοίξετε την εφαρμογή Ledger Live. Μόλις ανοίξει η εφαρμογή, θα σας ζητηθεί να επιτρέψετε μια σύνδεση WebSocket στον λογαριασμό σας MetaMask. Αυτό ήταν όλο!",
    "description": "Description of a notification in the 'See What's New' popup. Describes the Ledger support update."
  },
  "notifications6DescriptionTwo": {
    "message": "Μπορείτε να ενεργοποιήσετε την υποστήριξη Ledger Live κάνοντας κλικ στις Ρυθμίσεις > Για προχωρημένους > Χρήση Ledger Live.",
    "description": "Description of a notification in the 'See What's New' popup. Describes the Ledger support update."
  },
  "notifications6Title": {
    "message": "Ενημέρωση υποστήριξης Ledger για χρήστες του Chrome",
    "description": "Title for a notification in the 'See What's New' popup. Lets users know about the Ledger support update"
  },
  "notifications7DescriptionOne": {
    "message": "Το MetaMask v10.1.0 περιελάμβανε νέα υποστήριξη για συναλλαγές EIP-1559 όταν χρησιμοποιούσε συσκευές Ledger.",
    "description": "Description of a notification in the 'See What's New' popup. Describes changes for ledger and EIP1559 in v10.1.0"
  },
  "notifications7DescriptionTwo": {
    "message": "Για να ολοκληρώσετε τις συναλλαγές στο Ethereum Mainnet, βεβαιωθείτε ότι η συσκευή Ledger έχει το πιο πρόσφατο υλισμικό.",
    "description": "Description of a notification in the 'See What's New' popup. Describes the need to update ledger firmware."
  },
  "notifications7Title": {
    "message": "Ενημέρωση υλισμικού Ledger",
    "description": "Title for a notification in the 'See What's New' popup. Notifies ledger users of the need to update firmware."
  },
  "notifications8ActionText": {
    "message": "Μεταβείτε στις Ρυθμίσεις για Προχωρημένους",
    "description": "Description on an action button that appears in the What's New popup. Tells the user that if they click it, they will go to our Advanced Settings page."
  },
  "notifications8DescriptionOne": {
    "message": "Από τη MetaMask v10.4.0 και μετά, δεν χρειάζεστε πλέον το Ledger Live για να συνδέσετε τη συσκευή Ledger με το MetaMask.",
    "description": "Description of a notification in the 'See What's New' popup. Describes changes for how Ledger Live is no longer needed to connect the device."
  },
  "notifications8DescriptionTwo": {
    "message": "Για μια ευκολότερη και πιο σταθερή εμπειρία ledger μεταβείτε στην καρτέλα Ρυθμίσεις για Προχωρημένους και αλλάξτε το 'Προτιμώμενος Τύπος Σύνδεσης Ledger' στο 'WebHID'.",
    "description": "Description of a notification in the 'See What's New' popup. Describes how the user can turn off the Ledger Live setting."
  },
  "notifications8Title": {
    "message": "Βελτίωση σύνδεσης Ledger",
    "description": "Title for a notification in the 'See What's New' popup. Notifies ledger users that there is an improvement in how they can connect their device."
  },
  "notifications9DescriptionOne": {
    "message": "Τώρα σας παρέχουμε περισσότερες πληροφορίες σχετικά με την καρτέλα 'Δεδομένα' όταν επιβεβαιώνετε τις συναλλαγές έξυπνων συμβολαίων."
  },
  "notifications9DescriptionTwo": {
    "message": "Μπορείτε τώρα να κατανοήσετε καλύτερα τα στοιχεία της συναλλαγής σας πριν την επιβεβαίωση, και είναι πιο εύκολο να προσθέσετε διευθύνσεις συναλλαγών στο βιβλίο διευθύνσεών σας, βοηθώντας σας να λάβετε ασφαλείς και ενημερωμένες αποφάσεις."
  },
  "notifications9Title": {
    "message": "👓 Κάνουμε τις συναλλαγές ευκολότερες στο διάβασμα."
  },
  "ofTextNofM": {
    "message": "από"
  },
  "off": {
    "message": "Ανενεργό"
  },
  "offlineForMaintenance": {
    "message": "Εκτός σύνδεσης για συντήρηση"
  },
  "ok": {
    "message": "Εντάξει"
  },
  "on": {
    "message": "Ενεργό"
  },
  "onboardingCreateWallet": {
    "message": "Δημιουργήστε ένα νέο πορτοφόλι"
  },
  "onboardingImportWallet": {
    "message": "Εισαγωγή υπάρχοντος πορτοφολιού"
  },
  "onboardingPinExtensionBillboardAccess": {
    "message": "Πλήρης Πρόσβαση"
  },
  "onboardingPinExtensionBillboardDescription": {
    "message": "Αυτές οι επεκτάσεις μπορούν να δουν και να αλλάξουν πληροφορίες"
  },
  "onboardingPinExtensionBillboardDescription2": {
    "message": "σε αυτή την ιστοσελίδα."
  },
  "onboardingPinExtensionBillboardTitle": {
    "message": "Επεκτάσεις"
  },
  "onboardingPinExtensionChrome": {
    "message": "Κάντε κλικ στο εικονίδιο επέκτασης προγράμματος περιήγησης"
  },
  "onboardingPinExtensionDescription": {
    "message": "Καρφίτσωμα του MetaMask στο πρόγραμμα περιήγησής σας ώστε να είναι προσβάσιμες και εύκολα ορατές επιβεβαιώσεις συναλλαγών."
  },
  "onboardingPinExtensionDescription2": {
    "message": "Μπορείτε να ανοίξετε το MetaMask κάνοντας κλικ στην επέκταση και να αποκτήσετε πρόσβαση στο πορτοφόλι σας με 1 κλικ."
  },
  "onboardingPinExtensionDescription3": {
    "message": "Κάντε κλικ στο εικονίδιο επέκτασης προγράμματος περιήγησης για άμεση πρόσβαση"
  },
  "onboardingPinExtensionLabel": {
    "message": "Καρφίτσωμα MetaMask"
  },
  "onboardingPinExtensionStep1": {
    "message": "1"
  },
  "onboardingPinExtensionStep2": {
    "message": "2"
  },
  "onboardingPinExtensionTitle": {
    "message": "Η εγκατάσταση του MetaMask ολοκληρώθηκε!"
  },
  "onboardingReturnNotice": {
    "message": "Το \"$1\" θα κλείσει αυτή την καρτέλα και θα επιστρέψει στο $2",
    "description": "Return the user to the site that initiated onboarding"
  },
  "onboardingShowIncomingTransactionsDescription": {
    "message": "Η εμφάνιση των εισερχόμενων συναλλαγών στο πορτοφόλι σας βασίζεται σε επικοινωνία με το $1. Το Etherscan θα έχει πρόσβαση στη διεύθυνση Ethereum σας και τη διεύθυνση IP σας. Δείτε $2.",
    "description": "$1 is a clickable link with text defined by the 'etherscan' key. $2 is a clickable link with text defined by the 'privacyMsg' key."
  },
  "onboardingUsePhishingDetectionDescription": {
    "message": "Οι ειδοποιήσεις ανίχνευσης Απάτης Ηλεκτρονικού Ψαρέματος βασίζονται στην επικοινωνία με το $1. Το jsDeliver θα έχει πρόσβαση στη διεύθυνση IP σας. Δείτε $2.",
    "description": "The $1 is the word 'jsDeliver', from key 'jsDeliver' and $2 is the words Privacy Policy from key 'privacyMsg', both separated here so that it can be wrapped as a link"
  },
  "onlyAddTrustedNetworks": {
    "message": "Ένας κακόβουλος πάροχος δικτύου μπορεί να πει ψέμματα για την κατάσταση του blockchain και να καταγράψει τη δραστηριότητα του δικτύου σας. Να προσθέτετε μόνο προσαρμοσμένα δίκτυα που εμπιστεύεστε."
  },
  "onlyConnectTrust": {
    "message": "Συνδεθείτε μόνο με ιστότοπους που εμπιστεύεστε."
  },
  "openFullScreenForLedgerWebHid": {
    "message": "Ανοίξτε το MetaMask σε πλήρη οθόνη για να συνδέσετε το ledger σας μέσω WebHID.",
    "description": "Shown to the user on the confirm screen when they are viewing MetaMask in a popup window but need to connect their ledger via webhid."
  },
  "optional": {
    "message": "Προαιρετικό"
  },
  "optionalWithParanthesis": {
    "message": "(Προαιρετικό)"
  },
  "or": {
    "message": "ή"
  },
  "origin": {
    "message": "Προέλευση"
  },
  "parameters": {
    "message": "Παράμετροι"
  },
  "participateInMetaMetrics": {
    "message": "Συμμετάσχετε στο MetaMetrics"
  },
  "participateInMetaMetricsDescription": {
    "message": "Συμμετέχετε στο MetaMetrics για να μας βοηθήσετε να βελτιώσουμε το MetaMask"
  },
  "password": {
    "message": "Κωδικός πρόσβασης"
  },
  "passwordNotLongEnough": {
    "message": "Ο Κωδικός Πρόσβασης δεν είναι αρκετά μεγάλος"
  },
  "passwordSetupDetails": {
    "message": "Αυτός ο κωδικός πρόσβασης θα ξεκλειδώσει το πορτοφόλι σας MetaMask μόνο σε αυτήν τη συσκευή. Το MetaMask δεν μπορεί να ανακτήσει αυτόν τον κωδικό πρόσβασης."
  },
  "passwordTermsWarning": {
    "message": "Καταλαβαίνω ότι το MetaMask δεν μπορεί να ανακτήσει αυτόν τον κωδικό πρόσβασης για μένα. $1"
  },
  "passwordsDontMatch": {
    "message": "Οι κωδικοί πρόσβασης δεν ταιριάζουν"
  },
  "pastePrivateKey": {
    "message": "Επικολλήστε τη συμβολοσειρά ιδιωτικού κλειδιού εδώ:",
    "description": "For importing an account from a private key"
  },
  "pending": {
    "message": "Σε εκκρεμότητα"
  },
  "pendingTransactionInfo": {
    "message": "Αυτή η συναλλαγή δεν θα επεξεργαστεί μέχρι να ολοκληρωθεί αυτή η συναλλαγή."
  },
  "pendingTransactionMultiple": {
    "message": "Έχετε ($1) εκκρεμείς συναλλαγές."
  },
  "pendingTransactionSingle": {
    "message": "Έχετε (1) εκκρεμή συναλλαγή.",
    "description": "$1 is count of pending transactions"
  },
  "permissionRequest": {
    "message": "Αίτημα άδειας"
  },
  "permission_ethereumAccounts": {
    "message": "Βλέπε διεύθυνση, υπόλοιπο λογαριασμού, δραστηριότητα και έναρξη συναλλαγών",
    "description": "The description for the `eth_accounts` permission"
  },
  "permissions": {
    "message": "Άδειες"
  },
  "personalAddressDetected": {
    "message": "Η προσωπική διεύθυνση εντοπίστηκε. Καταχωρίστε τη διεύθυνση συμβολαίου διακριτικού."
  },
  "plusXMore": {
    "message": "+ $1 ακόμη",
    "description": "$1 is a number of additional but unshown items in a list- this message will be shown in place of those items"
  },
  "preferredLedgerConnectionType": {
    "message": "Προτιμώμενος Τύπος Σύνδεσης Ledger",
    "description": "A header for a dropdown in the advanced section of settings. Appears above the ledgerConnectionPreferenceDescription message"
  },
  "prev": {
    "message": "Προηγούμενο"
  },
  "primaryCurrencySetting": {
    "message": "Κύριο Νόμισμα"
  },
  "primaryCurrencySettingDescription": {
    "message": "Επιλέξτε ενδογενές για να δώσετε προτεραιότητα στην προβολή τιμών στο φυσικό νόμισμα της αλυσίδας (π.χ. ETH). Επιλέξτε Παραστατικό για να δώσετε προτεραιότητα στην προβολή τιμών στο επιλεγμένο παραστατικό νόμισμα."
  },
  "priorityFee": {
    "message": "Τέλη προτεραιότητας"
  },
  "priorityFeeProperCase": {
    "message": "Τέλη Προτεραιότητας"
  },
  "privacyMsg": {
    "message": "Πολιτική Απορρήτου"
  },
  "privateKey": {
    "message": "Ιδιωτικό Κλειδί",
    "description": "select this type of file to use to import an account"
  },
  "privateKeyWarning": {
    "message": "Προειδοποίηση: Μην αποκαλύπτετε ποτέ αυτό το κλειδί. Οποιοσδήποτε έχει τα ιδιωτικά κλειδιά σας μπορεί να κλέψει όλα τα περιουσιακά στοιχεία του λογαριασμού σας."
  },
  "privateNetwork": {
    "message": "Ιδιωτικό Δίκτυο"
  },
  "proceedWithTransaction": {
    "message": "Θέλω να προχωρήσω ούτως ή άλλως"
  },
  "proposedApprovalLimit": {
    "message": "Προτεινόμενο Όριο Έγκρισης"
  },
  "provide": {
    "message": "Παροχή"
  },
  "publicAddress": {
    "message": "Δημόσια Διεύθυνση"
  },
  "queue": {
    "message": "Ουρά"
  },
  "queued": {
    "message": "Σε Αναμονή"
  },
  "readdToken": {
    "message": "Μπορείτε να προσθέσετε ξανά αυτό το διακριτικό στο μέλλον μεταβαίνοντας στο \"Πρόσθεση διακριτικού\" στο μενού επιλογών των λογαριασμών σας."
  },
  "receive": {
    "message": "Λήψη"
  },
  "recents": {
    "message": "Πρόσφατα"
  },
  "recipientAddressPlaceholder": {
    "message": "Αναζήτηση, δημόσια διεύθυνση (0x) ή ENS"
  },
  "recommendedGasLabel": {
    "message": "Προτεινόμενο"
  },
  "recoveryPhraseReminderBackupStart": {
    "message": "Ξεκινήστε εδώ"
  },
  "recoveryPhraseReminderConfirm": {
    "message": "Το κατάλαβα"
  },
  "recoveryPhraseReminderHasBackedUp": {
    "message": "Κρατάτε πάντα τη Μυστική Φράση Ανάκτηση σε ασφαλές και μυστικό μέρος"
  },
  "recoveryPhraseReminderHasNotBackedUp": {
    "message": "Χρειάζεστε να δημιουργήσετε αντίγραφα ασφαλείας της Μυστική Φράση Ανάκτησης ξανά;"
  },
  "recoveryPhraseReminderItemOne": {
    "message": "Ποτέ μην μοιράζεστε τη Μυστική Φράση Ανάκτησης με κανέναν"
  },
  "recoveryPhraseReminderItemTwo": {
    "message": "Η ομάδα MetaMask δεν θα ζητήσει ποτέ τη Μυστική Φράση Ανάκτησης σας"
  },
  "recoveryPhraseReminderSubText": {
    "message": "Η Μυστική Φράση Ανάκτησης σας ελέγχει όλους τους λογαριασμούς σας."
  },
  "recoveryPhraseReminderTitle": {
    "message": "Προστατέψτε τα χρήματά σας"
  },
  "refreshList": {
    "message": "Ανανέωση λίστας"
  },
  "reject": {
    "message": "Απόρριψη"
  },
  "rejectAll": {
    "message": "Απόρριψη Όλων"
  },
  "rejectTxsDescription": {
    "message": "Πρόκειται να απορρίψετε μαζικά $1 συναλλαγές."
  },
  "rejectTxsN": {
    "message": "Απορρίψτε τις συναλλαγές του $1"
  },
  "rejected": {
    "message": "Απορρίφθηκε"
  },
  "remember": {
    "message": "Θυμηθείτε:"
  },
  "remindMeLater": {
    "message": "Θυμίστε μου αργότερα"
  },
  "remove": {
    "message": "Κατάργηση"
  },
  "removeAccount": {
    "message": "Κατάργηση λογαριασμού"
  },
  "removeAccountDescription": {
    "message": "Αυτός ο λογαριασμός θα καταργηθεί από το πορτοφόλι σας. Παρακαλούμε βεβαιωθείτε ότι έχετε την αρχική φράση επαναφοράς ή ιδιωτικό κλειδί για αυτόν τον εισαγόμενο λογαριασμό πριν συνεχίσετε. Μπορείτε να εισαγάγετε ή να δημιουργήσετε ξανά λογαριασμούς από το αναπτυσσόμενο μενού του λογαριασμού. "
  },
  "removeNFT": {
    "message": "Αφαίρεση NFT"
  },
  "requestsAwaitingAcknowledgement": {
    "message": "αιτήματα τα οποία αναμένουν να αναγνωριστούν"
  },
  "required": {
    "message": "Απαιτείται"
  },
  "reset": {
    "message": "Επαναφορά"
  },
  "resetAccount": {
    "message": "Επαναφορά Λογαριασμού"
  },
  "resetAccountDescription": {
    "message": "Με την επαναφορά του λογαριασμού σας εκκαθαρίζεται το ιστορικό των συναλλαγών σας."
  },
  "restore": {
    "message": "Επαναφορά"
  },
  "restoreWalletPreferences": {
    "message": "Βρέθηκε ένα αντίγραφο ασφαλείας των δεδομένων σας από το $1. Θα θέλατε να επαναφέρετε τις προτιμήσεις του πορτοφολιού σας;",
    "description": "$1 is the date at which the data was backed up"
  },
  "retryTransaction": {
    "message": "Επανάληψη Συναλλαγής"
  },
  "reusedTokenNameWarning": {
    "message": "Ένα token εδώ επαναχρησιμοποιεί ένα σύμβολο από ένα άλλο token που παρακολουθείτε, αυτό μπορεί να προκαλέσει σύγχυση ή να είναι παραπλανητικό."
  },
  "revealSeedWords": {
    "message": "Αποκάλυψη Λέξεων Μυστικής Φράσης Ανάκτησης"
  },
  "revealSeedWordsDescription": {
    "message": "Εάν αλλάξετε ποτέ προγράμματα περιήγησης ή μετακινήσετε υπολογιστές, θα χρειαστείτε αυτήν τη Μυστική Φράση Ανάκτησης για να αποκτήσετε πρόσβαση στους λογαριασμούς σας. Αποθηκεύστε την κάπου με ασφάλεια και μυστικότητα."
  },
  "revealSeedWordsWarning": {
    "message": "Αυτές οι λέξεις μπορούν να χρησιμοποιηθούν για να κλαπούν όλοι οι λογαριασμοί σας."
  },
  "revealSeedWordsWarningTitle": {
    "message": "ΜΗΝ ΜΟΙΡΑΣΤΕΙΤΕ αυτήν τη φράση με κανέναν!"
  },
  "rinkeby": {
    "message": "Δοκιμαστικό Δίκτυο Rinkeby"
  },
  "ropsten": {
    "message": "Δίκτυο Δοκιμών Ropsten"
  },
  "rpcUrl": {
    "message": "Νέο RPC URL"
  },
  "save": {
    "message": "Αποθήκευση"
  },
  "saveAsCsvFile": {
    "message": "Αποθηκεύστε ως Αρχείο CSV"
  },
  "scanInstructions": {
    "message": "Τοποθετήστε τον κώδικα QR μπροστά από την κάμερά σας"
  },
  "scanQrCode": {
    "message": "Σάρωση Κωδικού QR"
  },
  "scrollDown": {
    "message": "Κύλιση κάτω"
  },
  "search": {
    "message": "Αναζήτηση"
  },
  "searchAccounts": {
    "message": "Αναζήτηση Λογαριασμών"
  },
  "searchResults": {
    "message": "Αποτελέσματα Αναζήτησης"
  },
  "searchTokens": {
    "message": "Αναζήτηση Tokens"
  },
  "secretBackupPhraseDescription": {
    "message": "Η μυστική φράση δημιουργίας αντιγράφων ασφαλείας σας διευκολύνει να δημιουργήσετε αντίγραφα ασφαλείας και να επαναφέρετε τον λογαριασμού σας."
  },
  "secretBackupPhraseWarning": {
    "message": "ΠΡΟΕΙΔΟΠΟΙΗΣΗ: Ποτέ μην αποκαλύπτετε την εφεδρική φράση. Όποιος έχει αυτή τη φράση μπορεί να πάρει τα Ether σας για πάντα."
  },
  "secretPhrase": {
    "message": "Μόνο ο πρώτος λογαριασμός σε αυτό το πορτοφόλι θα φορτώσει αυτόματα. Μετά την ολοκλήρωση αυτής της διαδικασίας, για να προσθέσετε επιπλέον λογαριασμούς, κάντε κλικ στο αναπτυσσόμενο μενού και, στη συνέχεια, επιλέξτε Δημιουργία Λογαριασμού."
  },
  "secretRecoveryPhrase": {
    "message": "Μυστική Φράση Ανάκτησης"
  },
  "secureWallet": {
    "message": "Ασφαλές Πορτοφόλι"
  },
  "securityAndPrivacy": {
    "message": "Ασφάλεια και Απόρρητο"
  },
  "seedPhraseConfirm": {
    "message": "Επιβεβαίωση Μυστικής Φράσης Ανάκτησης"
  },
  "seedPhraseEnterMissingWords": {
    "message": "Επιβεβαίωση Μυστικής Φράσης Ανάκτησης"
  },
  "seedPhraseIntroNotRecommendedButtonCopy": {
    "message": "Υπενθύμιση αργότερα (δεν συνιστάται)"
  },
  "seedPhraseIntroRecommendedButtonCopy": {
    "message": "Ασφαλίστε το πορτοφόλι μου (συνιστάται)"
  },
  "seedPhraseIntroSidebarBulletFour": {
    "message": "Γράψτε και αποθηκεύστε σε πολλές κρυψώνες."
  },
  "seedPhraseIntroSidebarBulletOne": {
    "message": "Αποθήκευση σε ένα διαχειριστή κωδικών πρόσβασης"
  },
  "seedPhraseIntroSidebarBulletThree": {
    "message": "Να φυλάσσεται σε χρηματοκιβώτιο."
  },
  "seedPhraseIntroSidebarBulletTwo": {
    "message": "Κατάστημα σε θησαυ/κιο τράπεζας."
  },
  "seedPhraseIntroSidebarCopyOne": {
    "message": "Η Μυστική Φράση Ανάκτησης είναι μια φράση 12 λέξεων που είναι το «κύριο κλειδί» στο πορτοφόλι σας και τα χρήματά σας"
  },
  "seedPhraseIntroSidebarCopyThree": {
    "message": "Αν κάποιος ζητήσει τη φράση ανάκτησης σας είναι πιθανό να προσπαθεί να σας εξαπατήσει και να κλέψει τα χρήματα του πορτοφολιού σας"
  },
  "seedPhraseIntroSidebarCopyTwo": {
    "message": "Ποτέ μα ποτέ μην μοιραστείτε ποτέ Μυστική Φράση Αποκατάστασης σας, ούτε καν με το MetaMask!"
  },
  "seedPhraseIntroSidebarTitleOne": {
    "message": "Τι είναι μια Μυστική Φράση Ανάκτησης;"
  },
  "seedPhraseIntroSidebarTitleThree": {
    "message": "Θα πρέπει να μοιραστώ τη Μυστική Φράση Ανάκτησης μου;"
  },
  "seedPhraseIntroSidebarTitleTwo": {
    "message": "Πώς μπορώ να αποθηκεύσω τη Μυστική Φράση Ανάκτησης μου;"
  },
  "seedPhraseIntroTitle": {
    "message": "Ασφαλίστε το πορτοφόλι σας"
  },
  "seedPhraseIntroTitleCopy": {
    "message": "Πριν ξεκινήσετε, παρακολουθήστε αυτό το σύντομο βίντεο για να μάθετε για τη Μυστική Φράση Ανάκτησης σας και πώς να κρατήσετε το πορτοφόλι σας ασφαλές."
  },
  "seedPhrasePlaceholder": {
    "message": "Διαχωρίστε κάθε λέξη μ' ένα κενό"
  },
  "seedPhrasePlaceholderPaste": {
    "message": "Επικόλληση Μυστικής Φράσης Ανάκτησης από το πρόχειρο"
  },
  "seedPhraseReq": {
    "message": "Οι Μυστικές Φράσεις Ανάκτησης έχουν μήκος 12 λέξεων"
  },
  "seedPhraseWriteDownDetails": {
    "message": "Γράψτε αυτή τη Μυστική Φράση Ανάκτησης 12 λέξεων και αποθηκεύστε τη σε ένα μέρος που εμπιστεύεστε και όπου μόνο εσείς μπορείτε να έχετε πρόσβαση."
  },
  "seedPhraseWriteDownHeader": {
    "message": "Γράψτε τη Μυστική Φράση Ανάκτησης σας"
  },
  "selectAHigherGasFee": {
    "message": "Επιλέξτε ένα μεγαλύτερο τέλος gas για να επιταχύνετε την επεξεργασία της συναλλαγής σας.*"
  },
  "selectAccounts": {
    "message": "Επιλέξτε τον/τους λογαριασμό(ούς) που θα χρησιμοποιήσετε σε αυτόν τον ιστότοπο"
  },
  "selectAll": {
    "message": "Επιλογή όλων"
  },
  "selectAnAccount": {
    "message": "Επιλέξτε Λογαριασμό"
  },
  "selectAnAccountAlreadyConnected": {
    "message": "Αυτός ο λογαριασμός έχει ήδη συνδεθεί με το MetaMask"
  },
  "selectEachPhrase": {
    "message": "Παρακαλούμε επιλέξτε κάθε φράση, για να βεβαιωθείτε ότι είναι σωστή."
  },
  "selectHdPath": {
    "message": "Επιλέξτε Διαδρομή HD"
  },
  "selectNFTPrivacyPreference": {
    "message": "Ενεργοποιήστε την ανίχνευση NFT στις Ρυθμίσεις"
  },
  "selectPathHelp": {
    "message": "Εάν δεν βλέπετε τους αναμενόμενους λογαριασμούς, προσπαθήστε να αλλάξετε το μονοπάτι HD."
  },
  "selectType": {
    "message": "Επιλέξτε Τύπο"
  },
  "selectingAllWillAllow": {
    "message": "Επιλέγοντας τα όλα θα επιτρέψετε σε αυτόν τον ιστότοπο να δει όλους τους τρεχούμενους λογαριασμούς σας. Βεβαιωθείτε ότι εμπιστεύεστε αυτόν τον ιστότοπο."
  },
  "send": {
    "message": "Αποστολή"
  },
  "sendAmount": {
    "message": "Αποστολή Ποσού"
  },
  "sendSpecifiedTokens": {
    "message": "Αποστολή $1",
    "description": "Symbol of the specified token"
  },
  "sendTo": {
    "message": "Αποστολή σε"
  },
  "sendTokens": {
    "message": "Στείλτε Tokens"
  },
  "sendingNativeAsset": {
    "message": "Αποστολή $1",
    "description": "$1 represents the native currency symbol for the current network (e.g. ETH or BNB)"
  },
  "setAdvancedPrivacySettings": {
    "message": "Ορίστε ρυθμίσεις απορρήτου για προχωρημένους"
  },
  "setAdvancedPrivacySettingsDetails": {
    "message": "Το MetaMask χρησιμοποιεί αυτές τις αξιόπιστες υπηρεσίες τρίτων για να ενισχύσει τη χρηστικότητα και την ασφάλεια των προϊόντων."
  },
  "settings": {
    "message": "Ρυθμίσεις"
  },
  "show": {
    "message": "Εμφάνιση"
  },
  "showAdvancedGasInline": {
    "message": "Προωθημένος έλεγχος gas"
  },
  "showAdvancedGasInlineDescription": {
    "message": "Επιλέξτε αυτό για να εμφανίσετε τις τιμές αερίου και να περιορίσετε τα στοιχεία ελέγχου απευθείας στις οθόνες αποστολής και επιβεβαίωσης."
  },
  "showFiatConversionInTestnets": {
    "message": "Εμφάνιση Μετατροπής σε Δοκιμαστικά Δίκτυα"
  },
  "showFiatConversionInTestnetsDescription": {
    "message": "Επιλέξτε αυτό για εμφάνιση της μετατροπής παραστατικού χρήματος στο Testnets"
  },
  "showHexData": {
    "message": "Εμφάνιση Δεκαεξαδικών Δεδομένων"
  },
  "showHexDataDescription": {
    "message": "Επιλέξτε αυτό για να εμφανίσετε το πεδίο hex δεδομένων στην οθόνη αποστολής"
  },
  "showHide": {
    "message": "Εμφάνιση/απόκρυψη"
  },
  "showIncomingTransactions": {
    "message": "Εμφάνιση Εισερχομένων Συναλλαγών"
  },
  "showIncomingTransactionsDescription": {
    "message": "Επιλέξτε αυτό για να χρησιμοποιήσετε Etherscan για να εμφανίσετε τις εισερχόμενες συναλλαγές στη λίστα συναλλαγών"
  },
  "showPermissions": {
    "message": "Εμφάνιση δικαιωμάτων"
  },
  "showPrivateKeys": {
    "message": "Εμφάνιση Ιδιωτικών Κλειδιών"
  },
  "showRecommendations": {
    "message": "Εμφάνιση Προτάσεων"
  },
  "showSeedPhrase": {
    "message": "Εμφάνιση Μυστικής Φράσης Ανάκτησης"
  },
  "showTestnetNetworks": {
    "message": "Εμφάνιση δοκιμαστικών δικτύων"
  },
  "showTestnetNetworksDescription": {
    "message": "Επιλέξτε αυτό για να εμφανίζονται τα δοκιμαστικά δίκτυα στη λίστα δικτύων"
  },
  "sigRequest": {
    "message": "Αίτημα Υπογραφής"
  },
  "sign": {
    "message": "Υπογραφή"
  },
  "signNotice": {
    "message": "Η υπογραφή αυτού του μηνύματος μπορεί να έχει\nεπικίνδυνες παρενέργειες. Υπογράφετε μηνύματα μόνο από\nτοποθεσίες που εμπιστεύεστε πλήρως με ολόκληρο τον λογαριασμό σας.\n  Αυτή η επικίνδυνη μέθοδος θα καταργηθεί σε μια μελλοντική έκδοση."
  },
  "signatureRequest": {
    "message": "Αίτημα Υπογραφής"
  },
  "signatureRequest1": {
    "message": "Μήνυμα"
  },
  "signed": {
    "message": "Συνδεδεμένος"
  },
  "simulationErrorMessage": {
    "message": "Αυτή η συναλλαγή αναμένεται να αποτύχει. Η προσπάθεια εκτέλεσης αναμένεται να είναι δαπανηρή αλλά να αποτύχει και δεν συνιστάται."
  },
  "simulationErrorMessageV2": {
    "message": "Δεν ήμασταν σε θέση να εκτιμήσουμε το τέλος συναλλαγής. Μπορεί να υπάρχει σφάλμα στο συμβόλαιο και αυτή η συναλλαγή μπορεί να αποτύχει."
  },
  "skip": {
    "message": "Παράλειψη"
  },
  "skipAccountSecurity": {
    "message": "Παράλειψη Ασφάλειας Λογαριασμού;"
  },
  "skipAccountSecurityDetails": {
    "message": "Καταλαβαίνω ότι μέχρι να δημιουργήσω αντίγραφα ασφαλείας για τη Μυστική Φράση Ανάκτησής μου, μπορεί να χάσω τους λογαριασμούς μου και όλα τα περιουσιακά στοιχεία τους."
  },
  "slow": {
    "message": "Αργά"
  },
  "somethingWentWrong": {
    "message": "Ουπς! Κάτι πήγε στραβά."
  },
  "source": {
    "message": "Πηγή"
  },
  "speedUp": {
    "message": "Επιτάχυνση"
  },
  "speedUpCancellation": {
    "message": "Επιτάχυνση αυτής της ακύρωσης"
  },
  "speedUpExplanation": {
    "message": "Έχουμε ενημερώσει το τέλος συναλλαγής με βάση τις τρέχουσες συνθήκες δικτύου και το έχουμε αυξήσει κατά τουλάχιστον 10% (απαιτείται από το δίκτυο)."
  },
  "speedUpPopoverTitle": {
    "message": "Επιτάχυνση αυτής της συναλλαγής"
  },
  "speedUpTooltipText": {
    "message": "Νέο τέλος συναλλαγής"
  },
  "speedUpTransaction": {
    "message": "Επιτάχυνση αυτής της συναλλαγής"
  },
  "spendLimitAmount": {
    "message": "Ποσό ορίου δαπανών"
  },
  "spendLimitInsufficient": {
    "message": "Ανεπαρκές όριο δαπανών"
  },
  "spendLimitInvalid": {
    "message": "Όριο δαπανών μη έγκυρο. Πρέπει να είναι θετικός αριθμός"
  },
  "spendLimitPermission": {
    "message": "Άδεια χρήσης ορίου δαπανών"
  },
  "spendLimitRequestedBy": {
    "message": "Το όριο δαπανών ζητήθηκε από το $1",
    "description": "Origin of the site requesting the spend limit"
  },
  "spendLimitTooLarge": {
    "message": "Πολύ μεγάλο όριο δαπανών"
  },
  "stable": {
    "message": "Σταθερό"
  },
  "stableLowercase": {
    "message": "σταθερό"
  },
  "stateLogError": {
    "message": "Σφάλμα κατά την ανάκτηση αρχείων καταγραφής κατάστασης."
  },
  "stateLogFileName": {
    "message": "Καταγραφές Κατάστασης MetaMask"
  },
  "stateLogs": {
    "message": "Αρχεία Καταγραφής Κατάστασης"
  },
  "stateLogsDescription": {
    "message": "Τα αρχεία καταγραφής κατάστασης περιέχουν τις διευθύνσεις του δημόσιου λογαριασμού σας και τις συναλλαγές οι οποίες έχουν αποσταλεί."
  },
  "statusConnected": {
    "message": "Συνδεδεμένο"
  },
  "statusNotConnected": {
    "message": "Δεν έχει συνδεθεί"
  },
  "step1LatticeWallet": {
    "message": "Βεβαιωθείτε ότι το Lattice1 σας είναι έτοιμο να συνδεθεί"
  },
  "step1LatticeWalletMsg": {
    "message": "Μπορείτε να συνδέσετε το MetaMask με τη συσκευή Lattice1 σας μόλις εγκατασταθεί και είναι συνδεδεμένο στο ίντερνετ. Ξεκλειδώστε τη συσκευή σας και να έχετε το Αναγνωριστικό της Συσκευής σας έτοιμο. Για περισσότερα σχετικά με τη χρήση υλικού πορτοφολιού, $1",
    "description": "$1 represents the `hardwareWalletSupportLinkConversion` localization key"
  },
  "step1LedgerWallet": {
    "message": "Λήψη εφαρμογής Ledger"
  },
  "step1LedgerWalletMsg": {
    "message": "Κατεβάστε, ρυθμίστε και εισάγετε τον κωδικό πρόσβασής σας για να ξεκλειδώσετε το $1.",
    "description": "$1 represents the `ledgerLiveApp` localization value"
  },
  "step1TrezorWallet": {
    "message": "Συνδέστε το πορτοφόλι Trezor"
  },
  "step1TrezorWalletMsg": {
    "message": "Συνδέστε το πορτοφόλι σας απευθείας στον υπολογιστή σας. Για περισσότερα σχετικά με τη χρήση της συσκευής πορτοφολιού σας, $1",
    "description": "$1 represents the `hardwareWalletSupportLinkConversion` localization key"
  },
  "step2LedgerWallet": {
    "message": "Συνδέστε το πορτοφόλι Ledger"
  },
  "step2LedgerWalletMsg": {
    "message": "Συνδέστε το πορτοφόλι σας απευθείας στον υπολογιστή σας. Ξεκλειδώστε το Ledger και ανοίξτε την εφαρμογή Ethereum. Για περισσότερες πληροφορίες σχετικά με τη χρήση της συσκευής πορτοφολιού σας, $1.",
    "description": "$1 represents the `hardwareWalletSupportLinkConversion` localization key"
  },
  "storePhrase": {
    "message": "Αποθηκεύστε αυτήν τη φράση σε έναν διαχειριστή κωδικών πρόσβασης όπως το 1Password."
  },
  "submit": {
    "message": "Υποβολή"
  },
  "submitted": {
    "message": "Υποβλήθηκε"
  },
  "support": {
    "message": "Υποστήριξη"
  },
  "supportCenter": {
    "message": "Επισκεφθείτε το Κέντρο Υποστήριξής μας"
  },
  "swap": {
    "message": "Ανταλλαγή"
  },
  "swapAdvancedSlippageInfo": {
    "message": "Εάν η τιμή αλλάζει μεταξύ της ώρας που τοποθετείται η παραγγελία σας και της επιβεβαίωσης, αυτό ονομάζεται \"ολίσθηση\". Η ανταλλαγή σας θα ακυρωθεί αυτόματα αν η ολίσθηση υπερβαίνει τη ρύθμιση \"ανοχή ολίσθησης\"."
  },
  "swapAggregator": {
    "message": "Aggregator Ανταλλακτηρίων"
  },
  "swapAllowSwappingOf": {
    "message": "Επιτρέψτε ανταλλαγή $1",
    "description": "Shows a user that they need to allow a token for swapping on their hardware wallet"
  },
  "swapAmountReceived": {
    "message": "Εγγυημένο ποσό"
  },
  "swapAmountReceivedInfo": {
    "message": "Αυτό είναι το ελάχιστο ποσό που θα λάβετε. Μπορεί να λάβετε περισσότερα ανάλογα με την ολίσθηση."
  },
  "swapApproval": {
    "message": "Έγκριση $1 για swaps",
    "description": "Used in the transaction display list to describe a transaction that is an approve call on a token that is to be swapped.. $1 is the symbol of a token that has been approved."
  },
  "swapApproveNeedMoreTokens": {
    "message": "Χρειάζεστε $1 περισσότερα $2 για να ολοκληρώσετε αυτήν την ανταλλαγή",
    "description": "Tells the user how many more of a given token they need for a specific swap. $1 is an amount of tokens and $2 is the token symbol."
  },
  "swapBestOfNQuotes": {
    "message": "Το καλύτερο από $1 προσφορές.",
    "description": "$1 is the number of quotes that the user can select from when opening the list of quotes on the 'view quote' screen"
  },
  "swapBuildQuotePlaceHolderText": {
    "message": "Δεν υπάρχουν διαθέσιμα tokens που να ταιριάζουν σε $1",
    "description": "Tells the user that a given search string does not match any tokens in our token lists. $1 can be any string of text"
  },
  "swapConfirmWithHwWallet": {
    "message": "Επιβεβαιώστε με το υλικό πορτοφόλι σας"
  },
  "swapContractDataDisabledErrorDescription": {
    "message": "Στην εφαρμογή Ethereum στο Ledger, μεταβείτε στις \"Ρυθμίσεις\" και επιτρέψτε τα δεδομένα συμβολαίου. Στη συνέχεια, δοκιμάστε ξανά την ανταλλαγή σας."
  },
  "swapContractDataDisabledErrorTitle": {
    "message": "Τα δεδομένα συμβολαίου δεν είναι ενεργοποιημένα στο Ledger σας"
  },
  "swapCustom": {
    "message": "προσαρμοσμένο"
  },
  "swapDecentralizedExchange": {
    "message": "Αποκεντρωμένη ανταλλαγή"
  },
  "swapDirectContract": {
    "message": "Άμεσο συμβόλαιο"
  },
  "swapEditLimit": {
    "message": "Επεξεργασία ορίου"
  },
  "swapEnableDescription": {
    "message": "Αυτό απαιτείται και δίνει άδεια στο MetaMask για να ανταλλάξετε το $1 σας.",
    "description": "Gives the user info about the required approval transaction for swaps. $1 will be the symbol of a token being approved for swaps."
  },
  "swapEnableTokenForSwapping": {
    "message": "Αυτό θα $1 για ανταλλαγή",
    "description": "$1 is for the 'enableToken' key, e.g. 'enable ETH'"
  },
  "swapEstimatedNetworkFees": {
    "message": "Εκτιμώμενα τέλη δικτύου"
  },
  "swapEstimatedNetworkFeesInfo": {
    "message": "Αυτή είναι μια εκτίμηση των τελών δικτύου που θα χρησιμοποιηθούν για την ολοκλήρωση της ανταλλαγής σας. Το πραγματικό ποσό μπορεί να αλλάξει ανάλογα με τις συνθήκες δικτύου."
  },
  "swapFailedErrorDescriptionWithSupportLink": {
    "message": "Αποτυχίες συναλλαγών συμβαίνουν και είμαστε εδώ για να βοηθήσουμε. Εάν αυτό το ζήτημα επιμείνει, μπορείτε να επικοινωνήσετε με την υποστήριξη πελατών μας στο $1 για περαιτέρω βοήθεια.",
    "description": "This message is shown to a user if their swap fails. The $1 will be replaced by support.metamask.io"
  },
  "swapFailedErrorTitle": {
    "message": "Η αλλαγή απέτυχε"
  },
  "swapFetchingQuotes": {
    "message": "Λήψη προσφορών"
  },
  "swapFetchingQuotesErrorDescription": {
    "message": "Χμμμ... κάτι πήγε στραβά. Δοκιμάστε ξανά, ή αν τα σφάλματα επιμένουν, επικοινωνήστε με την υποστήριξη πελατών."
  },
  "swapFetchingQuotesErrorTitle": {
    "message": "Σφάλμα κατά τη λήψη παραθέσεων"
  },
  "swapFetchingTokens": {
    "message": "Λήψη tokens..."
  },
  "swapFromTo": {
    "message": "Η ανταλλαγή από $1 έως $2",
    "description": "Tells a user that they need to confirm on their hardware wallet a swap of 2 tokens. $1 is a source token and $2 is a destination token"
  },
  "swapGasFeesDetails": {
    "message": "Τα τέλη συναλλαγών εκτιμώνται και θα αυξάνονται ανάλογα με την κυκλοφορία του δικτύου και την πολυπλοκότητα των συναλλαγών."
  },
  "swapGasFeesLearnMore": {
    "message": "Μάθετε περισσότερα σχετικά με τα τέλη συναλλαγών"
  },
  "swapGasFeesSplit": {
    "message": "Τα τέλη συναλλαγών στην προηγούμενη οθόνη μοιράζονται μεταξύ αυτών των δύο συναλλαγών."
  },
  "swapGasFeesSummary": {
    "message": "Τα τέλη συναλλαγών καταβάλλονται σε κρυπτο-miners που επεξεργάζονται συναλλαγές στο δίκτυο $1. Το MetaMask δεν επωφελείται από τα τέλη συναλλαγών.",
    "description": "$1 is the selected network, e.g. Ethereum or BSC"
  },
  "swapHighSlippageWarning": {
    "message": "Το ποσό ολίσθησης είναι πολύ υψηλό."
  },
  "swapIncludesMMFee": {
    "message": "Περιλαμβάνει $1% τέλος MetaMask.",
    "description": "Provides information about the fee that metamask takes for swaps. $1 is a decimal number."
  },
  "swapLowSlippageError": {
    "message": "Η συναλλαγή ενδέχεται να αποτύχει, η μέγιστη ολίσθηση είναι πολύ χαμηλή."
  },
  "swapMaxSlippage": {
    "message": "Μέγιστη ολίσθηση"
  },
  "swapMetaMaskFee": {
    "message": "Τέλος MetaMask"
  },
  "swapMetaMaskFeeDescription": {
    "message": "Βρίσκουμε την καλύτερη τιμή από τις κορυφαίες πηγές ρευστότητας, κάθε φορά. Μια αμοιβή $1% λαμβάνεται αυτόματα υπόψη σε αυτή την προσφορά.",
    "description": "Provides information about the fee that metamask takes for swaps. $1 is a decimal number."
  },
  "swapNQuotesWithDot": {
    "message": "$1 προσφορές.",
    "description": "$1 is the number of quotes that the user can select from when opening the list of quotes on the 'view quote' screen"
  },
  "swapNewQuoteIn": {
    "message": "Νέες προσφορές σε $1",
    "description": "Tells the user the amount of time until the currently displayed quotes are update. $1 is a time that is counting down from 1:00 to 0:00"
  },
  "swapOnceTransactionHasProcess": {
    "message": "Το $1 σας θα προστεθεί στον λογαριασμό σας μόλις ολοκληρωθεί αυτή η συναλλαγή.",
    "description": "This message communicates the token that is being transferred. It is shown on the awaiting swap screen. The $1 will be a token symbol."
  },
  "swapPriceDifference": {
    "message": "Πρόκειται να ανταλλάξετε $1 $2 (~$3) για $4 $5 (~$6).",
    "description": "This message represents the price slippage for the swap.  $1 and $4 are a number (ex: 2.89), $2 and $5 are symbols (ex: ETH), and $3 and $6 are fiat currency amounts."
  },
  "swapPriceDifferenceTitle": {
    "message": "Διαφορά τιμής του ~$1%",
    "description": "$1 is a number (ex: 1.23) that represents the price difference."
  },
  "swapPriceImpactTooltip": {
    "message": "Ο αντίκτυπος στην τιμή είναι η διαφορά μεταξύ της τρέχουσας τιμής αγοράς και του ποσού που ελήφθη κατά την εκτέλεση της συναλλαγής. Ο αντίκτυπος της τιμής είναι μια συνάρτηση του μεγέθους της συναλλαγής σας σε σχέση με το μέγεθος της δεξαμενής ρευστότητας."
  },
  "swapPriceUnavailableDescription": {
    "message": "Ο αντίκτυπος στην τιμή δεν ήταν δυνατόν να προσδιοριστεί λόγω έλλειψης στοιχείων για τις τιμές της αγοράς. Παρακαλώ επιβεβαιώστε ότι είστε εντάξει με το ποσό των νομισμάτων που πρόκειται να λάβετε πριν από την ανταλλαγή."
  },
  "swapPriceUnavailableTitle": {
    "message": "Ελέγξτε το ποσοστό σας πριν προχωρήσετε"
  },
  "swapProcessing": {
    "message": "Επεξεργασία"
  },
  "swapQuoteDetails": {
    "message": "Λεπτομέρειες προσφοράς"
  },
  "swapQuoteDetailsSlippageInfo": {
    "message": "Εάν η τιμή αλλάζει μεταξύ της ώρας που τοποθετείται η παραγγελία σας και επιβεβαιώνεται ονομάζεται \"ολίσθηση\". Η ανταλλαγή σας θα ακυρωθεί αυτόματα αν η ολίσθηση υπερβαίνει τη ρύθμιση \"ανοχή ολίσθησης\"."
  },
  "swapQuoteSource": {
    "message": "Πηγή προσφοράς"
  },
  "swapQuotesExpiredErrorDescription": {
    "message": "Παρακαλούμε ζητήστε νέες προσφορές για να πάρετε τις τελευταίες τιμές."
  },
  "swapQuotesExpiredErrorTitle": {
    "message": "Έληξε το χρονικό όριο προσφοράς"
  },
  "swapQuotesNotAvailableErrorDescription": {
    "message": "Δοκιμάστε να προσαρμόσετε το ποσό ή τις ρυθμίσεις ολίσθησης και δοκιμάστε ξανά."
  },
  "swapQuotesNotAvailableErrorTitle": {
    "message": "Καμία διαθέσιμη προσφορά"
  },
  "swapRate": {
    "message": "Ποσοστό"
  },
  "swapReceiving": {
    "message": "Λήψη"
  },
  "swapReceivingInfoTooltip": {
    "message": "Αυτή είναι μια εκτίμηση. Το ακριβές ποσό εξαρτάται από την ολίσθηση."
  },
  "swapRequestForQuotation": {
    "message": "Αίτηση για προσφορά"
  },
  "swapReviewSwap": {
    "message": "Επανεξέταση Ανταλλαγής"
  },
  "swapSearchForAToken": {
    "message": "Αναζήτηση για ένα token"
  },
  "swapSelect": {
    "message": "Επιλογή"
  },
  "swapSelectAQuote": {
    "message": "Επιλέξτε μια προσφορά"
  },
  "swapSelectAToken": {
    "message": "Επιλέξτε ένα token"
  },
  "swapSelectQuotePopoverDescription": {
    "message": "Παρακάτω είναι όλες οι προσφορές που συγκεντρώθηκαν από πολλαπλές πηγές ρευστότητας."
  },
  "swapSlippageNegative": {
    "message": "Η ολίσθηση πρέπει να είναι μεγαλύτερη ή ίση με το μηδέν"
  },
  "swapSource": {
    "message": "Πηγή ρευστότητας"
  },
  "swapSourceInfo": {
    "message": "Αναζητούμε σε πολλαπλές πηγές ρευστότητας (ανταλλαγές, ανταλλακτήρια και επαγγελματίες διαπραγματευτές της αγοράς) για να βρούμε τις καλύτερες τιμές και τα χαμηλότερα τέλη δικτύου."
  },
  "swapSuggested": {
    "message": "Προτεινόμενη ανταλλαγή"
  },
  "swapSuggestedGasSettingToolTipMessage": {
    "message": "Οι ανταλλαγές είναι πολύπλοκες και ευαίσθητες στον χρόνο συναλλαγές. Συνιστούμε αυτό το τέλος συναλλαγής για μια καλή ισορροπία μεταξύ κόστους και εμπιστοσύνης μιας επιτυχημένης Ανταλλαγής."
  },
  "swapSwapFrom": {
    "message": "Ανταλλαγή από"
  },
  "swapSwapSwitch": {
    "message": "Αλλαγή από και προς tokens"
  },
  "swapSwapTo": {
    "message": "Εναλλαγή σε"
  },
  "swapToConfirmWithHwWallet": {
    "message": "για επιβεβαίωση με το υλικό πορτοφόλι σας"
  },
  "swapTokenAvailable": {
    "message": "Το $1 σας έχει προστεθεί στον λογαριασμό σας.",
    "description": "This message is shown after a swap is successful and communicates the exact amount of tokens the user has received for a swap. The $1 is a decimal number of tokens followed by the token symbol."
  },
  "swapTokenBalanceUnavailable": {
    "message": "Δεν μπορέσαμε να ανακτήσουμε το υπόλοιπο $1 σας",
    "description": "This message communicates to the user that their balance of a given token is currently unavailable. $1 will be replaced by a token symbol"
  },
  "swapTokenToToken": {
    "message": "Ανταλλαγή $1 έως $2",
    "description": "Used in the transaction display list to describe a swap. $1 and $2 are the symbols of tokens in involved in a swap."
  },
  "swapTokenVerificationAddedManually": {
    "message": "Αυτό το token έχει προστεθεί χειροκίνητα."
  },
  "swapTokenVerificationMessage": {
    "message": "Πάντα να επιβεβαιώνετε τη διεύθυνση token στο $1.",
    "description": "Points the user to Etherscan as a place they can verify information about a token. $1 is replaced with the translation for \"Etherscan\" followed by an info icon that shows more info on hover."
  },
  "swapTokenVerificationOnlyOneSource": {
    "message": "Επαληθεύεται μόνο σε 1 πηγή."
  },
  "swapTokenVerificationSources": {
    "message": "Επαληθευμένο σε $1 πηγές.",
    "description": "Indicates the number of token information sources that recognize the symbol + address. $1 is a decimal number."
  },
  "swapTooManyDecimalsError": {
    "message": "Το $1 επιτρέπει έως και $2 δεκαδικά ψηφία",
    "description": "$1 is a token symbol and $2 is the max. number of decimals allowed for the token"
  },
  "swapTransactionComplete": {
    "message": "Η συναλλαγή ολοκληρώθηκε"
  },
  "swapTwoTransactions": {
    "message": "2 συναλλαγές"
  },
  "swapUnknown": {
    "message": "Άγνωστο"
  },
  "swapVerifyTokenExplanation": {
    "message": "Πολλαπλά tokens μπορούν να χρησιμοποιήσουν το ίδιο όνομα και σύμβολο. Ελέγξτε το $1 για να επιβεβαιώσετε ότι αυτό είναι το token που ψάχνετε.",
    "description": "This appears in a tooltip next to the verifyThisTokenOn message. It gives the user more information about why they should check the token on a block explorer. $1 will be the name or url of the block explorer, which will be the translation of 'etherscan' or a block explorer url specified for a custom network."
  },
  "swapYourTokenBalance": {
    "message": "$1 $2 διαθέσιμο για ανταλλαγή",
    "description": "Tells the user how much of a token they have in their balance. $1 is a decimal number amount of tokens, and $2 is a token symbol"
  },
  "swapZeroSlippage": {
    "message": "0% Ολίσθηση"
  },
  "swapsAdvancedOptions": {
    "message": "Σύνθετες Επιλογές"
  },
  "swapsExcessiveSlippageWarning": {
    "message": "Το ποσό ολίσθησης είναι πολύ υψηλό και θα έχει ως αποτέλεσμα κακό ποσοστό. Παρακαλούμε μειώστε την ανοχή ολίσθησης σε τιμή κάτω από 15%."
  },
  "swapsMaxSlippage": {
    "message": "Ανοχή Ολίσθησης"
  },
  "swapsNotEnoughForTx": {
    "message": "Δεν υπάρχουν αρκετά $1 για να ολοκληρωθεί αυτή η συναλλαγή",
    "description": "Tells the user that they don't have enough of a token for a proposed swap. $1 is a token symbol"
  },
  "swapsViewInActivity": {
    "message": "Προβολή σε δραστηριότητα"
  },
  "switchEthereumChainConfirmationDescription": {
    "message": "Αυτό θα αλλάξει το επιλεγμένο δίκτυο στο MetaMask σε ένα δίκτυο που έχει προστεθεί προηγουμένως:"
  },
  "switchEthereumChainConfirmationTitle": {
    "message": "Επιτρέπετε σε αυτόν τον ιστότοπο να αλλάξει το δίκτυο;"
  },
  "switchNetwork": {
    "message": "Εναλλαγή δικτύου"
  },
  "switchNetworks": {
    "message": "Αλλαγή Δικτύων"
  },
  "switchToThisAccount": {
    "message": "Εναλλαγή σε αυτόν τον λογαριασμό"
  },
  "switchingNetworksCancelsPendingConfirmations": {
    "message": "Η εναλλαγή δικτύων θα ακυρώσει όλες τις εκκρεμείς επιβεβαιώσεις"
  },
  "symbol": {
    "message": "Σύμβολο"
  },
  "symbolBetweenZeroTwelve": {
    "message": "Το σύμβολο πρέπει να είναι τουλάχιστον 11 χαρακτήρες."
  },
  "syncFailed": {
    "message": "Ο συγχρονισμός απέτυχε"
  },
  "syncInProgress": {
    "message": "Συγχρονισμός σε εξέλιξη"
  },
  "syncWithMobile": {
    "message": "Συγχρονισμός με κινητό"
  },
  "syncWithMobileBeCareful": {
    "message": "Σιγουρευτείτε ότι κανένας δεν κοιτάζει στην οθόνη σας όταν κάνετε σάρωση αυτού του κωδικού"
  },
  "syncWithMobileComplete": {
    "message": "Τα δεδομένα σας έχουν συγχρονιστεί με επιτυχία. Απολαύστε την εφαρμογή MetaMask για κινητά!"
  },
  "syncWithMobileDesc": {
    "message": "Μπορείτε να συγχρονίσετε τους λογαριασμούς και τις πληροφορίες σας με την κινητή συσκευή σας. Ανοίξτε την εφαρμογή MetaMask για κινητά, μεταβείτε στην ενότητα \"Ρυθμίσεις\" και πατήστε \"Συγχρονισμός από Επέκταση Προγράμματος Περιήγησης\""
  },
  "syncWithMobileDescNewUsers": {
    "message": "Εάν απλά ανοίξετε την εφαρμογή MetaMask Mobile για πρώτη φορά, απλώς ακολουθήστε τα βήματα στο τηλέφωνό σας."
  },
  "syncWithMobileScanThisCode": {
    "message": "Σαρώστε αυτόν τον κώδικα με την εφαρμογή MetaMask για κινητά"
  },
  "syncWithMobileTitle": {
    "message": "Συγχρονισμός με κινητό"
  },
  "syncWithThreeBox": {
    "message": "Συγχρονισμός δεδομένων με 3Box (πειραματικό)"
  },
  "syncWithThreeBoxDescription": {
    "message": "Ενεργοποιήστε για να δημιουργηθούν αντίγραφα ασφαλείας των ρυθμίσεων σας με το 3Box. Αυτή η λειτουργία είναι επί του παρόντος πειραματική. Χρησιμοποιήστε τη με δική σας ευθύνη."
  },
  "syncWithThreeBoxDisabled": {
    "message": "Το 3Box έχει απενεργοποιηθεί λόγω σφάλματος κατά τον αρχικό συγχρονισμό"
  },
  "terms": {
    "message": "Όροι Χρήσης"
  },
  "termsOfService": {
    "message": "Όροι παροχής υπηρεσιών"
  },
  "testFaucet": {
    "message": "Έλεγχος Βαλβίδας"
  },
  "thisWillCreate": {
    "message": "Αυτό θα δημιουργήσει ένα νέο πορτοφόλι και Μυστική Φράση Ανάκτησης"
  },
  "time": {
    "message": "Ώρα"
  },
  "tips": {
    "message": "Συμβουλές"
  },
  "to": {
    "message": "Προς"
  },
  "toAddress": {
    "message": "Προς: $1",
    "description": "$1 is the address to include in the To label. It is typically shortened first using shortenAddress"
  },
  "toggleTestNetworks": {
    "message": "$1 δοκιμαστικά δίκτυα",
    "description": "$1 is a clickable link with text defined by the 'showHide' key. The link will open to the advanced settings where users can enable the display of test networks in the network dropdown."
  },
  "token": {
    "message": "Διακριτικό"
  },
  "tokenAlreadyAdded": {
    "message": "Το διακριτικό έχει ήδη προστεθεί."
  },
  "tokenContractAddress": {
    "message": "Διεύθυνση Συμβολαίου Token"
  },
  "tokenDecimalFetchFailed": {
    "message": "Απαιτείται δεκαδικό Token."
  },
  "tokenDetectionAnnouncement": {
    "message": "Νέο! Η βελτιωμένη ανίχνευση token είναι διαθέσιμη στο Ethereum Mainnet ως πειραματικό χαρακτηριστικό. $1"
  },
  "tokenSymbol": {
    "message": "Σύμβολο Token"
  },
  "tooltipApproveButton": {
    "message": "Καταλαβαίνω"
  },
  "total": {
    "message": "Σύνολο"
  },
  "transaction": {
    "message": "συναλλαγή"
  },
  "transactionCancelAttempted": {
    "message": "Έγινε προσπάθεια ακύρωσης συναλλαγής με τέλος gas του $1 σε $2"
  },
  "transactionCancelSuccess": {
    "message": "Η συναλλαγή ακυρώθηκε με επιτυχία στα $2"
  },
  "transactionConfirmed": {
    "message": "Η συναλλαγή επιβεβαιώθηκε στο $2."
  },
  "transactionCreated": {
    "message": "Η συναλλαγή δημιουργήθηκε με τιμή $1 στο $2."
  },
  "transactionData": {
    "message": "Δεδομένα συναλλαγής"
  },
  "transactionDecodingAccreditationDecoded": {
    "message": "Αποκωδικοποιήθηκε από Truffle"
  },
  "transactionDecodingAccreditationVerified": {
    "message": "Επαληθευμένο συμβόλαιο σε $1"
  },
  "transactionDecodingUnsupportedNetworkError": {
    "message": "Η αποκωδικοποίηση συναλλαγών δεν είναι διαθέσιμη για chainId $1"
  },
  "transactionDetailDappGasMoreInfo": {
    "message": "Προτεινόμενο από την ιστοσελίδα"
  },
  "transactionDetailDappGasTooltip": {
    "message": "Επεξεργαστείτε για να χρησιμοποιήσετε το προτεινόμενο τέλος συναλλαγής του MetaMask με βάση το τελευταίο μπλοκ."
  },
  "transactionDetailGasHeading": {
    "message": "Εκτιμώμενο τέλος συναλλαγής"
  },
  "transactionDetailGasInfoV2": {
    "message": "εκτιμώμενο"
  },
  "transactionDetailGasTooltipConversion": {
    "message": "Μάθετε περισσότερα σχετικά με τα τέλη συναλλαγών"
  },
  "transactionDetailGasTooltipExplanation": {
    "message": "Τα τέλη συναλλαγών καθορίζονται από το δίκτυο και θα αυξάνονται ανάλογα με την κυκλοφορία του δικτύου και την πολυπλοκότητα των συναλλαγών."
  },
  "transactionDetailGasTooltipIntro": {
    "message": "Τα τέλη συναλλαγών καταβάλλονται σε κρυπτο-miners που επεξεργάζονται συναλλαγές στο δίκτυο $1. Το MetaMask δεν επωφελείται από τα τέλη συναλλαγών."
  },
  "transactionDetailGasTotalSubtitle": {
    "message": "Ποσό + τέλος συναλλαγής"
  },
  "transactionDetailLayer2GasHeading": {
    "message": "Τέλος συναλλαγής Επιπέδου 2"
  },
  "transactionDetailMultiLayerTotalSubtitle": {
    "message": "Ποσά + τέλη"
  },
  "transactionDropped": {
    "message": "Η συναλλαγή υποχώρησε στα $2."
  },
  "transactionError": {
    "message": "Σφάλμα συναλλαγής. Βρέθηκε εξαίρεση στον κωδικό της σύμβασης."
  },
  "transactionErrorNoContract": {
    "message": "Προσπάθεια κλήσης λειτουργίας σε διεύθυνση μη συμβολαίου."
  },
  "transactionErrored": {
    "message": "Η συναλλαγή αντιμετώπισε ένα σφάλμα."
  },
  "transactionFee": {
    "message": "Χρέωση Συναλλαγής"
  },
  "transactionHistoryBaseFee": {
    "message": "Βασικό Τέλος (GWEI)"
  },
  "transactionHistoryL1GasLabel": {
    "message": "Σύνολο Τέλους Συναλλαγής L1"
  },
  "transactionHistoryL2GasLimitLabel": {
    "message": "L2 Όριο Τέλους Συναλλαγής"
  },
  "transactionHistoryL2GasPriceLabel": {
    "message": "L2 Τιμή Τέλους Συναλλαγής"
  },
  "transactionHistoryMaxFeePerGas": {
    "message": "Μέγιστη Χρέωση Ανά Τέλος Συναλλαγής"
  },
  "transactionHistoryPriorityFee": {
    "message": "Τέλος Προτεραιότητας (GWEI)"
  },
  "transactionHistoryTotalGasFee": {
    "message": "Σύνολο Τέλους Συναλλαγής"
  },
  "transactionResubmitted": {
    "message": "Η συναλλαγή υποβλήθηκε ξανά με το τέλος gas να έχει αυξηθεί για $1 σε $2"
  },
  "transactionSubmitted": {
    "message": "Η συναλλαγή στάλθηκε με τέλος gas του $1 σε $2."
  },
  "transactionUpdated": {
    "message": "Η συναλλαγή ενημερώθηκε σε $2."
  },
  "transfer": {
    "message": "Μεταφορά"
  },
  "transferBetweenAccounts": {
    "message": "Μεταφορά μεταξύ λογαριασμών μου"
  },
  "transferFrom": {
    "message": "Μεταφορά Από"
  },
  "troubleConnectingToWallet": {
    "message": "Είχαμε πρόβλημα να συνδεθούμε με το $1 σας, δοκιμάστε να ξαναδείτε το $2 και προσπαθήστε ξανά.",
    "description": "$1 is the wallet device name; $2 is a link to wallet connection guide"
  },
  "troubleTokenBalances": {
    "message": "Είχαμε πρόβλημα να φορτώσουμε τα υπόλοιπα του διακριτικού σας. Μπορείτε να τα δείτε ",
    "description": "Followed by a link (here) to view token balances"
  },
  "trustSiteApprovePermission": {
    "message": "Χορηγώντας άδεια, επιτρέπετε στα ακόλουθα $1 να έχουν πρόσβαση στα χρήματά σας"
  },
  "tryAgain": {
    "message": "Δοκιμάστε ξανά"
  },
  "tryAnywayOption": {
    "message": "Θα προσπαθήσω ούτως ή άλλως"
  },
  "turnOnTokenDetection": {
    "message": "Ενεργοποιήστε την ενισχυμένη ανίχνευση token"
  },
  "twelveHrTitle": {
    "message": "12ώρες:"
  },
  "txInsightsNotSupported": {
    "message": "Οι αναλύσεις συναλλαγών εις βάθος δεν υποστηρίζονται για αυτό το συμβόλαιο αυτή τη στιγμή."
  },
  "typePassword": {
    "message": "Πληκτρολογήστε τον κωδικό πρόσβασής σας MetaMask"
  },
  "u2f": {
    "message": "U2F",
    "description": "A name on an API for the browser to interact with devices that support the U2F protocol. On some browsers we use it to connect MetaMask to Ledger devices."
  },
  "unapproved": {
    "message": "Μη εγκεκριμένο"
  },
  "units": {
    "message": "μονάδες"
  },
  "unknown": {
    "message": "Άγνωστη"
  },
  "unknownCameraError": {
    "message": "Παρουσιάστηκε σφάλμα κατά την προσπάθεια πρόσβασης στην κάμερά σας. Παρακαλούμε προσπαθήστε πάλι..."
  },
  "unknownCameraErrorTitle": {
    "message": "Ουπς! Κάτι πήγε στραβά...."
  },
  "unknownNetwork": {
    "message": "Άγνωστο Ιδιωτικό Δίκτυο"
  },
  "unknownQrCode": {
    "message": "Σφάλμα: Δεν μπορέσαμε να προσδιορίσουμε αυτόν τον κώδικα QR"
  },
  "unlimited": {
    "message": "Απεριόριστο"
  },
  "unlock": {
    "message": "Ξεκλείδωμα"
  },
  "unlockMessage": {
    "message": "Ο αποκεντρωμένος ιστός περιμένει"
  },
  "unrecognizedChain": {
    "message": "Αυτό το προσαρμοσμένο δίκτυο δεν αναγνωρίζεται. Σας συνιστούμε να $1 πριν προχωρήσετε",
    "description": "$1 is a clickable link with text defined by the 'unrecognizedChanLinkText' key. The link will open to instructions for users to validate custom network details."
  },
  "unrecognizedChainLinkText": {
    "message": "επαληθεύστε τα στοιχεία δικτύου",
    "description": "Serves as link text for the 'unrecognizedChain' key. This text will be embedded inside the translation for that key."
  },
  "unsendableAsset": {
    "message": "Η αποστολή συλλεκτικών (ERC-721) δεν υποστηρίζεται προς το παρόν",
    "description": "This is an error message we show the user if they attempt to send a collectible asset type, for which currently don't support sending"
  },
  "updatedWithDate": {
    "message": "Ενημερώθηκε το $1"
  },
  "urlErrorMsg": {
    "message": "Τα URI απαιτούν το κατάλληλο πρόθεμα HTTP/HTTPS."
  },
  "urlExistsErrorMsg": {
    "message": "Αυτό το URL χρησιμοποιείται επί του παρόντος από το δίκτυο $1."
  },
  "useCollectibleDetection": {
    "message": "Αυτόματη Ανίχνευση NFT"
  },
  "useCollectibleDetectionDescription": {
    "message": "Η εμφάνιση πολυμέσων και δεδομένων NFT μπορεί να εκθέσει τη διεύθυνση IP σας σε κεντρικούς διακομιστές. Τα API τρίτων (όπως το OpenSea) χρησιμοποιούνται για την ανίχνευση NFT στο πορτοφόλι σας. Αυτό εκθέτει τη διεύθυνση του λογαριασμού σας με αυτές τις υπηρεσίες. Αφήστε το απενεργοποιημένο αν δεν θέλετε η εφαρμογή να τραβήξει δεδομένα από αυτές τις υπηρεσίες."
  },
  "usePhishingDetection": {
    "message": "Χρήση Ανίχνευσης Απάτης Ηλεκτρονικού Ψαρέματος"
  },
  "usePhishingDetectionDescription": {
    "message": "Εμφάνιση μιας προειδοποίησης για τομείς Απάτης Ηλεκτρονικού Ψαρέματος που στοχεύουν χρήστες του Ethereum"
  },
  "useTokenDetection": {
    "message": "Χρήση Ανίχνευσης Token"
  },
  "useTokenDetectionDescription": {
    "message": "Χρησιμοποιούμε API τρίτων για να εντοπίσουμε και να εμφανίσουμε νέα tokens που αποστέλλονται στο πορτοφόλι σας. Απενεργοποιήστε αν δεν θέλετε το MetaMask να τραβήξει δεδομένα από αυτές τις υπηρεσίες."
  },
  "usedByClients": {
    "message": "Χρησιμοποιείται από μια ποικιλία διαφορετικών πελατών"
  },
  "userName": {
    "message": "Όνομα χρήστη"
  },
  "verifyThisTokenDecimalOn": {
    "message": "Το δεκαδικό token μπορεί να βρεθεί σε $1",
    "description": "Points the user to etherscan as a place they can verify information about a token. $1 is replaced with the translation for \"etherscan\""
  },
  "verifyThisTokenOn": {
    "message": "Επαλήθευση αυτού του token στο $1",
    "description": "Points the user to etherscan as a place they can verify information about a token. $1 is replaced with the translation for \"etherscan\""
  },
  "verifyThisUnconfirmedTokenOn": {
    "message": "Επαληθεύστε αυτό το token για $1 και βεβαιωθείτε ότι αυτό είναι το token που θέλετε να κάνετε συναλλαγές.",
    "description": "Points the user to etherscan as a place they can verify information about a token. $1 is replaced with the translation for \"etherscan\""
  },
  "viewAccount": {
    "message": "Προβολή λογαριασμού"
  },
  "viewAllDetails": {
    "message": "Προβολή όλων των λεπτομερειών"
  },
  "viewContact": {
    "message": "Εμφάνιση Επαφής"
  },
  "viewFullTransactionDetails": {
    "message": "Δείτε όλες τις λεπτομέρειες της συναλλαγής"
  },
  "viewMore": {
    "message": "Δείτε Περισσότερα"
  },
  "viewOnBlockExplorer": {
    "message": "Προβολή στον εξερευνητή μπλοκ"
  },
  "viewOnCustomBlockExplorer": {
    "message": "Προβολή $1 στο $2",
    "description": "$1 is the action type. e.g (Account, Transaction, Swap) and $2 is the Custom Block Exporer URL"
  },
  "viewOnEtherscan": {
    "message": "Προβολή $1 στην Etherscan",
    "description": "$1 is the action type. e.g (Account, Transaction, Swap)"
  },
  "viewOnOpensea": {
    "message": "Προβολή στο Opensea"
  },
  "viewinExplorer": {
    "message": "Προβολή $1 στον Εξερευνητή",
    "description": "$1 is the action type. e.g (Account, Transaction, Swap)"
  },
  "visitWebSite": {
    "message": "Επισκεφθείτε τον ιστότοπό μας"
  },
  "walletConnectionGuide": {
    "message": "ο οδηγός μας σύνδεσης υλικού πορτοφολιού"
  },
  "walletCreationSuccessDetail": {
    "message": "Προστατεύσατε με επιτυχία το πορτοφόλι σας. Κρατήστε τη Μυστική Φράση Ανάκτησης σας ασφαλή και μυστική -- είναι δική σας ευθύνη!"
  },
  "walletCreationSuccessReminder1": {
    "message": "Το MetaMask δεν μπορεί να ανακτήσει τη Μυστική Φράση Ανάκτησής σας."
  },
  "walletCreationSuccessReminder2": {
    "message": "Το MetaMask δεν θα σας ζητήσει ποτέ τη Μυστική Φράση Ανάκτησής σας."
  },
  "walletCreationSuccessReminder3": {
    "message": "$1 με οποιονδήποτε ή να διακινδυνεύστε τα χρήματά σας να κλαπούν",
    "description": "$1 is separated as walletCreationSuccessReminder3BoldSection so that we can bold it"
  },
  "walletCreationSuccessReminder3BoldSection": {
    "message": "Ποτέ μην μοιράζεστε τη Μυστική Φράση Ανάκτησης σας",
    "description": "This string is localized separately from walletCreationSuccessReminder3 so that we can bold it"
  },
  "walletCreationSuccessTitle": {
    "message": "Επιτυχής δημιουργία πορτοφολιού"
  },
  "web3ShimUsageNotification": {
    "message": "Παρατηρήσαμε ότι η τρέχουσα ιστοσελίδα προσπάθησε να χρησιμοποιήσει το αφαιρεθέν window.web3 API. Αν η ιστοσελίδα φαίνεται να έχει παραβιαστεί, κάντε κλικ στο $1 για περισσότερες πληροφορίες.",
    "description": "$1 is a clickable link."
  },
  "webhid": {
    "message": "WebHID",
    "description": "Refers to a interface for connecting external devices to the browser. Used for connecting ledger to the browser. Read more here https://developer.mozilla.org/en-US/docs/Web/API/WebHID_API"
  },
  "welcome": {
    "message": "Καλώς ήλθατε στο MetaMask"
  },
  "welcomeBack": {
    "message": "Καλώς Ήλθατε και Πάλι!"
  },
  "welcomeExploreDescription": {
    "message": "Αποθηκεύστε, στείλτε και ξοδέψτε νομίσματα και περιουσιακά στοιχεία κρυπτονομισμάτων."
  },
  "welcomeExploreTitle": {
    "message": "Εξερεύνηση αποκεντρωμένων εφαρμογών"
  },
  "welcomeLoginDescription": {
    "message": "Χρησιμοποιήστε το MetaMask σας για να συνδεθείτε σε αποκεντρωμένες εφαρμογές - δεν απαιτείται εγγραφή."
  },
  "welcomeLoginTitle": {
    "message": "Πείτε γεια στο πορτοφόλι σας"
  },
  "welcomeToMetaMask": {
    "message": "Ας ξεκινήσουμε"
  },
  "welcomeToMetaMaskIntro": {
    "message": "Αξιόπιστο για εκατομμύρια, το MetaMask είναι ένα ασφαλές πορτοφόλι που καθιστά τον κόσμο του web3 προσβάσιμο σε όλους."
  },
  "whatsNew": {
    "message": "Τι νέο υπάρχει",
    "description": "This is the title of a popup that gives users notifications about new features and updates to MetaMask."
  },
  "whatsThis": {
    "message": "Τι είναι αυτό;"
  },
  "writePhrase": {
    "message": "Γράψτε αυτήν τη φάση σε ένα κομμάτι χαρτί και αποθηκεύστε την σε μια ασφαλή τοποθεσία. Εάν θέλετε ακόμη περισσότερη ασφάλεια, γράψτε την σε περισσότερα κομμάτια χαρτί και αποθηκεύστε καθένα από αυτά σε 2-3 διαφορετικές τοποθεσίες."
  },
  "xOfY": {
    "message": "$1 από $2",
    "description": "$1 and $2 are intended to be two numbers, where $2 is a total, and $1 is a count towards that total"
  },
  "xOfYPending": {
    "message": "$1 από $2 σε εκκρεμότητα",
    "description": "$1 and $2 are intended to be two numbers, where $2 is a total number of pending confirmations, and $1 is a count towards that total"
  },
  "yesLetsTry": {
    "message": "Ναι, ας δοκιμάσουμε"
  },
  "youNeedToAllowCameraAccess": {
    "message": "Πρέπει να επιτρέψετε πρόσβαση στην κάμερα για να χρησιμοποιήσετε αυτήν τη λειτουργία."
  },
  "youSign": {
    "message": "Υπογράφετε"
  },
  "yourPrivateSeedPhrase": {
    "message": "Η προσωπική σας Μυστική Φράση Ανάκτησης"
  },
  "zeroGasPriceOnSpeedUpError": {
    "message": "Μηδενική τιμή καυσίμου κατά την επιτάχυνση"
  }
}<|MERGE_RESOLUTION|>--- conflicted
+++ resolved
@@ -1278,13 +1278,6 @@
   },
   "importAccountSeedPhrase": {
     "message": "Εισαγωγή λογαριασμού με Μυστική Φράση Ανάκτησης"
-<<<<<<< HEAD
-  },
-  "importAccountText": {
-    "message": "ή $1",
-    "description": "$1 represents the text from `importAccountLinkText` as a link"
-=======
->>>>>>> 3327c5c7
   },
   "importExistingWalletDescription": {
     "message": "Εισάγετε τη Μυστική Φράση Ανάκτησης (δλδ Seed Phrase) που σας δόθηκε όταν δημιουργήσατε το πορτοφόλι σας. $1",
