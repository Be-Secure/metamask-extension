{
  "QRHardwareInvalidTransactionTitle": {
    "message": "Error"
  },
  "QRHardwareMismatchedSignId": {
    "message": "Incongruent transaction data. Please check the transaction details."
  },
  "QRHardwarePubkeyAccountOutOfRange": {
    "message": "No more accounts. If you would like to access another account unlisted below, please reconnect your hardware wallet and select it."
  },
  "QRHardwareScanInstructions": {
    "message": "Place the QR code in front of your camera. The screen is blurred, but it will not affect the reading."
  },
  "QRHardwareSignRequestCancel": {
    "message": "Reject"
  },
  "QRHardwareSignRequestDescription": {
    "message": "After you’ve signed with your wallet, click on 'Get Signature' to receive the signature"
  },
  "QRHardwareSignRequestGetSignature": {
    "message": "Get signature"
  },
  "QRHardwareSignRequestSubtitle": {
    "message": "Scan the QR code with your wallet"
  },
  "QRHardwareSignRequestTitle": {
    "message": "Request signature"
  },
  "QRHardwareUnknownQRCodeTitle": {
    "message": "Error"
  },
  "QRHardwareUnknownWalletQRCode": {
    "message": "Invalid QR code. Please scan the sync QR code of the hardware wallet."
  },
  "QRHardwareWalletImporterTitle": {
    "message": "Scan QR code"
  },
  "QRHardwareWalletSteps1Description": {
    "message": "You can choose from a list of official QR-code supporting partners below."
  },
  "QRHardwareWalletSteps1Title": {
    "message": "Connect your QR hardware wallet"
  },
  "QRHardwareWalletSteps2Description": {
    "message": "Ngrave (coming soon)"
  },
  "SIWEAddressInvalid": {
    "message": "The address in the sign-in request does not match the address of the account you are using to sign in."
  },
  "SIWEDomainInvalidText": {
    "message": "The site you're attempting to sign into doesn't match the domain in the request. Proceed with caution."
  },
  "SIWEDomainInvalidTitle": {
    "message": "Deceptive site request."
  },
  "SIWEDomainWarningBody": {
    "message": "The website ($1) is asking you to sign in to the wrong domain. This may be a phishing attack.",
    "description": "$1 represents the website domain"
  },
  "SIWEDomainWarningLabel": {
    "message": "Unsafe"
  },
  "SIWELabelChainID": {
    "message": "Chain ID:"
  },
  "SIWELabelExpirationTime": {
    "message": "Expires At:"
  },
  "SIWELabelIssuedAt": {
    "message": "Issued At:"
  },
  "SIWELabelMessage": {
    "message": "Message:"
  },
  "SIWELabelNonce": {
    "message": "Nonce:"
  },
  "SIWELabelNotBefore": {
    "message": "Not Before:"
  },
  "SIWELabelRequestID": {
    "message": "Request ID:"
  },
  "SIWELabelResources": {
    "message": "Resources: $1",
    "description": "$1 represents the number of resources"
  },
  "SIWELabelURI": {
    "message": "URI:"
  },
  "SIWELabelVersion": {
    "message": "Version:"
  },
  "SIWESiteRequestSubtitle": {
    "message": "This site is requesting to sign in with"
  },
  "SIWESiteRequestTitle": {
    "message": "Sign-in request"
  },
  "SIWEWarningSubtitle": {
    "message": "To confirm you understand, check:"
  },
  "SIWEWarningTitle": {
    "message": "Are you sure?"
  },
  "about": {
    "message": "About"
  },
  "acceptTermsOfUse": {
    "message": "I have read and agree to the $1",
    "description": "$1 is the `terms` message"
  },
  "accessAndSpendNotice": {
    "message": "$1 may access and spend up to this max amount",
    "description": "$1 is the url of the site requesting ability to spend"
  },
  "accessAndSpendNoticeNFT": {
    "message": "$1 may access and spend this asset",
    "description": "$1 is the url of the site requesting ability to spend"
  },
  "accessYourWalletWithSRP": {
    "message": "Access your wallet with your Secret Recovery Phrase"
  },
  "accessYourWalletWithSRPDescription": {
    "message": "MetaMask cannot recover your password. We will use your Secret Recovery Phrase to validate your ownership, restore your wallet and set up a new password. First, enter the Secret Recovery Phrase that you were given when you created your wallet. $1",
    "description": "$1 is the words 'Learn More' from key 'learnMore', separated here so that it can be added as a link"
  },
  "accessingYourCamera": {
    "message": "Accessing your camera..."
  },
  "account": {
    "message": "Account"
  },
  "accountDetails": {
    "message": "Account details"
  },
  "accountIdenticon": {
    "message": "Account identicon"
  },
  "accountName": {
    "message": "Account name"
  },
  "accountNameDuplicate": {
    "message": "This account name already exists",
    "description": "This is an error message shown when the user enters a new account name that matches an existing account name"
  },
  "accountOptions": {
    "message": "Account options"
  },
  "accountSelectionRequired": {
    "message": "You need to select an account!"
  },
  "active": {
    "message": "Active"
  },
  "activity": {
    "message": "Activity"
  },
  "activityLog": {
    "message": "Activity log"
  },
  "add": {
    "message": "Add"
  },
  "addANetwork": {
    "message": "Add a network"
  },
  "addANetworkManually": {
    "message": "Add a network manually"
  },
  "addANickname": {
    "message": "Add a nickname"
  },
  "addAcquiredTokens": {
    "message": "Add the tokens you've acquired using MetaMask"
  },
  "addAlias": {
    "message": "Add alias"
  },
  "addBlockExplorer": {
    "message": "Add a block explorer"
  },
  "addContact": {
    "message": "Add contact"
  },
  "addCustomToken": {
    "message": "Add custom token"
  },
  "addCustomTokenByContractAddress": {
    "message": "Can’t find a token? You can manually add any token by pasting its address. Token contract addresses can be found on $1.",
    "description": "$1 is a blockchain explorer for a specific network, e.g. Etherscan for Ethereum"
  },
  "addEthereumChainConfirmationDescription": {
    "message": "This will allow this network to be used within MetaMask."
  },
  "addEthereumChainConfirmationRisks": {
    "message": "MetaMask does not verify custom networks."
  },
  "addEthereumChainConfirmationRisksLearnMore": {
    "message": "Learn about $1.",
    "description": "$1 is a link with text that is provided by the 'addEthereumChainConfirmationRisksLearnMoreLink' key"
  },
  "addEthereumChainConfirmationRisksLearnMoreLink": {
    "message": "scams and network security risks",
    "description": "Link text for the 'addEthereumChainConfirmationRisksLearnMore' translation key"
  },
  "addEthereumChainConfirmationTitle": {
    "message": "Allow this site to add a network?"
  },
  "addFriendsAndAddresses": {
    "message": "Add friends and addresses you trust"
  },
  "addFromAListOfPopularNetworks": {
    "message": "Add from a list of popular networks or add a network manually. Only interact with the entities you trust."
  },
  "addMemo": {
    "message": "Add memo"
  },
  "addMoreNetworks": {
    "message": "add more networks manually"
  },
  "addNetwork": {
    "message": "Add network"
  },
  "addNetworkTooltipWarning": {
    "message": "This network connection relies on third parties. This connection may be less reliable or enable third-parties to track activity. $1",
    "description": "$1 is Learn more link"
  },
  "addSuggestedTokens": {
    "message": "Add suggested tokens"
  },
  "addToken": {
    "message": "Add token"
  },
  "address": {
    "message": "Address"
  },
  "addressBookIcon": {
    "message": "Address book icon"
  },
  "advanced": {
    "message": "Advanced"
  },
  "advancedBaseGasFeeToolTip": {
    "message": "When your transaction gets included in the block, any difference between your max base fee and the actual base fee will be refunded. Total amount is calculated as max base fee (in GWEI) * gas limit."
  },
  "advancedGasFeeDefaultOptIn": {
    "message": "Save these $1 as my default for \"Advanced\""
  },
  "advancedGasFeeDefaultOptOut": {
    "message": "Always use these values and advanced setting as default."
  },
  "advancedGasFeeModalTitle": {
    "message": "Advanced gas fee"
  },
  "advancedGasPriceTitle": {
    "message": "Gas price"
  },
  "advancedOptions": {
    "message": "Advanced options"
  },
  "advancedPriorityFeeToolTip": {
    "message": "Priority fee (aka “miner tip”) goes directly to miners and incentivizes them to prioritize your transaction."
  },
  "affirmAgree": {
    "message": "I agree"
  },
  "airgapVault": {
    "message": "AirGap Vault"
  },
  "alertDisableTooltip": {
    "message": "This can be changed in \"Settings > Alerts\""
  },
  "alertSettingsUnconnectedAccount": {
    "message": "Browsing a website with an unconnected account selected"
  },
  "alertSettingsUnconnectedAccountDescription": {
    "message": "This alert is shown in the popup when you are browsing a connected web3 site, but the currently selected account is not connected."
  },
  "alertSettingsWeb3ShimUsage": {
    "message": "When a website tries to use the removed window.web3 API"
  },
  "alertSettingsWeb3ShimUsageDescription": {
    "message": "This alert is shown in the popup when you are browsing a site that tries to use the removed window.web3 API, and may be broken as a result."
  },
  "alerts": {
    "message": "Alerts"
  },
  "allOfYour": {
    "message": "All of your $1",
    "description": "$1 is the symbol or name of the token that the user is approving spending"
  },
  "allowExternalExtensionTo": {
    "message": "Allow this external extension to:"
  },
  "allowSpendToken": {
    "message": "Give permission to access your $1?",
    "description": "$1 is the symbol of the token that are requesting to spend"
  },
  "allowThisSiteTo": {
    "message": "Allow this site to:"
  },
  "allowWithdrawAndSpend": {
    "message": "Allow $1 to withdraw and spend up to the following amount:",
    "description": "The url of the site that requested permission to 'withdraw and spend'"
  },
  "amount": {
    "message": "Amount"
  },
  "appDescription": {
    "message": "An Ethereum Wallet in your Browser",
    "description": "The description of the application"
  },
  "appName": {
    "message": "MetaMask",
    "description": "The name of the application"
  },
  "appNameBeta": {
    "message": "MetaMask Beta",
    "description": "The name of the application (Beta)"
  },
  "appNameFlask": {
    "message": "MetaMask Flask",
    "description": "The name of the application (Flask)"
  },
  "approve": {
    "message": "Approve spend limit"
  },
  "approveAllTokensTitle": {
    "message": "Allow access to and transfer of all your $1?",
    "description": "$1 is the symbol of the token for which the user is granting approval"
  },
  "approveAndInstall": {
    "message": "Approve & install"
  },
  "approveAndUpdate": {
    "message": "Approve & update"
  },
  "approveButtonText": {
    "message": "Approve"
  },
  "approveSpendLimit": {
    "message": "Approve $1 spend limit",
    "description": "The token symbol that is being approved"
  },
  "approved": {
    "message": "Approved"
  },
  "approvedAmountWithColon": {
    "message": "Approved amount:"
  },
  "approvedAsset": {
    "message": "Approved asset"
  },
  "approvedOn": {
    "message": "Approved on $1",
    "description": "$1 is the approval date for a permission"
  },
  "areYouSure": {
    "message": "Are you sure?"
  },
  "asset": {
    "message": "Asset"
  },
  "assetOptions": {
    "message": "Asset options"
  },
  "assets": {
    "message": "Assets"
  },
  "attemptSendingAssets": {
    "message": "If you attempt to send assets directly from one network to another, this may result in permanent asset loss. Make sure to use a bridge."
  },
  "attemptToCancel": {
    "message": "Attempt to cancel?"
  },
  "attemptToCancelDescription": {
    "message": "Submitting this attempt does not guarantee your original transaction will be cancelled. If the cancellation attempt is successful, you will be charged the transaction fee above."
  },
  "attemptingConnect": {
    "message": "Attempting to connect to blockchain."
  },
  "attributions": {
    "message": "Attributions"
  },
  "authorizedPermissions": {
    "message": "You have authorized the following permissions"
  },
  "autoLockTimeLimit": {
    "message": "Auto-lock timer (minutes)"
  },
  "autoLockTimeLimitDescription": {
    "message": "Set the idle time in minutes before MetaMask will become locked."
  },
  "average": {
    "message": "Average"
  },
  "back": {
    "message": "Back"
  },
  "backToAll": {
    "message": "Back to all"
  },
  "backup": {
    "message": "Backup"
  },
  "backupApprovalInfo": {
    "message": "This secret code is required to recover your wallet in case you lose your device, forget your password, have to re-install MetaMask, or want to access your wallet on another device."
  },
  "backupApprovalNotice": {
    "message": "Backup your Secret Recovery Phrase to keep your wallet and funds secure."
  },
  "backupNow": {
    "message": "Backup now"
  },
  "backupUserData": {
    "message": "Backup your data"
  },
  "backupUserDataDescription": {
    "message": "You can backup user settings containing preferences and account addresses into a JSON file."
  },
  "balance": {
    "message": "Balance"
  },
  "balanceOutdated": {
    "message": "Balance may be outdated"
  },
  "baseFee": {
    "message": "Base fee"
  },
  "basic": {
    "message": "Basic"
  },
  "beCareful": {
    "message": "Be careful"
  },
  "beta": {
    "message": "Beta"
  },
<<<<<<< HEAD
=======
  "betaHeaderText": {
    "message": "This is a BETA version. Please report bugs $1",
    "description": "$1 represents the word 'here' in a hyperlink"
  },
>>>>>>> 42889f99
  "betaMetamaskDescription": {
    "message": "Trusted by millions, MetaMask is a secure wallet making the world of web3 accessible to all."
  },
  "betaMetamaskDescriptionExplanation": {
    "message": "Use this version to test upcoming features before they’re released. Your use and feedback helps us build the best version of MetaMask possible. Your use of MetaMask Beta is subject to our standard $1 as well as our $2. As a Beta, there may be an increased risk of bugs. By proceeding, you accept and acknowledge these risks, as well as those risks found in our Terms and Beta Terms.",
    "description": "$1 represents localization item betaMetamaskDescriptionExplanationTermsLinkText.  $2 represents localization item betaMetamaskDescriptionExplanationBetaTermsLinkText"
  },
  "betaMetamaskDescriptionExplanationBetaTermsLinkText": {
    "message": "Supplemental Beta Terms"
  },
  "betaMetamaskDescriptionExplanationTermsLinkText": {
    "message": "Terms"
  },
  "betaMetamaskVersion": {
    "message": "MetaMask Beta Version"
  },
  "betaPortfolioSite": {
    "message": "beta portfolio site"
  },
  "betaTerms": {
    "message": "BETA Terms of use"
  },
  "betaWalletCreationSuccessReminder1": {
    "message": "MetaMask BETA can’t recover your Secret Recovery Phrase."
  },
  "betaWalletCreationSuccessReminder2": {
    "message": "MetaMask BETA will never ask you for your Secret Recovery Phrase."
  },
  "betaWelcome": {
    "message": "Welcome to MetaMask Beta"
  },
  "blockExplorerAccountAction": {
    "message": "Account",
    "description": "This is used with viewOnEtherscan and viewInExplorer e.g View Account in Explorer"
  },
  "blockExplorerAssetAction": {
    "message": "Asset",
    "description": "This is used with viewOnEtherscan and viewInExplorer e.g View Asset in Explorer"
  },
  "blockExplorerSwapAction": {
    "message": "Swap",
    "description": "This is used with viewOnEtherscan e.g View Swap on Etherscan"
  },
  "blockExplorerUrl": {
    "message": "Block explorer URL"
  },
  "blockExplorerUrlDefinition": {
    "message": "The URL used as the block explorer for this network."
  },
  "blockExplorerView": {
    "message": "View account at $1",
    "description": "$1 replaced by URL for custom block explorer"
  },
  "blockies": {
    "message": "Blockies"
  },
  "browserNotSupported": {
    "message": "Your browser is not supported..."
  },
  "buildContactList": {
    "message": "Build your contact list"
  },
  "builtAroundTheWorld": {
    "message": "MetaMask is designed and built around the world."
  },
  "busy": {
    "message": "Busy"
  },
  "buy": {
    "message": "Buy"
  },
  "buyAsset": {
    "message": "Buy $1",
    "description": "$1 is the ticker symbol of a an asset the user is being prompted to purchase"
  },
  "buyCryptoWithCoinbasePay": {
    "message": "Buy $1 with Coinbase Pay",
    "description": "$1 represents the crypto symbol to be purchased"
  },
  "buyCryptoWithCoinbasePayDescription": {
    "message": "You can easily buy or transfer crypto with your Coinbase account.",
    "description": "$1 represents the crypto symbol to be purchased"
  },
  "buyCryptoWithMoonPay": {
    "message": "Buy $1 with MoonPay",
    "description": "$1 represents the cypto symbol to be purchased"
  },
  "buyCryptoWithMoonPayDescription": {
    "message": "MoonPay supports popular payment methods, including Visa, Mastercard, Apple / Google / Samsung Pay, and bank transfers in 145+ countries. Tokens deposit into your MetaMask account."
  },
  "buyCryptoWithTransak": {
    "message": "Buy $1 with Transak",
    "description": "$1 represents the cypto symbol to be purchased"
  },
  "buyCryptoWithTransakDescription": {
    "message": "Transak supports credit & debit cards, Apple Pay, MobiKwik, and bank transfers (depending on location) in 100+ countries. $1 deposits directly into your MetaMask account.",
    "description": "$1 represents the crypto symbol to be purchased"
  },
  "buyNow": {
    "message": "Buy Now"
  },
  "buyWithWyre": {
    "message": "Buy $1 with Wyre"
  },
  "buyWithWyreDescription": {
    "message": "Easy onboarding for purchases up to $ 1000. Fast interactive high limit purchase verification. Supports Debit/Credit Card, Apple Pay, Bank Transfers. Available in 100+ countries. Tokens deposit into your MetaMask Account"
  },
  "bytes": {
    "message": "Bytes"
  },
  "canToggleInSettings": {
    "message": "You can re-enable this notification in Settings > Alerts."
  },
  "cancel": {
    "message": "Cancel"
  },
  "cancelEdit": {
    "message": "Cancel edit"
  },
  "cancelPopoverTitle": {
    "message": "Cancel transaction"
  },
  "cancelSpeedUp": {
    "message": "cancel or speed up a transaction."
  },
  "cancelSpeedUpLabel": {
    "message": "This gas fee will $1 the original.",
    "description": "$1 is text 'replace' in bold"
  },
  "cancelSpeedUpTransactionTooltip": {
    "message": "To $1 a transaction the gas fee must be increased by at least 10% for it to be recognized by the network.",
    "description": "$1 is string 'cancel' or 'speed up'"
  },
  "cancelSwapForFee": {
    "message": "Cancel swap for ~$1",
    "description": "$1 could be e.g. $2.98, it is a cost for cancelling a Smart Transaction"
  },
  "cancelSwapForFree": {
    "message": "Cancel swap for free"
  },
  "cancellationGasFee": {
    "message": "Cancellation gas fee"
  },
  "cancelled": {
    "message": "Cancelled"
  },
  "chainId": {
    "message": "Chain ID"
  },
  "chainIdDefinition": {
    "message": "The chain ID used to sign transactions for this network."
  },
  "chainIdExistsErrorMsg": {
    "message": "This Chain ID is currently used by the $1 network."
  },
  "chainListReturnedDifferentTickerSymbol": {
    "message": "The network with chain ID $1 may use a different currency symbol ($2) than the one you have entered. Please verify before continuing.",
    "description": "$1 is the chain id currently entered in the network form and $2 is the return value of nativeCurrency.symbol from chainlist.network"
  },
  "chromeRequiredForHardwareWallets": {
    "message": "You need to use MetaMask on Google Chrome in order to connect to your Hardware Wallet."
  },
  "clickToConnectLedgerViaWebHID": {
    "message": "Click here to connect your Ledger via WebHID",
    "description": "Text that can be clicked to open a browser popup for connecting the ledger device via webhid"
  },
  "clickToManuallyAdd": {
    "message": "Click here to manually add the tokens."
  },
  "clickToRevealSeed": {
    "message": "Click here to reveal secret words"
  },
  "close": {
    "message": "Close"
  },
  "collectibleAddFailedMessage": {
    "message": "NFT can’t be added as the ownership details do not match. Make sure you have entered correct information."
  },
  "collectibleAddressError": {
    "message": "This token is an NFT. Add on the $1",
    "description": "$1 is a clickable link with text defined by the 'importNFTPage' key"
  },
  "confirm": {
    "message": "Confirm"
  },
  "confirmPageDialogSetApprovalForAll": {
    "message": "You're granting access to $1, including any you might own in the future. The party on the other end can transfer NFTs from your wallet at any time without asking you until you revoke this approval. $2",
    "description": "$1 and $2 are bolded translations 'confirmPageDialogSetApprovalForAllPlaceholder1' and 'confirmPageDialogSetApprovalForAllPlaceholder2'"
  },
  "confirmPageDialogSetApprovalForAllPlaceholder1": {
    "message": "all the NFTs on this contract"
  },
  "confirmPageDialogSetApprovalForAllPlaceholder2": {
    "message": "Proceed with caution."
  },
  "confirmPassword": {
    "message": "Confirm password"
  },
  "confirmRecoveryPhrase": {
    "message": "Confirm Secret Recovery Phrase"
  },
  "confirmSecretBackupPhrase": {
    "message": "Confirm your Secret Recovery Phrase"
  },
  "confirmed": {
    "message": "Confirmed"
  },
  "confusableUnicode": {
    "message": "'$1' is similar to '$2'."
  },
  "confusableZeroWidthUnicode": {
    "message": "Zero-width character found."
  },
  "confusingEnsDomain": {
    "message": "We have detected a confusable character in the ENS name. Check the ENS name to avoid a potential scam."
  },
  "congratulations": {
    "message": "Congratulations"
  },
  "connect": {
    "message": "Connect"
  },
  "connectAccountOrCreate": {
    "message": "Connect account or create new"
  },
  "connectHardwareWallet": {
    "message": "Connect hardware wallet"
  },
  "connectManually": {
    "message": "Manually connect to current site"
  },
  "connectTo": {
    "message": "Connect to $1",
    "description": "$1 is the name/origin of a web3 site/application that the user can connect to metamask"
  },
  "connectToAll": {
    "message": "Connect to all your $1",
    "description": "$1 will be replaced by the translation of connectToAllAccounts"
  },
  "connectToAllAccounts": {
    "message": "accounts",
    "description": "will replace $1 in connectToAll, completing the sentence 'connect to all of your accounts', will be text that shows list of accounts on hover"
  },
  "connectToMultiple": {
    "message": "Connect to $1",
    "description": "$1 will be replaced by the translation of connectToMultipleNumberOfAccounts"
  },
  "connectToMultipleNumberOfAccounts": {
    "message": "$1 accounts",
    "description": "$1 is the number of accounts to which the web3 site/application is asking to connect; this will substitute $1 in connectToMultiple"
  },
  "connectWithMetaMask": {
    "message": "Connect with MetaMask"
  },
  "connectedAccountsDescriptionPlural": {
    "message": "You have $1 accounts connected to this site.",
    "description": "$1 is the number of accounts"
  },
  "connectedAccountsDescriptionSingular": {
    "message": "You have 1 account connected to this site."
  },
  "connectedAccountsEmptyDescription": {
    "message": "MetaMask is not connected to this site. To connect to a web3 site, find and click the connect button."
  },
  "connectedSites": {
    "message": "Connected sites"
  },
  "connectedSitesDescription": {
    "message": "$1 is connected to these sites. They can view your account address.",
    "description": "$1 is the account name"
  },
  "connectedSitesEmptyDescription": {
    "message": "$1 is not connected to any sites.",
    "description": "$1 is the account name"
  },
  "connectedSnapSites": {
    "message": "$1 snap is connected to these sites. They have access to the permissions listed above.",
    "description": "$1 represents the name of the snap"
  },
  "connecting": {
    "message": "Connecting..."
  },
  "connectingTo": {
    "message": "Connecting to $1"
  },
  "connectingToGoerli": {
    "message": "Connecting to Goerli test network"
  },
  "connectingToMainnet": {
    "message": "Connecting to Ethereum Mainnet"
  },
  "connectingToSepolia": {
    "message": "Connecting to Sepolia test network"
  },
  "contactUs": {
    "message": "Contact us"
  },
  "contacts": {
    "message": "Contacts"
  },
  "continue": {
    "message": "Continue"
  },
  "continueToCoinbasePay": {
    "message": "Continue to Coinbase Pay"
  },
  "continueToMoonPay": {
    "message": "Continue to MoonPay"
  },
  "continueToTransak": {
    "message": "Continue to Transak"
  },
  "continueToWyre": {
    "message": "Continue to Wyre"
  },
  "contract": {
    "message": "Contract"
  },
  "contractAddress": {
    "message": "Contract address"
  },
  "contractAddressError": {
    "message": "You are sending tokens to the token's contract address. This may result in the loss of these tokens."
  },
  "contractDeployment": {
    "message": "Contract deployment"
  },
  "contractDescription": {
    "message": "To protect yourself against scammers, take a moment to verify contract details."
  },
  "contractInteraction": {
    "message": "Contract interaction"
  },
  "contractRequestingSpendingCap": {
    "message": "Contract requesting spending cap"
  },
  "contractTitle": {
    "message": "Contract details"
  },
  "contractToken": {
    "message": "Token contract"
  },
  "convertTokenToNFTDescription": {
    "message": "We've detected that this asset is an NFT. MetaMask now has full native support for NFTs. Would you like to remove it from your token list and add it as an NFT?"
  },
  "convertTokenToNFTExistDescription": {
    "message": "We’ve detected that this asset has been added as an NFT. Would you like to remove it from your token list?"
  },
  "coolWallet": {
    "message": "CoolWallet"
  },
  "copiedExclamation": {
    "message": "Copied!"
  },
  "copyAddress": {
    "message": "Copy address to clipboard"
  },
  "copyPrivateKey": {
    "message": "This is your private key (click to copy)"
  },
  "copyRawTransactionData": {
    "message": "Copy raw transaction data"
  },
  "copyToClipboard": {
    "message": "Copy to clipboard"
  },
  "copyTransactionId": {
    "message": "Copy transaction ID"
  },
  "create": {
    "message": "Create"
  },
  "createAWallet": {
    "message": "Create a wallet"
  },
  "createAccount": {
    "message": "Create account"
  },
  "createNewWallet": {
    "message": "Create a new wallet"
  },
  "createPassword": {
    "message": "Create password"
  },
  "currencyConversion": {
    "message": "Currency conversion"
  },
  "currencySymbol": {
    "message": "Currency symbol"
  },
  "currencySymbolDefinition": {
    "message": "The ticker symbol displayed for this network’s currency."
  },
  "currentAccountNotConnected": {
    "message": "Your current account is not connected"
  },
  "currentExtension": {
    "message": "Current extension page"
  },
  "currentLanguage": {
    "message": "Current language"
  },
  "currentRpcUrlDeprecated": {
    "message": "The current rpc url for this network has been deprecated."
  },
  "currentTitle": {
    "message": "Current:"
  },
  "currentlyUnavailable": {
    "message": "Unavailable on this network"
  },
  "curveHighGasEstimate": {
    "message": "Aggressive gas estimate graph"
  },
  "curveLowGasEstimate": {
    "message": "Low gas estimate graph"
  },
  "curveMediumGasEstimate": {
    "message": "Market gas estimate graph"
  },
  "custom": {
    "message": "Advanced"
  },
  "customContentSearch": {
    "message": "Search for a previously added network"
  },
  "customGasSettingToolTipMessage": {
    "message": "Use $1 to customize the gas price. This can be confusing if you aren’t familiar. Interact at your own risk.",
    "description": "$1 is key 'advanced' (text: 'Advanced') separated here so that it can be passed in with bold font-weight"
  },
  "customSpendLimit": {
    "message": "Custom spend limit"
  },
  "customSpendingCap": {
    "message": "Custom spending cap"
  },
  "customToken": {
    "message": "Custom token"
  },
  "customTokenWarningInNonTokenDetectionNetwork": {
    "message": "Token detection is not available on this network yet. Please import token manually and make sure you trust it. Learn about $1"
  },
  "customTokenWarningInTokenDetectionNetwork": {
    "message": "Before manually importing a token, make sure you trust it. Learn about $1"
  },
  "customTokenWarningInTokenDetectionNetworkWithTDOFF": {
    "message": "Make sure you trust a token before you import it. Learn how to avoid $1. You can also enable token detection $2."
  },
  "customerSupport": {
    "message": "customer support"
  },
  "dappSuggested": {
    "message": "Site suggested"
  },
  "dappSuggestedGasSettingToolTipMessage": {
    "message": "$1 has suggested this price.",
    "description": "$1 is url for the dapp that has suggested gas settings"
  },
  "dappSuggestedShortLabel": {
    "message": "Site"
  },
  "dappSuggestedTooltip": {
    "message": "$1 has recommended this price.",
    "description": "$1 represents the Dapp's origin"
  },
  "darkTheme": {
    "message": "Dark"
  },
  "data": {
    "message": "Data"
  },
  "dataBackupSeemsCorrupt": {
    "message": "Can not restore your data. The file appears to be corrupt."
  },
  "dataHex": {
    "message": "Hex"
  },
  "dcent": {
    "message": "D'Cent"
  },
  "decimal": {
    "message": "Token decimal"
  },
  "decimalsMustZerotoTen": {
    "message": "Decimals must be at least 0, and not over 36."
  },
  "decrypt": {
    "message": "Decrypt"
  },
  "decryptCopy": {
    "message": "Copy encrypted message"
  },
  "decryptInlineError": {
    "message": "This message cannot be decrypted due to error: $1",
    "description": "$1 is error message"
  },
  "decryptMessageNotice": {
    "message": "$1 would like to read this message to complete your action",
    "description": "$1 is the web3 site name"
  },
  "decryptMetamask": {
    "message": "Decrypt message"
  },
  "decryptRequest": {
    "message": "Decrypt request"
  },
  "delete": {
    "message": "Delete"
  },
  "deleteAccount": {
    "message": "Delete account"
  },
  "deleteNetwork": {
    "message": "Delete network?"
  },
  "deleteNetworkDescription": {
    "message": "Are you sure you want to delete this network?"
  },
  "depositCrypto": {
    "message": "Deposit $1",
    "description": "$1 represents the crypto symbol to be purchased"
  },
  "deprecatedTestNetworksLink": {
    "message": "Learn more"
  },
  "deprecatedTestNetworksMsg": {
    "message": "Due to the protocol changes of Ethereum: Rinkeby, Ropsten and Kovan test networks may not work as reliably and will be deprecated soon."
  },
  "description": {
    "message": "Description"
  },
  "details": {
    "message": "Details"
  },
  "directDepositCrypto": {
    "message": "Directly deposit $1"
  },
  "directDepositCryptoExplainer": {
    "message": "If you already have some $1, the quickest way to get $1 in your new wallet by direct deposit."
  },
  "disabledGasOptionToolTipMessage": {
    "message": "“$1” is disabled because it does not meet the minimum of a 10% increase from the original gas fee.",
    "description": "$1 is gas estimate type which can be market or aggressive"
  },
  "disconnect": {
    "message": "Disconnect"
  },
  "disconnectAllAccounts": {
    "message": "Disconnect all accounts"
  },
  "disconnectAllAccountsConfirmationDescription": {
    "message": "Are you sure you want to disconnect? You may lose site functionality."
  },
  "disconnectPrompt": {
    "message": "Disconnect $1"
  },
  "disconnectThisAccount": {
    "message": "Disconnect this account"
  },
  "dismiss": {
    "message": "Dismiss"
  },
  "dismissReminderDescriptionField": {
    "message": "Turn this on to dismiss the Secret Recovery Phrase backup reminder message. We highly recommend that you back up your Secret Recovery Phrase to avoid loss of funds"
  },
  "dismissReminderField": {
    "message": "Dismiss Secret Recovery Phrase backup reminder"
  },
  "domain": {
    "message": "Domain"
  },
  "done": {
    "message": "Done"
  },
  "dontShowThisAgain": {
    "message": "Don't show this again"
  },
  "downArrow": {
    "message": "down arrow"
  },
  "downloadGoogleChrome": {
    "message": "Download Google Chrome"
  },
  "downloadNow": {
    "message": "Download Now"
  },
  "downloadSecretBackup": {
    "message": "Download this Secret Recovery Phrase and keep it stored safely on an external encrypted hard drive or storage medium."
  },
  "downloadStateLogs": {
    "message": "Download state logs"
  },
  "dropped": {
    "message": "Dropped"
  },
  "edit": {
    "message": "Edit"
  },
  "editANickname": {
    "message": "Edit nickname"
  },
  "editAddressNickname": {
    "message": "Edit address nickname"
  },
  "editCancellationGasFeeModalTitle": {
    "message": "Edit cancellation gas fee"
  },
  "editContact": {
    "message": "Edit contact"
  },
  "editGasEducationButtonText": {
    "message": "How should I choose?"
  },
  "editGasEducationHighExplanation": {
    "message": "This is best for time sensitive transactions (like Swaps) as it increases the likelihood of a successful transaction. If a Swap takes too long to process it may fail and result in losing some of your gas fee."
  },
  "editGasEducationLowExplanation": {
    "message": "A lower gas fee should only be used when processing time is less important. Lower fees make it hard predict when (or if) your transaction will be successful."
  },
  "editGasEducationMediumExplanation": {
    "message": "A medium gas fee is good for sending, withdrawing or other non-time sensitive transactions. This setting will most often result in a successful transaction."
  },
  "editGasEducationModalIntro": {
    "message": "Selecting the right gas fee depends on the type of transaction and how important it is to you."
  },
  "editGasEducationModalTitle": {
    "message": "How to choose?"
  },
  "editGasFeeModalTitle": {
    "message": "Edit gas fee"
  },
  "editGasHigh": {
    "message": "High"
  },
  "editGasLimitOutOfBounds": {
    "message": "Gas limit must be at least $1"
  },
  "editGasLimitOutOfBoundsV2": {
    "message": "Gas limit must be greater than $1 and less than $2",
    "description": "$1 is the minimum limit for gas and $2 is the maximum limit"
  },
  "editGasLimitTooltip": {
    "message": "Gas limit is the maximum units of gas you are willing to use. Units of gas are a multiplier to “Max priority fee” and “Max fee”."
  },
  "editGasLow": {
    "message": "Low"
  },
  "editGasMaxBaseFeeGWEIImbalance": {
    "message": "Max base fee cannot be lower than priority fee"
  },
  "editGasMaxBaseFeeHigh": {
    "message": "Max base fee is higher than necessary"
  },
  "editGasMaxBaseFeeLow": {
    "message": "Max base fee is low for current network conditions"
  },
  "editGasMaxFeeHigh": {
    "message": "Max fee is higher than necessary"
  },
  "editGasMaxFeeLow": {
    "message": "Max fee too low for network conditions"
  },
  "editGasMaxFeePriorityImbalance": {
    "message": "Max fee cannot be lower than max priority fee"
  },
  "editGasMaxFeeTooltip": {
    "message": "The max fee is the most you’ll pay (base fee + priority fee)."
  },
  "editGasMaxPriorityFeeBelowMinimum": {
    "message": "Max priority fee must be greater than 0 GWEI"
  },
  "editGasMaxPriorityFeeBelowMinimumV2": {
    "message": "Priority fee must be greater than 0."
  },
  "editGasMaxPriorityFeeHigh": {
    "message": "Max priority fee is higher than necessary. You may pay more than needed."
  },
  "editGasMaxPriorityFeeHighV2": {
    "message": "Priority fee is higher than necessary. You may pay more than needed"
  },
  "editGasMaxPriorityFeeLow": {
    "message": "Max priority fee is low for current network conditions"
  },
  "editGasMaxPriorityFeeLowV2": {
    "message": "Priority fee is low for current network conditions"
  },
  "editGasMaxPriorityFeeTooltip": {
    "message": "Max priority fee (aka “miner tip”) goes directly to miners and incentivizes them to prioritize your transaction. You’ll most often pay your max setting"
  },
  "editGasMedium": {
    "message": "Medium"
  },
  "editGasPriceTooLow": {
    "message": "Gas price must be greater than 0"
  },
  "editGasPriceTooltip": {
    "message": "This network requires a “Gas price” field when submitting a transaction. Gas price is the amount you will pay pay per unit of gas."
  },
  "editGasSubTextAmountLabel": {
    "message": "Max amount:",
    "description": "This is meant to be used as the $1 substitution editGasSubTextAmount"
  },
  "editGasSubTextFeeLabel": {
    "message": "Max fee:"
  },
  "editGasTitle": {
    "message": "Edit priority"
  },
  "editGasTooLow": {
    "message": "Unknown processing time"
  },
  "editGasTooLowTooltip": {
    "message": "Your max fee or max priority fee may be low for current market conditions. We don't know when (or if) your transaction will be processed. "
  },
  "editGasTooLowWarningTooltip": {
    "message": "This lowers your maximum fee but if network traffic increases your transaction may be delayed or fail."
  },
  "editNonceField": {
    "message": "Edit nonce"
  },
  "editNonceMessage": {
    "message": "This is an advanced feature, use cautiously."
  },
  "editPermission": {
    "message": "Edit permission"
  },
  "editSpeedUpEditGasFeeModalTitle": {
    "message": "Edit speed up gas fee"
  },
  "enableAutoDetect": {
    "message": " Enable autodetect"
  },
  "enableEIP1559V2": {
    "message": "Enable enhanced gas fee UI"
  },
  "enableEIP1559V2AlertMessage": {
    "message": "We've updated how gas fee estimation and customization works."
  },
  "enableEIP1559V2ButtonText": {
    "message": "Turn on enhanced gas fee UI in Settings"
  },
  "enableEIP1559V2Description": {
    "message": "We've updated how gas estimation and customization works. Turn on if you'd like to use the new gas experience. $1",
    "description": "$1 here is Learn More link"
  },
  "enableEIP1559V2Header": {
    "message": "New gas experience"
  },
  "enableFromSettings": {
    "message": " Enable it from Settings."
  },
  "enableOpenSeaAPI": {
    "message": "Enable OpenSea API"
  },
  "enableOpenSeaAPIDescription": {
    "message": "Use OpenSea's API to fetch NFT data. NFT auto-detection relies on OpenSea's API, and will not be available when this is turned off."
  },
  "enableSmartTransactions": {
    "message": "Enable smart transactions"
  },
  "enableToken": {
    "message": "enable $1",
    "description": "$1 is a token symbol, e.g. ETH"
  },
  "encryptionPublicKeyNotice": {
    "message": "$1 would like your public encryption key. By consenting, this site will be able to compose encrypted messages to you.",
    "description": "$1 is the web3 site name"
  },
  "encryptionPublicKeyRequest": {
    "message": "Request encryption public key"
  },
  "endOfFlowMessage1": {
    "message": "You passed the test - keep your Secret Recovery Phrase safe, it's your responsibility!"
  },
  "endOfFlowMessage10": {
    "message": "All done"
  },
  "endOfFlowMessage2": {
    "message": "Tips on storing it safely"
  },
  "endOfFlowMessage3": {
    "message": "Save a backup in multiple places."
  },
  "endOfFlowMessage4": {
    "message": "Never share the phrase with anyone."
  },
  "endOfFlowMessage5": {
    "message": "Be careful of phishing! MetaMask will never spontaneously ask for your Secret Recovery Phrase."
  },
  "endOfFlowMessage6": {
    "message": "If you need to back up your Secret Recovery Phrase again, you can find it in Settings > Security."
  },
  "endOfFlowMessage7": {
    "message": "If you ever have questions or see something fishy, contact our support $1.",
    "description": "$1 is a clickable link with text defined by the 'here' key. The link will open to a form where users can file support tickets."
  },
  "endOfFlowMessage8": {
    "message": "MetaMask cannot recover your Secret Recovery Phrase."
  },
  "endOfFlowMessage9": {
    "message": "Learn more."
  },
  "endpointReturnedDifferentChainId": {
    "message": "The RPC URL you have entered returned a different chain ID ($1). Please update the Chain ID to match the RPC URL of the network you are trying to add.",
    "description": "$1 is the return value of eth_chainId from an RPC endpoint"
  },
  "enhancedTokenDetection": {
    "message": "Enhanced token detection"
  },
  "enhancedTokenDetectionAlertMessage": {
    "message": "Enhanced token detection is currently available on $1. $2"
  },
  "enhancedTokenDetectionDescription": {
    "message": "ConsenSys' token API aggregates a list of tokens from various third party token lists. When turned on, tokens will be automatically detected, and searchable, on Ethereum mainnet, Binance, Polygon and Avalanche. When turned off, automatic detection and search can only be done on Ethereum mainnet."
  },
  "ensIllegalCharacter": {
    "message": "Illegal character for ENS."
  },
  "ensNotFoundOnCurrentNetwork": {
    "message": "ENS name not found on the current network. Try switching to Ethereum Mainnet."
  },
  "ensNotSupportedOnNetwork": {
    "message": "Network does not support ENS"
  },
  "ensRegistrationError": {
    "message": "Error in ENS name registration"
  },
  "ensUnknownError": {
    "message": "ENS lookup failed."
  },
  "enterANumber": {
    "message": "Enter a number"
  },
  "enterMaxSpendLimit": {
    "message": "Enter max spend limit"
  },
  "enterPassword": {
    "message": "Enter password"
  },
  "enterPasswordContinue": {
    "message": "Enter password to continue"
  },
  "errorCode": {
    "message": "Code: $1",
    "description": "Displayed error code for debugging purposes. $1 is the error code"
  },
  "errorDetails": {
    "message": "Error details",
    "description": "Title for collapsible section that displays error details for debugging purposes"
  },
  "errorMessage": {
    "message": "Message: $1",
    "description": "Displayed error message for debugging purposes. $1 is the error message"
  },
  "errorName": {
    "message": "Code: $1",
    "description": "Displayed error name for debugging purposes. $1 is the error name"
  },
  "errorPageMessage": {
    "message": "Try again by reloading the page, or contact support $1.",
    "description": "Message displayed on generic error page in the fullscreen or notification UI, $1 is a clickable link with text defined by the 'here' key. The link will open to a form where users can file support tickets."
  },
  "errorPagePopupMessage": {
    "message": "Try again by closing and reopening the popup, or contact support $1.",
    "description": "Message displayed on generic error page in the popup UI, $1 is a clickable link with text defined by the 'here' key. The link will open to a form where users can file support tickets."
  },
  "errorPageTitle": {
    "message": "MetaMask encountered an error",
    "description": "Title of generic error page"
  },
  "errorStack": {
    "message": "Stack:",
    "description": "Title for error stack, which is displayed for debugging purposes"
  },
  "ethGasPriceFetchWarning": {
    "message": "Backup gas price is provided as the main gas estimation service is unavailable right now."
  },
  "ethereumPublicAddress": {
    "message": "Ethereum public address"
  },
  "etherscan": {
    "message": "Etherscan"
  },
  "etherscanView": {
    "message": "View account on Etherscan"
  },
  "etherscanViewOn": {
    "message": "View on Etherscan"
  },
  "expandExperience": {
    "message": "Expand your web3 experience"
  },
  "expandView": {
    "message": "Expand view"
  },
  "experimental": {
    "message": "Experimental"
  },
  "exportPrivateKey": {
    "message": "Export private key"
  },
  "externalExtension": {
    "message": "External extension"
  },
  "failed": {
    "message": "Failed"
  },
  "failedToFetchChainId": {
    "message": "Could not fetch chain ID. Is your RPC URL correct?"
  },
  "failedToFetchTickerSymbolData": {
    "message": "Ticker symbol verification data is currently unavailable, make sure that the symbol you have entered is correct. It will impact the conversion rates that you see for this network"
  },
  "failureMessage": {
    "message": "Something went wrong, and we were unable to complete the action"
  },
  "fast": {
    "message": "Fast"
  },
  "feeAssociatedRequest": {
    "message": "A fee is associated with this request."
  },
  "fiat": {
    "message": "Fiat",
    "description": "Exchange type"
  },
  "fileImportFail": {
    "message": "File import not working? Click here!",
    "description": "Helps user import their account from a JSON file"
  },
  "flaskSnapSettingsCardButtonCta": {
    "message": "See details",
    "description": "Call to action a user can take to see more information about the Snap that is installed"
  },
  "flaskSnapSettingsCardDateAddedOn": {
    "message": "Added on",
    "description": "Start of the sentence describing when and where snap was added"
  },
  "flaskSnapSettingsCardFrom": {
    "message": "from",
    "description": "Part of the sentence describing when and where snap was added"
  },
  "flaskWelcomeUninstall": {
    "message": "you should uninstall this extension",
    "description": "This request is shown on the Flask Welcome screen. It is intended for non-developers, and will be bolded."
  },
  "flaskWelcomeWarning1": {
    "message": "Flask is for developers to experiment with new unstable APIs. Unless you are a developer or beta tester, $1.",
    "description": "This is a warning shown on the Flask Welcome screen, intended to encourage non-developers not to proceed any further. $1 is the bolded message 'flaskWelcomeUninstall'"
  },
  "flaskWelcomeWarning2": {
    "message": "We do not guarantee the safety or stability of this extension. The new APIs offered by Flask are not hardened against phishing attacks, meaning that any site or snap that requires Flask might be a malicious attempt to steal your assets.",
    "description": "This explains the risks of using MetaMask Flask"
  },
  "flaskWelcomeWarning3": {
    "message": "All Flask APIs are experimental. They may be changed or removed without notice, or they might stay on Flask indefinitely without ever being migrated to stable MetaMask. Use them at your own risk.",
    "description": "This message warns developers about unstable Flask APIs"
  },
  "flaskWelcomeWarning4": {
    "message": "Make sure to disable your regular MetaMask extension when using Flask.",
    "description": "This message calls to pay attention about multiple versions of MetaMask running on the same site (Flask + Prod)"
  },
  "flaskWelcomeWarningAcceptButton": {
    "message": "I accept the risks",
    "description": "this text is shown on a button, which the user presses to confirm they understand the risks of using Flask"
  },
  "followUsOnTwitter": {
    "message": "Follow us on Twitter"
  },
  "forbiddenIpfsGateway": {
    "message": "Forbidden IPFS Gateway: Please specify a CID gateway"
  },
  "forgetDevice": {
    "message": "Forget this device"
  },
  "forgotPassword": {
    "message": "Forgot password?"
  },
  "from": {
    "message": "From"
  },
  "fromAddress": {
    "message": "From: $1",
    "description": "$1 is the address to include in the From label. It is typically shortened first using shortenAddress"
  },
  "fromTokenLists": {
    "message": "From token lists: $1"
  },
  "functionApprove": {
    "message": "Function: Approve"
  },
  "functionSetApprovalForAll": {
    "message": "Function: SetApprovalForAll"
  },
  "functionType": {
    "message": "Function type"
  },
  "gas": {
    "message": "Gas"
  },
  "gasDisplayAcknowledgeDappButtonText": {
    "message": "Edit suggested gas fee"
  },
  "gasDisplayDappWarning": {
    "message": "This gas fee has been suggested by $1. Overriding this may cause a problem with your transaction. Please reach out to $1 if you have questions.",
    "description": "$1 represents the Dapp's origin"
  },
  "gasEstimatesUnavailableWarning": {
    "message": "Our low, medium and high estimates are not available."
  },
  "gasFee": {
    "message": "Gas fee"
  },
  "gasLimit": {
    "message": "Gas limit"
  },
  "gasLimitInfoTooltipContent": {
    "message": "Gas limit is the maximum amount of units of gas you are willing to spend."
  },
  "gasLimitRecommended": {
    "message": "Recommended gas limit is $1. If the gas limit is less than that, it may fail."
  },
  "gasLimitTooLow": {
    "message": "Gas limit must be at least 21000"
  },
  "gasLimitTooLowWithDynamicFee": {
    "message": "Gas limit must be at least $1",
    "description": "$1 is the custom gas limit, in decimal."
  },
  "gasLimitV2": {
    "message": "Gas limit"
  },
  "gasOption": {
    "message": "Gas option"
  },
  "gasPrice": {
    "message": "Gas price (GWEI)"
  },
  "gasPriceExcessive": {
    "message": "Your gas fee is set unnecessarily high. Consider lowering the amount."
  },
  "gasPriceExcessiveInput": {
    "message": "Gas price is excessive"
  },
  "gasPriceExtremelyLow": {
    "message": "Gas price extremely low"
  },
  "gasPriceFetchFailed": {
    "message": "Gas price estimation failed due to network error."
  },
  "gasPriceInfoTooltipContent": {
    "message": "Gas price specifies the amount of Ether you are willing to pay for each unit of gas."
  },
  "gasTimingHoursShort": {
    "message": "$1 hrs",
    "description": "$1 represents a number of hours"
  },
  "gasTimingMinutes": {
    "message": "$1 minutes",
    "description": "$1 represents a number of minutes"
  },
  "gasTimingMinutesShort": {
    "message": "$1 min",
    "description": "$1 represents a number of minutes"
  },
  "gasTimingNegative": {
    "message": "Maybe in $1",
    "description": "$1 represents an amount of time"
  },
  "gasTimingPositive": {
    "message": "Likely in < $1",
    "description": "$1 represents an amount of time"
  },
  "gasTimingSeconds": {
    "message": "$1 seconds",
    "description": "$1 represents a number of seconds"
  },
  "gasTimingSecondsShort": {
    "message": "$1 sec",
    "description": "$1 represents a number of seconds"
  },
  "gasTimingVeryPositive": {
    "message": "Very likely in < $1",
    "description": "$1 represents an amount of time"
  },
  "gasUsed": {
    "message": "Gas used"
  },
  "gdprMessage": {
    "message": "This data is aggregated and is therefore anonymous for the purposes of General Data Protection Regulation (EU) 2016/679. For more information in relation to our privacy practices, please see our $1.",
    "description": "$1 refers to the gdprMessagePrivacyPolicy message, the translation of which is meant to be used exclusively in the context of gdprMessage"
  },
  "gdprMessagePrivacyPolicy": {
    "message": "Privacy policy here",
    "description": "this translation is intended to be exclusively used as the replacement for the $1 in the gdprMessage translation"
  },
  "general": {
    "message": "General"
  },
  "getEther": {
    "message": "Get Ether"
  },
  "getEtherFromFaucet": {
    "message": "Get Ether from a faucet for the $1 network.",
    "description": "Displays network name for Ether faucet"
  },
  "getStarted": {
    "message": "Get started"
  },
  "goBack": {
    "message": "Go back"
  },
  "goerli": {
    "message": "Goerli test network"
  },
  "gotIt": {
    "message": "Got it!"
  },
  "grantedToWithColon": {
    "message": "Granted to:"
  },
  "gwei": {
    "message": "GWEI"
  },
  "happyToSeeYou": {
    "message": "We’re happy to see you."
  },
  "hardware": {
    "message": "Hardware"
  },
  "hardwareWalletConnected": {
    "message": "Hardware wallet connected"
  },
  "hardwareWalletLegacyDescription": {
    "message": "(legacy)",
    "description": "Text representing the MEW path"
  },
  "hardwareWalletSupportLinkConversion": {
    "message": "click here"
  },
  "hardwareWallets": {
    "message": "Connect a hardware wallet"
  },
  "hardwareWalletsMsg": {
    "message": "Select a hardware wallet you'd like to use with MetaMask."
  },
  "here": {
    "message": "here",
    "description": "as in -click here- for more information (goes with troubleTokenBalances)"
  },
  "hexData": {
    "message": "Hex data"
  },
  "hide": {
    "message": "Hide"
  },
  "hideFullTransactionDetails": {
    "message": "Hide full transaction details"
  },
  "hideSeedPhrase": {
    "message": "Hide seed phrase"
  },
  "hideToken": {
    "message": "Hide token"
  },
  "hideTokenPrompt": {
    "message": "Hide token?"
  },
  "hideTokenSymbol": {
    "message": "Hide $1",
    "description": "$1 is the symbol for a token (e.g. 'DAI')"
  },
  "hideZeroBalanceTokens": {
    "message": "Hide tokens without balance"
  },
  "high": {
    "message": "Aggressive"
  },
  "highGasSettingToolTipMessage": {
    "message": "High probability, even in volatile markets. Use $1 to cover surges in network traffic due to things like popular NFT drops.",
    "description": "$1 is key 'high' (text: 'Aggressive') separated here so that it can be passed in with bold font-weight"
  },
  "highLowercase": {
    "message": "high"
  },
  "history": {
    "message": "History"
  },
  "ignoreAll": {
    "message": "Ignore all"
  },
  "ignoreTokenWarning": {
    "message": "If you hide tokens, they will not be shown in your wallet. However, you can still add them by searching for them."
  },
  "import": {
    "message": "Import",
    "description": "Button to import an account from a selected file"
  },
  "importAccount": {
    "message": "Import account"
  },
  "importAccountError": {
    "message": "Error importing account."
  },
  "importAccountMsg": {
    "message": "Imported accounts will not be associated with your originally created MetaMask account Secret Recovery Phrase. Learn more about imported accounts"
  },
  "importAccountSeedPhrase": {
    "message": "Import a wallet with Secret Recovery Phrase"
  },
  "importMyWallet": {
    "message": "Import my wallet"
  },
  "importNFT": {
    "message": "Import NFT"
  },
  "importNFTAddressToolTip": {
    "message": "On OpenSea, for example, on the NFT's page under Details, there is a blue hyperlinked value labeled 'Contract Address'. If you click on this, it will take you to the contract's address on Etherscan; at the top-left of that page, there should be an icon labeled 'Contract', and to the right, a long string of letters and numbers. This is the address of the contract that created your NFT. Click on the 'copy' icon to the right of the address, and you'll have it on your clipboard."
  },
  "importNFTPage": {
    "message": "Import NFT page"
  },
  "importNFTTokenIdToolTip": {
    "message": "A collectible's ID is a unique identifier since no two NFTs are alike. Again, on OpenSea this number is under 'Details'. Make a note of it, or copy it onto your clipboard."
  },
  "importNFTs": {
    "message": "Import NFTs"
  },
  "importSelectedTokens": {
    "message": "Import selected tokens?"
  },
  "importSelectedTokensDescription": {
    "message": "Only the tokens you've selected will appear in your wallet. You can always import hidden tokens later by searching for them."
  },
  "importTokenQuestion": {
    "message": "Import token?"
  },
  "importTokenWarning": {
    "message": "Anyone can create a token with any name, including fake versions of existing tokens. Add and trade at your own risk!"
  },
  "importTokens": {
    "message": "import tokens"
  },
  "importTokensCamelCase": {
    "message": "Import tokens"
  },
  "importWallet": {
    "message": "Import wallet"
  },
  "importWithCount": {
    "message": "Import $1",
    "description": "$1 will the number of detected tokens that are selected for importing, if all of them are selected then $1 will be all"
  },
  "importYourExisting": {
    "message": "Import your existing wallet using a Secret Recovery Phrase"
  },
  "imported": {
    "message": "Imported",
    "description": "status showing that an account has been fully loaded into the keyring"
  },
  "inYourSettings": {
    "message": "in your Settings"
  },
  "infuraBlockedNotification": {
    "message": "MetaMask is unable to connect to the blockchain host. Review possible reasons $1.",
    "description": "$1 is a clickable link with with text defined by the 'here' key"
  },
  "initialTransactionConfirmed": {
    "message": "Your initial transaction was confirmed by the network. Click OK to go back."
  },
  "inputLogicEmptyState": {
    "message": "Only enter a number that you're comfortable with the contract spending now or in the future. You can always increase the spending cap later."
  },
  "inputLogicEqualOrSmallerNumber": {
    "message": "This allows the contract to spend $1 from your current balance.",
    "description": "$1 is the current token balance in the account and the name of the current token"
  },
  "inputLogicHigherNumber": {
    "message": "This allows the contract to spend all your token balance until it reaches the cap or you revoke the spending cap. If this is not intended, consider setting a lower spending cap."
  },
  "install": {
    "message": "Install"
  },
  "insufficientBalance": {
    "message": "Insufficient balance."
  },
  "insufficientCurrencyBuyOrDeposit": {
    "message": "You do not have enough $1 in your account to pay for transaction fees on $2 network. $3 or deposit from another account.",
    "description": "$1 is the native currency of the network, $2 is the name of the current network, $3 is the key 'buy' + the ticker symbol of the native currency of the chain wrapped in a button"
  },
  "insufficientCurrencyDeposit": {
    "message": "You do not have enough $1 in your account to pay for transaction fees on $2 network. Deposit $1 from another account.",
    "description": "$1 is the native currency of the network, $2 is the name of the current network"
  },
  "insufficientFunds": {
    "message": "Insufficient funds."
  },
  "insufficientFundsForGas": {
    "message": "Insufficient funds for gas"
  },
  "insufficientTokens": {
    "message": "Insufficient tokens."
  },
  "invalidAddress": {
    "message": "Invalid address"
  },
  "invalidAddressRecipient": {
    "message": "Recipient address is invalid"
  },
  "invalidAddressRecipientNotEthNetwork": {
    "message": "Not ETH network, set to lowercase"
  },
  "invalidAssetType": {
    "message": "This asset is an NFT and needs to be re-added on the Import NFTs page found under the NFTs tab"
  },
  "invalidBlockExplorerURL": {
    "message": "Invalid block explorer URL"
  },
  "invalidChainIdTooBig": {
    "message": "Invalid chain ID. The chain ID is too big."
  },
  "invalidCustomNetworkAlertContent1": {
    "message": "The chain ID for custom network '$1' has to be re-entered.",
    "description": "$1 is the name/identifier of the network."
  },
  "invalidCustomNetworkAlertContent2": {
    "message": "To protect you from malicious or faulty network providers, chain IDs are now required for all custom networks."
  },
  "invalidCustomNetworkAlertContent3": {
    "message": "Go to Settings > Network and enter the chain ID. You can find the chain IDs of most popular networks on $1.",
    "description": "$1 is a link to https://chainid.network"
  },
  "invalidCustomNetworkAlertTitle": {
    "message": "Invalid custom network"
  },
  "invalidHexNumber": {
    "message": "Invalid hexadecimal number."
  },
  "invalidHexNumberLeadingZeros": {
    "message": "Invalid hexadecimal number. Remove any leading zeros."
  },
  "invalidIpfsGateway": {
    "message": "Invalid IPFS Gateway: The value must be a valid URL"
  },
  "invalidNumber": {
    "message": "Invalid number. Enter a decimal or '0x'-prefixed hexadecimal number."
  },
  "invalidNumberLeadingZeros": {
    "message": "Invalid number. Remove any leading zeros."
  },
  "invalidRPC": {
    "message": "Invalid RPC URL"
  },
  "invalidSeedPhrase": {
    "message": "Invalid Secret Recovery Phrase"
  },
  "invalidSeedPhraseCaseSensitive": {
    "message": "Invalid input! Secret Recovery Phrase is case sensitive."
  },
  "ipfsGateway": {
    "message": "IPFS Gateway"
  },
  "ipfsGatewayDescription": {
    "message": "Enter the URL of the IPFS CID gateway to use for ENS content resolution."
  },
  "jazzAndBlockies": {
    "message": "Jazzicons and Blockies are two different styles of unique icons that help you identify an account at a glance."
  },
  "jazzicons": {
    "message": "Jazzicons"
  },
  "jsDeliver": {
    "message": "jsDeliver"
  },
  "jsonFile": {
    "message": "JSON File",
    "description": "format for importing an account"
  },
  "keepTapsOnTokens": {
    "message": "to keep tabs on your tokens and NFTs across accounts and networks."
  },
  "keystone": {
    "message": "Keystone"
  },
  "knownAddressRecipient": {
    "message": "Known contract address."
  },
  "knownTokenWarning": {
    "message": "This action will edit tokens that are already listed in your wallet, which can be used to phish you. Only approve if you are certain that you mean to change what these tokens represent. Learn more about $1"
  },
  "lastConnected": {
    "message": "Last connected"
  },
  "learnCancelSpeeedup": {
    "message": "Learn how to $1",
    "description": "$1 is link to cancel or speed up transactions"
  },
  "learnMore": {
    "message": "learn more"
  },
  "learnMoreAboutGas": {
    "message": "Want to $1 about gas?",
    "description": "$1 will be replaced by the learnMore translation key"
  },
  "learnMoreUpperCase": {
    "message": "Learn more"
  },
  "learnScamRisk": {
    "message": "scams and security risks."
  },
  "ledgerAccountRestriction": {
    "message": "You need to make use your last account before you can add a new one."
  },
  "ledgerConnectionInstructionCloseOtherApps": {
    "message": "Close any other software connected to your device and then click here to refresh."
  },
  "ledgerConnectionInstructionHeader": {
    "message": "Prior to clicking confirm:"
  },
  "ledgerConnectionInstructionStepFour": {
    "message": "Enable \"smart contract data\" or \"blind signing\" on your Ledger device"
  },
  "ledgerConnectionInstructionStepOne": {
    "message": "Enable Use Ledger Live under Settings > Advanced"
  },
  "ledgerConnectionInstructionStepThree": {
    "message": "Plug in your Ledger device and select the Ethereum app"
  },
  "ledgerConnectionInstructionStepTwo": {
    "message": "Open and unlock Ledger Live App"
  },
  "ledgerConnectionPreferenceDescription": {
    "message": "Customize how you connect your Ledger to MetaMask. $1 is recommended, but other options are available. Read more here: $2",
    "description": "A description that appears above a dropdown where users can select between up to three options - Ledger Live, U2F or WebHID - depending on what is supported in their browser. $1 is the recommended browser option, it will be either WebHID or U2f. $2 is a link to an article where users can learn more, but will be the translation of the learnMore message."
  },
  "ledgerDeviceOpenFailureMessage": {
    "message": "The Ledger device failed to open. Your Ledger might be connected to other software. Please close Ledger Live or other applications connected to your Ledger device, and try to connect again."
  },
  "ledgerLive": {
    "message": "Ledger Live",
    "description": "The name of a desktop app that can be used with your ledger device. We can also use it to connect a users Ledger device to MetaMask."
  },
  "ledgerLiveApp": {
    "message": "Ledger Live App"
  },
  "ledgerLocked": {
    "message": "Cannot connect to Ledger device. Please make sure your device is unlocked and Ethereum app is opened."
  },
  "ledgerTimeout": {
    "message": "Ledger Live is taking too long to respond or connection timeout. Make sure Ledger Live app is opened and your device is unlocked."
  },
  "ledgerTransportChangeWarning": {
    "message": "If your Ledger Live app is open, please disconnect any open Ledger Live connection and close the Ledger Live app."
  },
  "ledgerWebHIDNotConnectedErrorMessage": {
    "message": "The ledger device was not connected. If you wish to connect your Ledger, please click 'Continue' again and approve HID connection",
    "description": "An error message shown to the user during the hardware connect flow."
  },
  "letsGoSetUp": {
    "message": "Yes, let’s get set up!"
  },
  "levelArrow": {
    "message": "level arrow"
  },
  "lightTheme": {
    "message": "Light"
  },
  "likeToImportTokens": {
    "message": "Would you like to import these tokens?"
  },
  "link": {
    "message": "Link"
  },
  "links": {
    "message": "Links"
  },
  "loadMore": {
    "message": "Load more"
  },
  "loading": {
    "message": "Loading..."
  },
  "loadingNFTs": {
    "message": "Loading NFTs..."
  },
  "loadingTokens": {
    "message": "Loading tokens..."
  },
  "localhost": {
    "message": "Localhost 8545"
  },
  "lock": {
    "message": "Lock"
  },
  "lockTimeTooGreat": {
    "message": "Lock time is too great"
  },
  "logo": {
    "message": "$1 logo",
    "description": "$1 is the name of the ticker"
  },
  "low": {
    "message": "Low"
  },
  "lowGasSettingToolTipMessage": {
    "message": "Use $1 to wait for a cheaper price. Time estimates are much less accurate as prices are somewhat unpredictable.",
    "description": "$1 is key 'low' separated here so that it can be passed in with bold font-weight"
  },
  "lowLowercase": {
    "message": "low"
  },
  "lowPriorityMessage": {
    "message": "Future transactions will queue after this one."
  },
  "mainnet": {
    "message": "Ethereum Mainnet"
  },
  "mainnetToken": {
    "message": "This address matches a known Ethereum Mainnet token address. Recheck the contract address and network for the token you are trying to add."
  },
  "makeAnotherSwap": {
    "message": "Create a new swap"
  },
  "makeSureNoOneWatching": {
    "message": "Make sure no one is watching your screen",
    "description": "Warning to users to be care while creating and saving their new Secret Recovery Phrase"
  },
  "malformedData": {
    "message": "Malformed data"
  },
  "manageSnaps": {
    "message": "Manage your installed Snaps"
  },
  "max": {
    "message": "Max"
  },
  "maxBaseFee": {
    "message": "Max base fee"
  },
  "maxFee": {
    "message": "Max fee"
  },
  "maxPriorityFee": {
    "message": "Max priority fee"
  },
  "medium": {
    "message": "Market"
  },
  "mediumGasSettingToolTipMessage": {
    "message": "Use $1 for fast processing at current market price.",
    "description": "$1 is key 'medium' (text: 'Market') separated here so that it can be passed in with bold font-weight"
  },
  "memo": {
    "message": "memo"
  },
  "memorizePhrase": {
    "message": "Memorize this phrase."
  },
  "message": {
    "message": "Message"
  },
  "metaMaskConnectStatusParagraphOne": {
    "message": "You now have more control over your account connections in MetaMask."
  },
  "metaMaskConnectStatusParagraphThree": {
    "message": "Click it to manage your connected accounts."
  },
  "metaMaskConnectStatusParagraphTwo": {
    "message": "The connection status button shows if the website you’re visiting is connected to your currently selected account."
  },
  "metamaskDescription": {
    "message": "Connecting you to Ethereum and the Decentralized Web."
  },
  "metamaskSwapsOfflineDescription": {
    "message": "MetaMask Swaps is undergoing maintenance. Please check back later."
  },
  "metamaskVersion": {
    "message": "MetaMask Version"
  },
  "metametricsCommitmentsAllowOptOut": {
    "message": "Always allow you to opt-out via Settings"
  },
  "metametricsCommitmentsAllowOptOut2": {
    "message": "Always be able to opt-out via Settings"
  },
  "metametricsCommitmentsBoldNever": {
    "message": "Never",
    "description": "This string is localized separately from some of the commitments so that we can bold it"
  },
  "metametricsCommitmentsIntro": {
    "message": "MetaMask will.."
  },
  "metametricsCommitmentsNeverCollect": {
    "message": "Never collect keys, addresses, transactions, balances, hashes, or any personal information"
  },
  "metametricsCommitmentsNeverCollectIP": {
    "message": "$1 collect your full IP address",
    "description": "The $1 is the bolded word 'Never', from 'metametricsCommitmentsBoldNever'"
  },
  "metametricsCommitmentsNeverCollectKeysEtc": {
    "message": "$1 collect keys, addresses, transactions, balances, hashes, or any personal information",
    "description": "The $1 is the bolded word 'Never', from 'metametricsCommitmentsBoldNever'"
  },
  "metametricsCommitmentsNeverIP": {
    "message": "Never collect your full IP address"
  },
  "metametricsCommitmentsNeverSell": {
    "message": "Never sell data for profit. Ever!"
  },
  "metametricsCommitmentsNeverSellDataForProfit": {
    "message": "$1 sell data for profit. Ever!",
    "description": "The $1 is the bolded word 'Never', from 'metametricsCommitmentsBoldNever'"
  },
  "metametricsCommitmentsSendAnonymizedEvents": {
    "message": "Send anonymized click & pageview events"
  },
  "metametricsHelpImproveMetaMask": {
    "message": "Help us improve MetaMask"
  },
  "metametricsOptInDescription": {
    "message": "MetaMask would like to gather usage data to better understand how our users interact with the extension. This data will be used to continually improve the usability and user experience of our product and the Ethereum ecosystem."
  },
  "metametricsOptInDescription2": {
    "message": "We would like to gather basic usage data to improve the usability of our product.  These metrics will..."
  },
  "metametricsTitle": {
    "message": "Join 6M+ users to improve MetaMask"
  },
  "mismatchedChainLinkText": {
    "message": "verify the network details",
    "description": "Serves as link text for the 'mismatchedChain' key. This text will be embedded inside the translation for that key."
  },
  "mismatchedChainRecommendation": {
    "message": "We recommend that you $1 before proceeding.",
    "description": "$1 is a clickable link with text defined by the 'mismatchedChainLinkText' key. The link will open to instructions for users to validate custom network details."
  },
  "mismatchedNetworkName": {
    "message": "According to our record the network name may not correctly match this chain ID."
  },
  "mismatchedNetworkSymbol": {
    "message": "The submitted currency symbol does not match what we expect for this chain ID."
  },
  "mismatchedRpcUrl": {
    "message": "According to our records the submitted RPC URL value does not match a known provider for this chain ID."
  },
  "missingNFT": {
    "message": "Don't see your NFT?"
  },
  "missingSetting": {
    "message": "Can't find a setting?"
  },
  "missingSettingRequest": {
    "message": "Request here"
  },
  "missingToken": {
    "message": "Don't see your token?"
  },
  "mobileSyncWarning": {
    "message": "The 'Sync with extension' feature is temporarily disabled. If you want to use your extension wallet on MetaMask mobile, then on your mobile app: go back to the wallet setup options and select the 'Import with Secret Recovery Phrase' option. Use your extension wallet's secret phrase to then import your wallet into mobile."
  },
  "mustSelectOne": {
    "message": "Must select at least 1 token."
  },
  "myAccounts": {
    "message": "My accounts"
  },
  "name": {
    "message": "Name"
  },
  "nativeToken": {
    "message": "The native token on this network is $1. It is the token used for gas fees.",
    "description": "$1 represents the name of the native token on the current network"
  },
  "needCryptoInWallet": {
    "message": "To interact with decentralized applications using MetaMask, you’ll need $1 in your wallet.",
    "description": "$1 represents the cypto symbol to be purchased"
  },
  "needHelp": {
    "message": "Need help? Contact $1",
    "description": "$1 represents `needHelpLinkText`, the text which goes in the help link"
  },
  "needHelpFeedback": {
    "message": "Share your feedback"
  },
  "needHelpLinkText": {
    "message": "MetaMask support"
  },
  "needHelpSubmitTicket": {
    "message": "Submit a ticket"
  },
  "needImportFile": {
    "message": "You must select a file to import.",
    "description": "User is important an account and needs to add a file to continue"
  },
  "negativeETH": {
    "message": "Can not send negative amounts of ETH."
  },
  "network": {
    "message": "Network:"
  },
  "networkAddedSuccessfully": {
    "message": "Network added successfully!"
  },
  "networkDetails": {
    "message": "Network details"
  },
  "networkIsBusy": {
    "message": "Network is busy. Gas prices are high and estimates are less accurate."
  },
  "networkName": {
    "message": "Network name"
  },
  "networkNameArbitrum": {
    "message": "Arbitrum"
  },
  "networkNameAvalanche": {
    "message": "Avalanche"
  },
  "networkNameBSC": {
    "message": "BSC"
  },
  "networkNameDefinition": {
    "message": "The name associated with this network."
  },
  "networkNameEthereum": {
    "message": "Ethereum"
  },
  "networkNameGoerli": {
    "message": "Goerli"
  },
  "networkNameOptimism": {
    "message": "Optimism"
  },
  "networkNamePolygon": {
    "message": "Polygon"
  },
  "networkNameTestnet": {
    "message": "Testnet"
  },
  "networkSettingsChainIdDescription": {
    "message": "The chain ID is used for signing transactions. It must match the chain ID returned by the network. You can enter a decimal or '0x'-prefixed hexadecimal number, but we will display the number in decimal."
  },
  "networkStatus": {
    "message": "Network status"
  },
  "networkStatusBaseFeeTooltip": {
    "message": "The base fee is set by the network and changes every 13-14 seconds. Our $1 and $2 options account for sudden increases.",
    "description": "$1 and $2 are bold text for Medium and Aggressive respectively."
  },
  "networkStatusPriorityFeeTooltip": {
    "message": "Range of priority fees (aka “miner tip”). This goes to miners and incentivizes them to prioritize your transaction."
  },
  "networkStatusStabilityFeeTooltip": {
    "message": "Gas fees are $1 relative to the past 72 hours.",
    "description": "$1 is networks stability value - stable, low, high"
  },
  "networkURL": {
    "message": "Network URL"
  },
  "networkURLDefinition": {
    "message": "The URL used to access this network."
  },
  "networks": {
    "message": "Networks"
  },
  "nevermind": {
    "message": "Nevermind"
  },
  "new": {
    "message": "New!"
  },
  "newAccount": {
    "message": "New account"
  },
  "newAccountDetectedDialogMessage": {
    "message": "New address detected! Click here to add to your address book."
  },
  "newAccountNumberName": {
    "message": "Account $1",
    "description": "Default name of next account to be created on create account screen"
  },
  "newCollectibleAddedMessage": {
    "message": "Collectible was successfully added!"
  },
  "newContact": {
    "message": "New contact"
  },
  "newContract": {
    "message": "New contract"
  },
  "newNFTDetectedMessage": {
    "message": "Allow MetaMask to automatically detect NFTs from Opensea and display in your wallet."
  },
  "newNFTsDetected": {
    "message": "New! NFT detection"
  },
  "newNetworkAdded": {
    "message": "“$1” was successfully added!"
  },
  "newPassword": {
    "message": "New password (8 characters min)"
  },
  "newToMetaMask": {
    "message": "New to MetaMask?"
  },
  "newTokensImportedMessage": {
    "message": "You’ve successfully imported $1.",
    "description": "$1 is the string of symbols of all the tokens imported"
  },
  "newTokensImportedTitle": {
    "message": "Token imported"
  },
  "newValues": {
    "message": "new values"
  },
  "next": {
    "message": "Next"
  },
  "nextNonceWarning": {
    "message": "Nonce is higher than suggested nonce of $1",
    "description": "The next nonce according to MetaMask's internal logic"
  },
  "nft": {
    "message": "NFT"
  },
  "nftTokenIdPlaceholder": {
    "message": "Enter the token id"
  },
  "nfts": {
    "message": "NFTs"
  },
  "nickname": {
    "message": "Nickname"
  },
  "noAccountsFound": {
    "message": "No accounts found for the given search query"
  },
  "noAddressForName": {
    "message": "No address has been set for this name."
  },
  "noAlreadyHaveSeed": {
    "message": "No, I already have a Secret Recovery Phrase"
  },
  "noConversionDateAvailable": {
    "message": "No currency conversion date available"
  },
  "noConversionRateAvailable": {
    "message": "No conversion rate available"
  },
  "noNFTs": {
    "message": "No NFTs yet"
  },
  "noSnaps": {
    "message": "No Snaps installed"
  },
  "noThanks": {
    "message": "No thanks"
  },
  "noThanksVariant2": {
    "message": "No, thanks."
  },
  "noTransactions": {
    "message": "You have no transactions"
  },
  "noWebcamFound": {
    "message": "Your computer's webcam was not found. Please try again."
  },
  "noWebcamFoundTitle": {
    "message": "Webcam not found"
  },
  "nonce": {
    "message": "Nonce"
  },
  "nonceField": {
    "message": "Customize transaction nonce"
  },
  "nonceFieldDescription": {
    "message": "Turn this on to change the nonce (transaction number) on confirmation screens. This is an advanced feature, use cautiously."
  },
  "nonceFieldHeading": {
    "message": "Custom nonce"
  },
  "notBusy": {
    "message": "Not busy"
  },
  "notCurrentAccount": {
    "message": "Is this the correct account? It's different from the currently selected account in your wallet"
  },
  "notEnoughGas": {
    "message": "Not enough gas"
  },
  "notifications": {
    "message": "Notifications"
  },
  "notifications10ActionText": {
    "message": "Visit in Settings",
    "description": "The 'call to action' on the button, or link, of the 'Visit in Settings' notification. Upon clicking, users will be taken to Settings page."
  },
  "notifications10DescriptionOne": {
    "message": "Improved token detection is currently available on Ethereum Mainnet, Polygon, BSC, and Avalanche networks. More to come!"
  },
  "notifications10DescriptionThree": {
    "message": "Token detection feature is currently OFF by default. You can enable it from Settings."
  },
  "notifications10DescriptionTwo": {
    "message": "We source tokens from third party tokens lists. Tokens listed on more than two token lists will be automatically detected."
  },
  "notifications10Title": {
    "message": "Improved token detection is here"
  },
  "notifications11Description": {
    "message": "Tokens can be created by anyone and can have duplicate names. If you see a token appear that you don’t trust or haven’t interacted with - it’s safer to not trust it."
  },
  "notifications11Title": {
    "message": "Scam and security risks"
  },
  "notifications12ActionText": {
    "message": "Enable dark mode"
  },
  "notifications12Description": {
    "message": "Dark mode on Extension is finally here! To turn it on, go to Settings > Experimental and select one of the display options: Light, Dark, System."
  },
  "notifications12Title": {
    "message": "Wen dark mode? Now dark mode! 🕶️🦊"
  },
  "notifications13ActionText": {
    "message": "Show custom network list"
  },
  "notifications13Description": {
    "message": "You can now add the following popular custom networks easily: Arbitrum, Avalanche, Binance Smart Chain, Fantom, Harmony, Optimism, Palm and Polygon! To enable this feature, go to Settings > Experimental and turn \"Show custom network list\" on!",
    "description": "Description of a notification in the 'See What's New' popup. Describes popular network feature."
  },
  "notifications13Title": {
    "message": "Add Popular Networks"
  },
  "notifications14ActionText": {
    "message": "Show backup settings"
  },
  "notifications14Description": {
    "message": "We're deprecating our 3Box data feature in early October. To backup and restore your wallet manually, use the \"Backup now\" button in Advanced Settings.",
    "description": "Description of a notification in the 'See What's New' popup. Describes 3box deprecation."
  },
  "notifications14Title": {
    "message": "3Box Deprecation"
  },
  "notifications15Description": {
    "message": "There's no action required from you, so keep using your wallet as usual. Be aware of potential scams around the Merge.",
    "description": "Description of a notification in the 'See What's New' popup. Advises users about the ethereum merge (https://ethereum.org/en/upgrades/merge/#main-content) and potential scams."
  },
  "notifications15Title": {
    "message": "The Ethereum Merge is here!"
  },
  "notifications1Description": {
    "message": "MetaMask Mobile users can now swap tokens inside their mobile wallet. Scan the QR code to get the mobile app and start swapping.",
    "description": "Description of a notification in the 'See What's New' popup. Describes the swapping on mobile feature."
  },
  "notifications1Title": {
    "message": "Swapping on mobile is here!",
    "description": "Title for a notification in the 'See What's New' popup. Tells users that they can now use MetaMask Swaps on Mobile."
  },
  "notifications3ActionText": {
    "message": "Read more",
    "description": "The 'call to action' on the button, or link, of the 'Stay secure' notification. Upon clicking, users will be taken to a page about security on the metamask support website."
  },
  "notifications3Description": {
    "message": "Stay up to date on MetaMask security best practices and get the latest security tips from official MetaMask support.",
    "description": "Description of a notification in the 'See What's New' popup. Describes the information they can get on security from the linked support page."
  },
  "notifications3Title": {
    "message": "Stay secure",
    "description": "Title for a notification in the 'See What's New' popup. Encourages users to consider security."
  },
  "notifications4ActionText": {
    "message": "Start swapping",
    "description": "The 'call to action' on the button, or link, of the 'Swap on Binance Smart Chain!' notification. Upon clicking, users will be taken to a page where then can swap tokens on Binance Smart Chain."
  },
  "notifications4Description": {
    "message": "Get the best prices on token swaps right inside your wallet. MetaMask now connects you to multiple decentralized exchange aggregators and professional market makers on Binance Smart Chain.",
    "description": "Description of a notification in the 'See What's New' popup."
  },
  "notifications4Title": {
    "message": "Swap on Binance Smart Chain",
    "description": "Title for a notification in the 'See What's New' popup. Encourages users to do swaps on Binance Smart Chain."
  },
  "notifications5Description": {
    "message": "Your \"Seed Phrase\" is now called your \"Secret Recovery Phrase.\"",
    "description": "Description of a notification in the 'See What's New' popup. Describes the seed phrase wording update."
  },
  "notifications6DescriptionOne": {
    "message": "As of Chrome version 91, the API that enabled our Ledger support (U2F) no longer supports hardware wallets. MetaMask has implemented a new Ledger Live support that allows you to continue to connect to your Ledger device via the Ledger Live desktop app.",
    "description": "Description of a notification in the 'See What's New' popup. Describes the Ledger support update."
  },
  "notifications6DescriptionThree": {
    "message": "When interacting with your Ledger account in MetaMask, a new tab will open and you will be asked to open the Ledger Live app.  Once the app opens, you'll be asked to allow a WebSocket connection to your MetaMask account.  That's all!",
    "description": "Description of a notification in the 'See What's New' popup. Describes the Ledger support update."
  },
  "notifications6DescriptionTwo": {
    "message": "You can enable Ledger Live support by clicking Settings > Advanced > Use Ledger Live.",
    "description": "Description of a notification in the 'See What's New' popup. Describes the Ledger support update."
  },
  "notifications6Title": {
    "message": "Ledger support update for Chrome users",
    "description": "Title for a notification in the 'See What's New' popup. Lets users know about the Ledger support update"
  },
  "notifications7DescriptionOne": {
    "message": "MetaMask v10.1.0 included new support for EIP-1559 transactions when using Ledger devices.",
    "description": "Description of a notification in the 'See What's New' popup. Describes changes for ledger and EIP1559 in v10.1.0"
  },
  "notifications7DescriptionTwo": {
    "message": "To complete transactions on Ethereum Mainnet, make sure your Ledger device has the latest firmware.",
    "description": "Description of a notification in the 'See What's New' popup. Describes the need to update ledger firmware."
  },
  "notifications7Title": {
    "message": "Ledger firmware update",
    "description": "Title for a notification in the 'See What's New' popup. Notifies ledger users of the need to update firmware."
  },
  "notifications8ActionText": {
    "message": "Go to Settings > Advanced",
    "description": "Description on an action button that appears in the What's New popup. Tells the user that if they click it, they will go to our Advanced settings page."
  },
  "notifications8DescriptionOne": {
    "message": "As of MetaMask v10.4.0, you no longer need Ledger Live to connect your Ledger device to MetaMask.",
    "description": "Description of a notification in the 'See What's New' popup. Describes changes for how Ledger Live is no longer needed to connect the device."
  },
  "notifications8DescriptionTwo": {
    "message": "For an easier and more stable ledger experience, go to Settings > Advanced and switch the 'Preferred Ledger Connection Type' to 'WebHID'.",
    "description": "Description of a notification in the 'See What's New' popup. Describes how the user can turn off the Ledger Live setting."
  },
  "notifications8Title": {
    "message": "Ledger connection improvement",
    "description": "Title for a notification in the 'See What's New' popup. Notifies ledger users that there is an improvement in how they can connect their device."
  },
  "notifications9DescriptionOne": {
    "message": "We now provide you with more insights on the 'Data' tab when confirming smart contract transactions."
  },
  "notifications9DescriptionTwo": {
    "message": "You can now get a better understanding of your transaction’s details before confirming, and more easily add transaction addresses to your address book, helping you make safe and informed decisions."
  },
  "notifications9Title": {
    "message": "👓 We are making transactions easier to read."
  },
  "notificationsEmptyText": {
    "message": "Nothing to see here."
  },
  "notificationsHeader": {
    "message": "Notifications"
  },
  "notificationsInfos": {
    "message": "$1 from $2",
    "description": "$1 is the date at which the notification has been dispatched and $2 is the link to the snap that dispatched the notification."
  },
  "notificationsMarkAllAsRead": {
    "message": "Mark all as read"
  },
  "numberOfNewTokensDetectedPlural": {
    "message": "$1 new tokens found in this account",
    "description": "$1 is the number of new tokens detected"
  },
  "numberOfNewTokensDetectedSingular": {
    "message": "1 new token found in this account"
  },
  "ofTextNofM": {
    "message": "of"
  },
  "off": {
    "message": "Off"
  },
  "offlineForMaintenance": {
    "message": "Offline for maintenance"
  },
  "ok": {
    "message": "Ok"
  },
  "on": {
    "message": "On"
  },
  "onboardingCreateWallet": {
    "message": "Create a new wallet"
  },
  "onboardingImportWallet": {
    "message": "Import an existing wallet"
  },
  "onboardingPinExtensionBillboardAccess": {
    "message": "Full access"
  },
  "onboardingPinExtensionBillboardDescription": {
    "message": "These extensions can see and change information"
  },
  "onboardingPinExtensionBillboardDescription2": {
    "message": "on this site."
  },
  "onboardingPinExtensionBillboardTitle": {
    "message": "Extensions"
  },
  "onboardingPinExtensionChrome": {
    "message": "Click the browser extension icon"
  },
  "onboardingPinExtensionDescription": {
    "message": "Pin MetaMask on your browser so it's accessible and easy to view transaction confirmations."
  },
  "onboardingPinExtensionDescription2": {
    "message": "You can open MetaMask by clicking on the extension and access your wallet with 1 click."
  },
  "onboardingPinExtensionDescription3": {
    "message": "Click browser extension icon to access it instantly"
  },
  "onboardingPinExtensionLabel": {
    "message": "Pin MetaMask"
  },
  "onboardingPinExtensionStep1": {
    "message": "1"
  },
  "onboardingPinExtensionStep2": {
    "message": "2"
  },
  "onboardingPinExtensionTitle": {
    "message": "Your MetaMask install is complete!"
  },
  "onboardingReturnNotice": {
    "message": "\"$1\" will close this tab and direct back to $2",
    "description": "Return the user to the site that initiated onboarding"
  },
  "onboardingShowIncomingTransactionsDescription": {
    "message": "Showing incoming transactions in your wallet relies on communication with $1. Etherscan will have access to your Ethereum address and your IP address. View $2.",
    "description": "$1 is a clickable link with text defined by the 'etherscan' key. $2 is a clickable link with text defined by the 'privacyMsg' key."
  },
  "onboardingUsePhishingDetectionDescription": {
    "message": "Phishing detection alerts rely on communication with $1. jsDeliver will have access to your IP address. View $2.",
    "description": "The $1 is the word 'jsDeliver', from key 'jsDeliver' and $2 is the words Privacy Policy from key 'privacyMsg', both separated here so that it can be wrapped as a link"
  },
  "onlyAddTrustedNetworks": {
    "message": "A malicious network provider can lie about the state of the blockchain and record your network activity. Only add custom networks you trust."
  },
  "onlyConnectTrust": {
    "message": "Only connect with sites you trust."
  },
  "openFullScreenForLedgerWebHid": {
    "message": "Open MetaMask in full screen to connect your ledger via WebHID.",
    "description": "Shown to the user on the confirm screen when they are viewing MetaMask in a popup window but need to connect their ledger via webhid."
  },
  "openInBlockExplorer": {
    "message": "Open in block explorer"
  },
  "optional": {
    "message": "Optional"
  },
  "optionalWithParanthesis": {
    "message": "(Optional)"
  },
  "or": {
    "message": "or"
  },
  "origin": {
    "message": "Origin"
  },
  "osTheme": {
    "message": "System"
  },
  "padlock": {
    "message": "Padlock"
  },
  "parameters": {
    "message": "Parameters"
  },
  "participateInMetaMetrics": {
    "message": "Participate in MetaMetrics"
  },
  "participateInMetaMetricsDescription": {
    "message": "Participate in MetaMetrics to help us make MetaMask better"
  },
  "password": {
    "message": "Password"
  },
  "passwordNotLongEnough": {
    "message": "Password not long enough"
  },
  "passwordSetupDetails": {
    "message": "This password will unlock your MetaMask wallet only on this device. MetaMask can not recover this password."
  },
  "passwordStrength": {
    "message": "Password strength: $1",
    "description": "Return password strength to the user when user wants to create password."
  },
  "passwordStrengthDescription": {
    "message": "A strong password can improve the security of your wallet should your device be stolen or compromised."
  },
  "passwordTermsWarning": {
    "message": "I understand that MetaMask cannot recover this password for me. $1"
  },
  "passwordsDontMatch": {
    "message": "Passwords don't match"
  },
  "pastePrivateKey": {
    "message": "Enter your private key string here:",
    "description": "For importing an account from a private key"
  },
  "pending": {
    "message": "Pending"
  },
  "pendingTransactionInfo": {
    "message": "This transaction will not process until that one is complete."
  },
  "pendingTransactionMultiple": {
    "message": "You have ($1) pending transactions."
  },
  "pendingTransactionSingle": {
    "message": "You have (1) pending transaction.",
    "description": "$1 is count of pending transactions"
  },
  "permissionRequest": {
    "message": "Permission request"
  },
  "permissionRequestCapitalized": {
    "message": "Permission request"
  },
  "permissionRequested": {
    "message": "Requested now"
  },
  "permissionRevoked": {
    "message": "Revoked in this update"
  },
  "permission_accessNetwork": {
    "message": "Access the internet.",
    "description": "The description of the `endowment:network-access` permission."
  },
  "permission_accessSnap": {
    "message": "Connect to the $1 Snap.",
    "description": "The description for the `wallet_snap_*` permission. $1 is the name of the Snap."
  },
  "permission_cronjob": {
    "message": "Schedule and execute periodic actions.",
    "description": "The description for the `snap_cronjob` permission"
  },
  "permission_customConfirmation": {
    "message": "Display a confirmation in MetaMask.",
    "description": "The description for the `snap_confirm` permission"
  },
  "permission_ethereumAccounts": {
    "message": "See address, account balance, activity and suggest transactions to approve",
    "description": "The description for the `eth_accounts` permission"
  },
  "permission_longRunning": {
    "message": "Run indefinitely.",
    "description": "The description for the `endowment:long-running` permission"
  },
  "permission_manageBip32Keys": {
    "message": "Control your accounts and assets under $1 ($2).",
    "description": "The description for the `snap_getBip32Entropy` permission. $1 is a derivation path, e.g. 'm/44'/0'/0''. $2 is the elliptic curve name, e.g. 'secp256k1'."
  },
  "permission_manageBip44Keys": {
    "message": "Control your \"$1\" accounts and assets.",
    "description": "The description for the `snap_getBip44Entropy` permission. $1 is the name of a protocol, e.g. 'Filecoin'."
  },
  "permission_manageState": {
    "message": "Store and manage its data on your device.",
    "description": "The description for the `snap_manageState` permission"
  },
  "permission_notifications": {
    "message": "Show notifications.",
    "description": "The description for the `snap_notify` permission"
  },
  "permission_transactionInsight": {
    "message": "Fetch and display transaction insights.",
    "description": "The description for the `endowment:transaction-insight` permission"
  },
  "permission_unknown": {
    "message": "Unknown permission: $1",
    "description": "$1 is the name of a requested permission that is not recognized."
  },
  "permission_viewBip32PublicKeys": {
    "message": "View your public key for $1 ($2).",
    "description": "The description for the `snap_getBip32PublicKey` permission. $1 is a derivation path, e.g. 'm/44'/0'/0''. $2 is the elliptic curve name, e.g. 'secp256k1'."
  },
  "permissions": {
    "message": "Permissions"
  },
  "personalAddressDetected": {
    "message": "Personal address detected. Input the token contract address."
  },
  "pleaseConfirm": {
    "message": "Please confirm"
  },
  "plusXMore": {
    "message": "+ $1 more",
    "description": "$1 is a number of additional but unshown items in a list- this message will be shown in place of those items"
  },
  "popularCustomNetworks": {
    "message": "Popular custom networks"
  },
  "portfolioSite": {
    "message": "Portfolio site"
  },
  "preferredLedgerConnectionType": {
    "message": "Preferred Ledger connection type",
    "description": "A header for a dropdown in Settings > Advanced. Appears above the ledgerConnectionPreferenceDescription message"
  },
  "preparingSwap": {
    "message": "Preparing swap..."
  },
  "prev": {
    "message": "Prev"
  },
  "primaryCurrencySetting": {
    "message": "Primary currency"
  },
  "primaryCurrencySettingDescription": {
    "message": "Select native to prioritize displaying values in the native currency of the chain (e.g. ETH). Select Fiat to prioritize displaying values in your selected fiat currency."
  },
  "priorityFee": {
    "message": "Priority fee"
  },
  "priorityFeeProperCase": {
    "message": "Priority Fee"
  },
  "privacyMsg": {
    "message": "Privacy policy"
  },
  "privateKey": {
    "message": "Private Key",
    "description": "select this type of file to use to import an account"
  },
  "privateKeyWarning": {
    "message": "Warning: Never disclose this key. Anyone with your private keys can steal any assets held in your account."
  },
  "privateNetwork": {
    "message": "Private network"
  },
  "proceedWithTransaction": {
    "message": "I want to proceed anyway"
  },
  "proposedApprovalLimit": {
    "message": "Proposed approval limit"
  },
  "provide": {
    "message": "Provide"
  },
  "publicAddress": {
    "message": "Public address"
  },
  "queue": {
    "message": "Queue"
  },
  "queued": {
    "message": "Queued"
  },
  "reAddAccounts": {
    "message": "re-add any other accounts"
  },
  "reAdded": {
    "message": "re-added"
  },
  "readdToken": {
    "message": "You can add this token back in the future by going to “Import token” in your accounts options menu."
  },
  "receive": {
    "message": "Receive"
  },
  "recents": {
    "message": "Recents"
  },
  "recipientAddressPlaceholder": {
    "message": "Search, public address (0x), or ENS"
  },
  "recommendedGasLabel": {
    "message": "Recommended"
  },
  "recoveryPhraseReminderBackupStart": {
    "message": "Start here"
  },
  "recoveryPhraseReminderConfirm": {
    "message": "Got it"
  },
  "recoveryPhraseReminderHasBackedUp": {
    "message": "Always keep your Secret Recovery Phrase in a secure and secret place"
  },
  "recoveryPhraseReminderHasNotBackedUp": {
    "message": "Need to backup your Secret Recovery Phrase again?"
  },
  "recoveryPhraseReminderItemOne": {
    "message": "Never share your Secret Recovery Phrase with anyone"
  },
  "recoveryPhraseReminderItemTwo": {
    "message": "The MetaMask team will never ask for your Secret Recovery Phrase"
  },
  "recoveryPhraseReminderSubText": {
    "message": "Your Secret Recovery Phrase controls all of your accounts."
  },
  "recoveryPhraseReminderTitle": {
    "message": "Protect your funds"
  },
  "refreshList": {
    "message": "Refresh list"
  },
  "reject": {
    "message": "Reject"
  },
  "rejectAll": {
    "message": "Reject all"
  },
  "rejectTxsDescription": {
    "message": "You are about to batch reject $1 transactions."
  },
  "rejectTxsN": {
    "message": "Reject $1 transactions"
  },
  "rejected": {
    "message": "Rejected"
  },
  "remember": {
    "message": "Remember:"
  },
  "remindMeLater": {
    "message": "Remind me later"
  },
  "remove": {
    "message": "Remove"
  },
  "removeAccount": {
    "message": "Remove account"
  },
  "removeAccountDescription": {
    "message": "This account will be removed from your wallet. Please make sure you have the original Secret Recovery Phrase or private key for this imported account before continuing. You can import or create accounts again from the account drop-down. "
  },
  "removeNFT": {
    "message": "Remove NFT"
  },
  "removeSnap": {
    "message": "Remove Snap"
  },
  "removeSnapConfirmation": {
    "message": "Are you sure you want to remove $1?",
    "description": "$1 represents the name of the snap"
  },
  "removeSnapDescription": {
    "message": "This action will delete the snap, its data and revoke your given permissions."
  },
  "replace": {
    "message": "replace"
  },
  "requestsAwaitingAcknowledgement": {
    "message": "requests waiting to be acknowledged"
  },
  "required": {
    "message": "Required"
  },
  "reset": {
    "message": "Reset"
  },
  "resetAccount": {
    "message": "Reset account"
  },
  "resetAccountDescription": {
    "message": "Resetting your account will clear your transaction history. This will not change the balances in your accounts or require you to re-enter your Secret Recovery Phrase."
  },
  "resetWallet": {
    "message": "Reset wallet"
  },
  "resetWalletSubHeader": {
    "message": "MetaMask does not keep a copy of your password. If you’re having trouble unlocking your account, you will need to reset your wallet. You can do this by providing the Secret Recovery Phrase you used when you set up your wallet."
  },
  "resetWalletUsingSRP": {
    "message": "This action will delete your current wallet and Secret Recovery Phrase from this device, along with the list of accounts you’ve curated. After resetting with a Secret Recovery Phrase, you’ll see a list of accounts based on the Secret Recovery Phrase you use to reset. This new list will automatically include accounts that have a balance. You’ll also be able to $1 created previously. Custom accounts that you’ve imported will need to be $2, and any custom tokens you’ve added to an account will need to be $3 as well."
  },
  "resetWalletWarning": {
    "message": "Make sure you’re using the correct Secret Recovery Phrase before proceeding. You will not be able to undo this."
  },
  "restartMetamask": {
    "message": "Restart MetaMask"
  },
  "restore": {
    "message": "Restore"
  },
  "restoreFailed": {
    "message": "Can not restore your data from the file provided"
  },
  "restoreSuccessful": {
    "message": "Your data has been restored successfully"
  },
  "restoreUserData": {
    "message": "Restore user data"
  },
  "restoreUserDataDescription": {
    "message": "You can restore user settings containing preferences and account addresses from a previously backed up JSON file."
  },
  "retryTransaction": {
    "message": "Retry transaction"
  },
  "reusedTokenNameWarning": {
    "message": "A token here reuses a symbol from another token you watch, this can be confusing or deceptive."
  },
  "revealSeedWords": {
    "message": "Reveal Secret Recovery Phrase"
  },
  "revealSeedWordsDescription": {
    "message": "If you ever change browsers or move computers, you will need this Secret Recovery Phrase to access your accounts. Save them somewhere safe and secret."
  },
  "revealSeedWordsWarning": {
    "message": "These words can be used to steal all your accounts."
  },
  "revealSeedWordsWarningTitle": {
    "message": "DO NOT share this phrase with anyone!"
  },
  "revealTheSeedPhrase": {
    "message": "Reveal seed phrase"
  },
  "reviewSpendingCap": {
    "message": "Review your spending cap"
  },
  "revokeAllTokensTitle": {
    "message": "Revoke permission to access all of your $1?",
    "description": "$1 is the symbol of the token for which the user is revoking approval"
  },
  "revokeApproveForAllDescription": {
    "message": "By revoking permission, the following $1 will no longer be able to access your $2",
    "description": "$1 is either key 'account' or 'contract', and $2 is either a string or link of a given token symbol or name"
  },
  "revokeSpendingCap": {
    "message": "Revoke spending cap for your $1",
    "description": "$1 is a token symbol"
  },
  "revokeSpendingCapTooltipText": {
    "message": "This contract will be unable to spend any more of your current or future tokens."
  },
  "rpcUrl": {
    "message": "New RPC URL"
  },
  "safeTransferFrom": {
    "message": "Safe transfer from"
  },
  "save": {
    "message": "Save"
  },
  "saveAsCsvFile": {
    "message": "Save as CSV file"
  },
  "scanInstructions": {
    "message": "Place the QR code in front of your camera"
  },
  "scanQrCode": {
    "message": "Scan QR code"
  },
  "scrollDown": {
    "message": "Scroll down"
  },
  "search": {
    "message": "Search"
  },
  "searchAccounts": {
    "message": "Search accounts"
  },
  "searchResults": {
    "message": "Search results"
  },
  "searchSettings": {
    "message": "Search in Settings"
  },
  "searchTokens": {
    "message": "Search tokens"
  },
  "secretBackupPhraseDescription": {
    "message": "Your Secret Recovery Phrase makes it easy to back up and restore your account."
  },
  "secretBackupPhraseWarning": {
    "message": "WARNING: Never disclose your Secret Recovery Phrase. Anyone with this phrase can take your Ether forever."
  },
  "secretPhrase": {
    "message": "Only the first account on this wallet will auto load. After completing this process, to add additional accounts, click the drop down menu, then select Create Account."
  },
  "secretRecoveryPhrase": {
    "message": "Secret Recovery Phrase"
  },
  "secureWallet": {
    "message": "Secure wallet"
  },
  "securityAndPrivacy": {
    "message": "Security & privacy"
  },
  "seedPhraseConfirm": {
    "message": "Confirm Secret Recovery Phrase"
  },
  "seedPhraseEnterMissingWords": {
    "message": "Confirm Secret Recovery Phrase"
  },
  "seedPhraseIntroNotRecommendedButtonCopy": {
    "message": "Remind me later (not recommended)"
  },
  "seedPhraseIntroRecommendedButtonCopy": {
    "message": "Secure my wallet (recommended)"
  },
  "seedPhraseIntroSidebarBulletFour": {
    "message": "Write down and store in multiple secret places"
  },
  "seedPhraseIntroSidebarBulletOne": {
    "message": "Save in a password manager"
  },
  "seedPhraseIntroSidebarBulletThree": {
    "message": "Store in a safe deposit box"
  },
  "seedPhraseIntroSidebarBulletTwo": {
    "message": "Store in a bank vault"
  },
  "seedPhraseIntroSidebarCopyOne": {
    "message": "Your Secret Recovery Phrase is a 12-word phrase that is the “master key” to your wallet and your funds"
  },
  "seedPhraseIntroSidebarCopyThree": {
    "message": "If someone asks for your recovery phrase they are likely trying to scam you and steal your wallet funds."
  },
  "seedPhraseIntroSidebarCopyTwo": {
    "message": "Never, ever share your Secret Recovery Phrase, not even with MetaMask!"
  },
  "seedPhraseIntroSidebarTitleOne": {
    "message": "What is a Secret Recovery Phrase?"
  },
  "seedPhraseIntroSidebarTitleThree": {
    "message": "Should I share my Secret Recovery Phrase?"
  },
  "seedPhraseIntroSidebarTitleTwo": {
    "message": "How do I save my Secret Recovery Phrase?"
  },
  "seedPhraseIntroTitle": {
    "message": "Secure your wallet"
  },
  "seedPhraseIntroTitleCopy": {
    "message": "Before getting started, watch this short video to learn about your Secret Recovery Phrase and how to keep your wallet safe."
  },
  "seedPhraseReq": {
    "message": "Secret Recovery Phrases contain 12, 15, 18, 21, or 24 words"
  },
  "seedPhraseWriteDownDetails": {
    "message": "Write down this 12-word Secret Recovery Phrase and save it in a place that you trust and only you can access."
  },
  "seedPhraseWriteDownHeader": {
    "message": "Write down your Secret Recovery Phrase"
  },
  "selectAccounts": {
    "message": "Select the account(s) to use on this site"
  },
  "selectAll": {
    "message": "Select all"
  },
  "selectAnAccount": {
    "message": "Select an account"
  },
  "selectAnAccountAlreadyConnected": {
    "message": "This account has already been connected to MetaMask"
  },
  "selectEachPhrase": {
    "message": "Please select each phrase in order to make sure it is correct."
  },
  "selectHdPath": {
    "message": "Select HD path"
  },
  "selectNFTPrivacyPreference": {
    "message": "Turn on NFT detection in Settings"
  },
  "selectPathHelp": {
    "message": "If you don't see the accounts you expect, try switching the HD path."
  },
  "selectType": {
    "message": "Select Type"
  },
  "selectingAllWillAllow": {
    "message": "Selecting all will allow this site to view all of your current accounts. Make sure you trust this site."
  },
  "send": {
    "message": "Send"
  },
  "sendBugReport": {
    "message": "Send us a bug report."
  },
  "sendSpecifiedTokens": {
    "message": "Send $1",
    "description": "Symbol of the specified token"
  },
  "sendTo": {
    "message": "Send to"
  },
  "sendTokens": {
    "message": "Send tokens"
  },
  "sendingDisabled": {
    "message": "Sending of ERC-1155 NFT assets is not yet supported."
  },
  "sendingNativeAsset": {
    "message": "Sending $1",
    "description": "$1 represents the native currency symbol for the current network (e.g. ETH or BNB)"
  },
  "sendingToTokenContractWarning": {
    "message": "Warning: you are about to send to a token contract which could result in a loss of funds. $1",
    "description": "$1 is a clickable link with text defined by the 'learnMoreUpperCase' key. The link will open to a support article regarding the known contract address warning"
  },
  "sepolia": {
    "message": "Sepolia test network"
  },
  "setAdvancedPrivacySettings": {
    "message": "Set advanced privacy settings"
  },
  "setAdvancedPrivacySettingsDetails": {
    "message": "MetaMask uses these trusted third-party services to enhance product usability and safety."
  },
  "setApprovalForAll": {
    "message": "Set approval for all"
  },
  "setApprovalForAllTitle": {
    "message": "Approve $1 with no spend limit",
    "description": "The token symbol that is being approved"
  },
  "setSpendingCap": {
    "message": "Set a spending cap for your $1",
    "description": "$1 is a token symbol"
  },
  "settings": {
    "message": "Settings"
  },
  "settingsSearchMatchingNotFound": {
    "message": "No matching results found."
  },
  "shorthandVersion": {
    "message": "v$1",
    "description": "$1 is replaced by a version string (e.g. 1.2.3)"
  },
  "show": {
    "message": "Show"
  },
  "showAdvancedGasInline": {
    "message": "Advanced gas controls"
  },
  "showAdvancedGasInlineDescription": {
    "message": "Select this to show gas price and limit controls directly on the send and confirm screens."
  },
  "showFiatConversionInTestnets": {
    "message": "Show conversion on test networks"
  },
  "showFiatConversionInTestnetsDescription": {
    "message": "Select this to show fiat conversion on test networks"
  },
  "showHexData": {
    "message": "Show hex data"
  },
  "showHexDataDescription": {
    "message": "Select this to show the hex data field on the send screen"
  },
  "showHide": {
    "message": "Show/hide"
  },
  "showIncomingTransactions": {
    "message": "Show incoming transactions"
  },
  "showIncomingTransactionsDescription": {
    "message": "Select this to use Etherscan to show incoming transactions in the transactions list"
  },
  "showPermissions": {
    "message": "Show permissions"
  },
  "showPrivateKeys": {
    "message": "Show Private Keys"
  },
  "showRecommendations": {
    "message": "Show recommendations"
  },
  "showTestnetNetworks": {
    "message": "Show test networks"
  },
  "showTestnetNetworksDescription": {
    "message": "Select this to show test networks in network list"
  },
  "sigRequest": {
    "message": "Signature request"
  },
  "sign": {
    "message": "Sign"
  },
  "signNotice": {
    "message": "Signing this message can be dangerous. This signature could potentially perform any operation on your account's behalf, including granting complete control of your account and all of its assets to the requesting site. Only sign this message if you know what you're doing or completely trust the requesting site."
  },
  "signatureRequest": {
    "message": "Signature request"
  },
  "signatureRequest1": {
    "message": "Message"
  },
  "signed": {
    "message": "Signed"
  },
  "signin": {
    "message": "Sign-In"
  },
  "simulationErrorMessageV2": {
    "message": "We were not able to estimate gas. There might be an error in the contract and this transaction may fail."
  },
  "skip": {
    "message": "Skip"
  },
  "skipAccountSecurity": {
    "message": "Skip account security?"
  },
  "skipAccountSecurityDetails": {
    "message": "I understand that until I back up my Secret Recovery Phrase, I may lose my accounts and all of their assets."
  },
  "smartTransaction": {
    "message": "Smart transaction"
  },
  "snapAccess": {
    "message": "$1 snap has access to:",
    "description": "$1 represents the name of the snap"
  },
  "snapAdded": {
    "message": "Added on $1 from $2",
    "description": "$1 represents the date the snap was installed, $2 represents which origin installed the snap."
  },
  "snapContent": {
    "message": "This content is coming from $1",
    "description": "This is shown when a snap shows transaction insight information in the confirmation UI. $1 is a link to the snap's settings page with the link text being the name of the snap."
  },
  "snapError": {
    "message": "Snap Error: '$1'. Error Code: '$2'",
    "description": "This is shown when a snap encounters an error. $1 is the error message from the snap, and $2 is the error code."
  },
  "snapInstall": {
    "message": "Install Snap"
  },
  "snapInstallWarningCheck": {
    "message": "To confirm that you understand, check the box."
  },
  "snapInstallWarningCheckPlural": {
    "message": "To confirm that you understand, check all the boxes."
  },
  "snapInstallWarningKeyAccess": {
    "message": "You are granting $2 key access to the snap \"$1\". This is irrevocable and grants \"$1\" control of your $2 accounts and assets. Make sure you trust \"$1\" before proceeding.",
    "description": "The first parameter is the name of the snap and the second one is the protocol"
  },
  "snapRequestsPermission": {
    "message": "This snap is requesting the following permissions:"
  },
  "snapUpdate": {
    "message": "Update Snap"
  },
  "snapUpdateExplanation": {
    "message": "$1 needs a newer version of your snap.",
    "description": "$1 is the dapp that is requesting an update to the snap."
  },
  "snaps": {
    "message": "Snaps"
  },
  "snapsInsightError": {
    "message": "An error occured with $1: $2",
    "description": "This is shown when the insight snap throws an error. $1 is the snap name, $2 is the error message."
  },
  "snapsInsightLoading": {
    "message": "Loading transaction insight..."
  },
  "snapsNoInsight": {
    "message": "The snap didn't return any insight"
  },
  "snapsSettingsDescription": {
    "message": "Manage your Snaps"
  },
  "snapsStatus": {
    "message": "Snap status is dependent on activity."
  },
  "snapsToggle": {
    "message": "A snap will only run if it is enabled"
  },
  "someNetworksMayPoseSecurity": {
    "message": "Some networks may pose security and/or privacy risks. Understand the risks before adding & using a network."
  },
  "somethingIsWrong": {
    "message": "Something's gone wrong. Try reloading the page."
  },
  "somethingWentWrong": {
    "message": "Oops! Something went wrong."
  },
  "source": {
    "message": "Source"
  },
  "speedUp": {
    "message": "Speed up"
  },
  "speedUpCancellation": {
    "message": "Speed up this cancellation"
  },
  "speedUpExplanation": {
    "message": "We’ve updated the gas fee based on current network conditions and have increased it by at least 10% (required by the network)."
  },
  "speedUpPopoverTitle": {
    "message": "Speed up transaction"
  },
  "speedUpTooltipText": {
    "message": "New gas fee"
  },
  "speedUpTransaction": {
    "message": "Speed up this transaction"
  },
  "spendLimitAmount": {
    "message": "Spend limit amount"
  },
  "spendLimitInsufficient": {
    "message": "Spend limit insufficient"
  },
  "spendLimitInvalid": {
    "message": "Spend limit invalid; must be a positive number"
  },
  "spendLimitPermission": {
    "message": "Spend limit permission"
  },
  "spendLimitRequestedBy": {
    "message": "Spend limit requested by $1",
    "description": "Origin of the site requesting the spend limit"
  },
  "spendLimitTooLarge": {
    "message": "Spend limit too large"
  },
  "spendingCapError": {
    "message": "Error: Enter numbers only"
  },
  "spendingCapErrorDescription": {
    "message": "Only enter a number that you're comfortable with $1 accessing now or in the future. You can always increase the token limit later.",
    "description": "$1 is origin of the site requesting the token limit"
  },
  "srpInputNumberOfWords": {
    "message": "I have a $1-word phrase",
    "description": "This is the text for each option in the dropdown where a user selects how many words their secret recovery phrase has during import. The $1 is the number of words (either 12, 15, 18, 21, or 24)."
  },
  "srpPasteFailedTooManyWords": {
    "message": "Paste failed because it contained over 24 words. A secret recovery phrase can have a maximum of 24 words.",
    "description": "Description of SRP paste erorr when the pasted content has too many words"
  },
  "srpPasteTip": {
    "message": "You can paste your entire secret recovery phrase into any field",
    "description": "Our secret recovery phrase input is split into one field per word. This message explains to users that they can paste their entire secrete recovery phrase into any field, and we will handle it correctly."
  },
  "srpToggleShow": {
    "message": "Show/Hide this word of the secret recovery phrase",
    "description": "Describes a toggle that is used to show or hide a single word of the secret recovery phrase"
  },
  "srpWordHidden": {
    "message": "This word is hidden",
    "description": "Explains that a word in the secret recovery phrase is hidden"
  },
  "srpWordShown": {
    "message": "This word is being shown",
    "description": "Explains that a word in the secret recovery phrase is being shown"
  },
  "stable": {
    "message": "Stable"
  },
  "stableLowercase": {
    "message": "stable"
  },
  "stateLogError": {
    "message": "Error in retrieving state logs."
  },
  "stateLogFileName": {
    "message": "MetaMask state logs"
  },
  "stateLogs": {
    "message": "State logs"
  },
  "stateLogsDescription": {
    "message": "State logs contain your public account addresses and sent transactions."
  },
  "status": {
    "message": "Status"
  },
  "statusConnected": {
    "message": "Connected"
  },
  "statusNotConnected": {
    "message": "Not connected"
  },
  "step1LatticeWallet": {
    "message": "Connect your Lattice1"
  },
  "step1LatticeWalletMsg": {
    "message": "You can connect MetaMask to your Lattice1 device once it is set up and online. Unlock your device and have your Device ID ready.",
    "description": "$1 represents the `hardwareWalletSupportLinkConversion` localization key"
  },
  "step1LedgerWallet": {
    "message": "Download Ledger app"
  },
  "step1LedgerWalletMsg": {
    "message": "Download, set up, and enter your password to unlock $1.",
    "description": "$1 represents the `ledgerLiveApp` localization value"
  },
  "step1TrezorWallet": {
    "message": "Connect your Trezor"
  },
  "step1TrezorWalletMsg": {
    "message": "Plug your Trezor directly into your computer and unlock it. Make sure you use the correct passphrase.",
    "description": "$1 represents the `hardwareWalletSupportLinkConversion` localization key"
  },
  "step2LedgerWallet": {
    "message": "Connect your Ledger"
  },
  "step2LedgerWalletMsg": {
    "message": "Plug your Ledger directly into your computer, then  unlock it and open the Ethereum app.",
    "description": "$1 represents the `hardwareWalletSupportLinkConversion` localization key"
  },
  "stillGettingMessage": {
    "message": "Still getting this message?"
  },
  "storePhrase": {
    "message": "Store this phrase in a password manager like 1Password."
  },
  "strong": {
    "message": "Strong"
  },
  "stxAreHere": {
    "message": "Smart Transactions are here!"
  },
  "stxBenefit1": {
    "message": "Minimize transaction costs"
  },
  "stxBenefit2": {
    "message": "Reduce transaction failures"
  },
  "stxBenefit3": {
    "message": "Eliminate stuck transactions"
  },
  "stxBenefit4": {
    "message": "Prevent front-running"
  },
  "stxCancelled": {
    "message": "Swap would have failed"
  },
  "stxCancelledDescription": {
    "message": "Your transaction would have failed and was cancelled to protect you from paying unnecessary gas fees."
  },
  "stxCancelledSubDescription": {
    "message": "Try your swap again. We’ll be here to protect you against similar risks next time."
  },
  "stxDescription": {
    "message": "MetaMask Swaps just got a whole lot smarter! Enabling Smart Transactions will allow MetaMask to programmatically optimize your Swap to help:"
  },
  "stxErrorNotEnoughFunds": {
    "message": "Not enough funds for a smart transaction."
  },
  "stxErrorUnavailable": {
    "message": "Smart Transactions are temporarily unavailable."
  },
  "stxFailure": {
    "message": "Swap failed"
  },
  "stxFailureDescription": {
    "message": "Sudden market changes can cause failures. If the problem persists, please reach out to $1.",
    "description": "This message is shown to a user if their swap fails. The $1 will be replaced by support.metamask.io"
  },
  "stxFallbackPendingTx": {
    "message": "Smart Transactions are temporarily unavailable because you have a pending transaction."
  },
  "stxFallbackUnavailable": {
    "message": "You can still swap your tokens even while Smart Transactions are unavailable."
  },
  "stxPendingPrivatelySubmittingSwap": {
    "message": "Privately submitting your Swap..."
  },
  "stxPendingPubliclySubmittingSwap": {
    "message": "Publicly submitting your Swap..."
  },
  "stxSubDescription": {
    "message": "* Smart Transactions will attempt to submit your transaction privately, multiple times. If all attempts fail, the transaction will be broadcast publicly to ensure your Swap successfully goes through."
  },
  "stxSuccess": {
    "message": "Swap complete!"
  },
  "stxSuccessDescription": {
    "message": "Your $1 is now available.",
    "description": "$1 is a token symbol, e.g. ETH"
  },
  "stxSwapCompleteIn": {
    "message": "Swap will complete in <",
    "description": "'<' means 'less than', e.g. Swap will complete in < 2:59"
  },
  "stxTooltip": {
    "message": "Simulate transactions before submitting to decrease transaction costs and reduce failures."
  },
  "stxTryRegular": {
    "message": "Try a regular swap."
  },
  "stxTryingToCancel": {
    "message": "Trying to cancel your transaction..."
  },
  "stxUnavailable": {
    "message": "Smart Transactions are disabled"
  },
  "stxUnknown": {
    "message": "Status unknown"
  },
  "stxUnknownDescription": {
    "message": "A transaction has been successful but we’re unsure what it is. This may be due to submitting another transaction while this swap was processing."
  },
  "stxUserCancelled": {
    "message": "Swap cancelled"
  },
  "stxUserCancelledDescription": {
    "message": "Your transaction has been cancelled and you did not pay any unnecessary gas fees."
  },
  "stxYouCanOptOut": {
    "message": "You can opt-out in advanced settings any time."
  },
  "submit": {
    "message": "Submit"
  },
  "submitted": {
    "message": "Submitted"
  },
  "support": {
    "message": "Support"
  },
  "supportCenter": {
    "message": "Visit our support center"
  },
  "swap": {
    "message": "Swap"
  },
  "swapAggregator": {
    "message": "Aggregator"
  },
  "swapAllowSwappingOf": {
    "message": "Allow swapping of $1",
    "description": "Shows a user that they need to allow a token for swapping on their hardware wallet"
  },
  "swapAmountReceived": {
    "message": "Guaranteed amount"
  },
  "swapAmountReceivedInfo": {
    "message": "This is the minimum amount you will receive. You may receive more depending on slippage."
  },
  "swapApproval": {
    "message": "Approve $1 for swaps",
    "description": "Used in the transaction display list to describe a transaction that is an approve call on a token that is to be swapped.. $1 is the symbol of a token that has been approved."
  },
  "swapApproveNeedMoreTokens": {
    "message": "You need $1 more $2 to complete this swap",
    "description": "Tells the user how many more of a given token they need for a specific swap. $1 is an amount of tokens and $2 is the token symbol."
  },
  "swapApproveNeedMoreTokensSmartTransactions": {
    "message": "You need more $1 to complete this swap using smart transactions.",
    "description": "Tells the user that they need more of a certain token ($1) before they can complete the swap via smart transactions."
  },
  "swapBestOfNQuotes": {
    "message": "Best of $1 quotes.",
    "description": "$1 is the number of quotes that the user can select from when opening the list of quotes on the 'view quote' screen"
  },
  "swapBuildQuotePlaceHolderText": {
    "message": "No tokens available matching $1",
    "description": "Tells the user that a given search string does not match any tokens in our token lists. $1 can be any string of text"
  },
  "swapConfirmWithHwWallet": {
    "message": "Confirm with your hardware wallet"
  },
  "swapContractDataDisabledErrorDescription": {
    "message": "In the Ethereum app on your Ledger, go to \"Settings\" and allow contract data. Then, try your swap again."
  },
  "swapContractDataDisabledErrorTitle": {
    "message": "Contract data is not enabled on your Ledger"
  },
  "swapCustom": {
    "message": "custom"
  },
  "swapDecentralizedExchange": {
    "message": "Decentralized exchange"
  },
  "swapDirectContract": {
    "message": "Direct contract"
  },
  "swapEditLimit": {
    "message": "Edit limit"
  },
  "swapEnableDescription": {
    "message": "This is required and gives MetaMask permission to swap your $1.",
    "description": "Gives the user info about the required approval transaction for swaps. $1 will be the symbol of a token being approved for swaps."
  },
  "swapEnableTokenForSwapping": {
    "message": "This will $1 for swapping",
    "description": "$1 is for the 'enableToken' key, e.g. 'enable ETH'"
  },
  "swapEstimatedNetworkFees": {
    "message": "Estimated network fees"
  },
  "swapEstimatedNetworkFeesInfo": {
    "message": "This is an estimate of the network fee that will be used to complete your swap. The actual amount may change according to network conditions."
  },
  "swapFailedErrorDescriptionWithSupportLink": {
    "message": "Transaction failures happen and we are here to help. If this issue persists, you can reach our customer support at $1 for further assistance.",
    "description": "This message is shown to a user if their swap fails. The $1 will be replaced by support.metamask.io"
  },
  "swapFailedErrorTitle": {
    "message": "Swap failed"
  },
  "swapFetchingQuoteNofN": {
    "message": "Fetching quote $1 of $2",
    "description": "A count of possible quotes shown to the user while they are waiting for quotes to be fetched. $1 is the number of quotes already loaded, and $2 is the total number of resources that we check for quotes. Keep in mind that not all resources will have a quote for a particular swap."
  },
  "swapFetchingQuotes": {
    "message": "Fetching quotes"
  },
  "swapFetchingQuotesErrorDescription": {
    "message": "Hmmm... something went wrong. Try again, or if errors persist, contact customer support."
  },
  "swapFetchingQuotesErrorTitle": {
    "message": "Error fetching quotes"
  },
  "swapFetchingTokens": {
    "message": "Fetching tokens..."
  },
  "swapFromTo": {
    "message": "The swap of $1 to $2",
    "description": "Tells a user that they need to confirm on their hardware wallet a swap of 2 tokens. $1 is a source token and $2 is a destination token"
  },
  "swapGasFeesDetails": {
    "message": "Gas fees are estimated and will fluctuate based on network traffic and transaction complexity."
  },
  "swapGasFeesLearnMore": {
    "message": "Learn more about gas fees"
  },
  "swapGasFeesSplit": {
    "message": "Gas fees on the previous screen are split between these two transactions."
  },
  "swapGasFeesSummary": {
    "message": "Gas fees are paid to crypto miners who process transactions on the $1 network. MetaMask does not profit from gas fees.",
    "description": "$1 is the selected network, e.g. Ethereum or BSC"
  },
  "swapHighSlippageWarning": {
    "message": "Slippage amount is very high."
  },
  "swapIncludesMMFee": {
    "message": "Includes a $1% MetaMask fee.",
    "description": "Provides information about the fee that metamask takes for swaps. $1 is a decimal number."
  },
  "swapLowSlippageError": {
    "message": "Transaction may fail, max slippage too low."
  },
  "swapMaxSlippage": {
    "message": "Max slippage"
  },
  "swapMetaMaskFee": {
    "message": "MetaMask fee"
  },
  "swapMetaMaskFeeDescription": {
    "message": "We find the best price from the top liquidity sources, every time. A fee of $1% is automatically factored into this quote.",
    "description": "Provides information about the fee that metamask takes for swaps. $1 is a decimal number."
  },
  "swapNQuotesWithDot": {
    "message": "$1 quotes.",
    "description": "$1 is the number of quotes that the user can select from when opening the list of quotes on the 'view quote' screen"
  },
  "swapNewQuoteIn": {
    "message": "New quotes in $1",
    "description": "Tells the user the amount of time until the currently displayed quotes are update. $1 is a time that is counting down from 1:00 to 0:00"
  },
  "swapOnceTransactionHasProcess": {
    "message": "Your $1 will be added to your account once this transaction has processed.",
    "description": "This message communicates the token that is being transferred. It is shown on the awaiting swap screen. The $1 will be a token symbol."
  },
  "swapPriceDifference": {
    "message": "You are about to swap $1 $2 (~$3) for $4 $5 (~$6).",
    "description": "This message represents the price slippage for the swap.  $1 and $4 are a number (ex: 2.89), $2 and $5 are symbols (ex: ETH), and $3 and $6 are fiat currency amounts."
  },
  "swapPriceDifferenceTitle": {
    "message": "Price difference of ~$1%",
    "description": "$1 is a number (ex: 1.23) that represents the price difference."
  },
  "swapPriceImpactTooltip": {
    "message": "Price impact is the difference between the current market price and the amount received during transaction execution. Price impact is a function of the size of your trade relative to the size of the liquidity pool."
  },
  "swapPriceUnavailableDescription": {
    "message": "Price impact could not be determined due to lack of market price data. Please confirm that you are comfortable with the amount of tokens you are about to receive before swapping."
  },
  "swapPriceUnavailableTitle": {
    "message": "Check your rate before proceeding"
  },
  "swapProcessing": {
    "message": "Processing"
  },
  "swapQuoteDetails": {
    "message": "Quote details"
  },
  "swapQuoteSource": {
    "message": "Quote source"
  },
  "swapQuotesExpiredErrorDescription": {
    "message": "Please request new quotes to get the latest rates."
  },
  "swapQuotesExpiredErrorTitle": {
    "message": "Quotes timeout"
  },
  "swapQuotesNotAvailableErrorDescription": {
    "message": "Try adjusting the amount or slippage settings and try again."
  },
  "swapQuotesNotAvailableErrorTitle": {
    "message": "No quotes available"
  },
  "swapRate": {
    "message": "Rate"
  },
  "swapReceiving": {
    "message": "Receiving"
  },
  "swapReceivingInfoTooltip": {
    "message": "This is an estimate. The exact amount depends on slippage."
  },
  "swapRequestForQuotation": {
    "message": "Request for quotation"
  },
  "swapReviewSwap": {
    "message": "Review swap"
  },
  "swapSearchNameOrAddress": {
    "message": "Search name or paste address"
  },
  "swapSelect": {
    "message": "Select"
  },
  "swapSelectAQuote": {
    "message": "Select a quote"
  },
  "swapSelectAToken": {
    "message": "Select a token"
  },
  "swapSelectQuotePopoverDescription": {
    "message": "Below are all the quotes gathered from multiple liquidity sources."
  },
  "swapSlippageNegative": {
    "message": "Slippage must be greater or equal to zero"
  },
  "swapSlippagePercent": {
    "message": "$1%",
    "description": "$1 is the amount of % for slippage"
  },
  "swapSlippageTooltip": {
    "message": "If the price changes between the time your order is placed and confirmed it’s called “slippage”. Your swap will automatically cancel if slippage exceeds your “slippage tolerance” setting."
  },
  "swapSource": {
    "message": "Liquidity source"
  },
  "swapSourceInfo": {
    "message": "We search multiple liquidity sources (exchanges, aggregators and professional market makers) to find the best rates and lowest network fees."
  },
  "swapSuggested": {
    "message": "Swap suggested"
  },
  "swapSuggestedGasSettingToolTipMessage": {
    "message": "Swaps are complex and time sensitive transactions. We recommend this gas fee for a good balance between cost and confidence of a successful Swap."
  },
  "swapSwapFrom": {
    "message": "Swap from"
  },
  "swapSwapSwitch": {
    "message": "Switch from and to tokens"
  },
  "swapSwapTo": {
    "message": "Swap to"
  },
  "swapToConfirmWithHwWallet": {
    "message": "to confirm with your hardware wallet"
  },
  "swapTokenAvailable": {
    "message": "Your $1 has been added to your account.",
    "description": "This message is shown after a swap is successful and communicates the exact amount of tokens the user has received for a swap. The $1 is a decimal number of tokens followed by the token symbol."
  },
  "swapTokenBalanceUnavailable": {
    "message": "We were unable to retrieve your $1 balance",
    "description": "This message communicates to the user that their balance of a given token is currently unavailable. $1 will be replaced by a token symbol"
  },
  "swapTokenToToken": {
    "message": "Swap $1 to $2",
    "description": "Used in the transaction display list to describe a swap. $1 and $2 are the symbols of tokens in involved in a swap."
  },
  "swapTokenVerificationAddedManually": {
    "message": "This token has been added manually."
  },
  "swapTokenVerificationMessage": {
    "message": "Always confirm the token address on $1.",
    "description": "Points the user to Etherscan as a place they can verify information about a token. $1 is replaced with the translation for \"Etherscan\" followed by an info icon that shows more info on hover."
  },
  "swapTokenVerificationOnlyOneSource": {
    "message": "Only verified on 1 source."
  },
  "swapTokenVerificationSources": {
    "message": "Verified on $1 sources.",
    "description": "Indicates the number of token information sources that recognize the symbol + address. $1 is a decimal number."
  },
  "swapTooManyDecimalsError": {
    "message": "$1 allows up to $2 decimals",
    "description": "$1 is a token symbol and $2 is the max. number of decimals allowed for the token"
  },
  "swapTransactionComplete": {
    "message": "Transaction complete"
  },
  "swapTwoTransactions": {
    "message": "2 transactions"
  },
  "swapUnknown": {
    "message": "Unknown"
  },
  "swapVerifyTokenExplanation": {
    "message": "Multiple tokens can use the same name and symbol. Check $1 to verify this is the token you're looking for.",
    "description": "This appears in a tooltip next to the verifyThisTokenOn message. It gives the user more information about why they should check the token on a block explorer. $1 will be the name or url of the block explorer, which will be the translation of 'etherscan' or a block explorer url specified for a custom network."
  },
  "swapYourTokenBalance": {
    "message": "$1 $2 available to swap",
    "description": "Tells the user how much of a token they have in their balance. $1 is a decimal number amount of tokens, and $2 is a token symbol"
  },
  "swapZeroSlippage": {
    "message": "0% Slippage"
  },
  "swapsAdvancedOptions": {
    "message": "Advanced options"
  },
  "swapsExcessiveSlippageWarning": {
    "message": "Slippage amount is too high and will result in a bad rate. Please reduce your slippage tolerance to a value below 15%."
  },
  "swapsMaxSlippage": {
    "message": "Slippage tolerance"
  },
  "swapsNotEnoughForTx": {
    "message": "Not enough $1 to complete this transaction",
    "description": "Tells the user that they don't have enough of a token for a proposed swap. $1 is a token symbol"
  },
  "swapsViewInActivity": {
    "message": "View in activity"
  },
  "switchEthereumChainConfirmationDescription": {
    "message": "This will switch the selected network within MetaMask to a previously added network:"
  },
  "switchEthereumChainConfirmationTitle": {
    "message": "Allow this site to switch the network?"
  },
  "switchNetwork": {
    "message": "Switch network"
  },
  "switchNetworks": {
    "message": "Switch networks"
  },
  "switchToNetwork": {
    "message": "Switch to $1",
    "description": "$1 represents the custom network that has previously been added"
  },
  "switchToThisAccount": {
    "message": "Switch to this account"
  },
  "switchedTo": {
    "message": "You have switched to"
  },
  "switchingNetworksCancelsPendingConfirmations": {
    "message": "Switching networks will cancel all pending confirmations"
  },
  "symbol": {
    "message": "Symbol"
  },
  "symbolBetweenZeroTwelve": {
    "message": "Symbol must be 11 characters or fewer."
  },
  "syncFailed": {
    "message": "Sync failed"
  },
  "syncInProgress": {
    "message": "Sync in progress"
  },
  "syncWithMobile": {
    "message": "Sync with mobile"
  },
  "syncWithMobileBeCareful": {
    "message": "Make sure nobody else is looking at your screen when you scan this code"
  },
  "syncWithMobileComplete": {
    "message": "Your data has been synced successfully. Enjoy the MetaMask mobile app!"
  },
  "syncWithMobileDesc": {
    "message": "You can sync your accounts and information with your mobile device. Open the MetaMask mobile app, go to \"Settings\" and tap on \"Sync from Browser Extension\""
  },
  "syncWithMobileDescNewUsers": {
    "message": "If you just open the MetaMask Mobile app for the first time, just follow the steps in your phone."
  },
  "syncWithMobileScanThisCode": {
    "message": "Scan this code with your MetaMask mobile app"
  },
  "syncWithMobileTitle": {
    "message": "Sync with mobile"
  },
  "tenPercentIncreased": {
    "message": "10% increase"
  },
  "terms": {
    "message": "Terms of use"
  },
  "termsOfService": {
    "message": "Terms of service"
  },
  "testFaucet": {
    "message": "Test faucet"
  },
  "testNetworks": {
    "message": "Test networks"
  },
  "theme": {
    "message": "Theme"
  },
  "themeDescription": {
    "message": "Choose your preferred MetaMask theme."
  },
  "thingsToKeep": {
    "message": "Things to keep in mind:"
  },
  "thisWillCreate": {
    "message": "This will create a new wallet and Secret Recovery Phrase"
  },
  "time": {
    "message": "Time"
  },
  "tips": {
    "message": "Tips"
  },
  "to": {
    "message": "To"
  },
  "toAddress": {
    "message": "To: $1",
    "description": "$1 is the address to include in the To label. It is typically shortened first using shortenAddress"
  },
  "toggleTestNetworks": {
    "message": "$1 test networks",
    "description": "$1 is a clickable link with text defined by the 'showHide' key. The link will open Settings > Advanced where users can enable the display of test networks in the network dropdown."
  },
  "token": {
    "message": "Token"
  },
  "tokenAddress": {
    "message": "Token address"
  },
  "tokenAlreadyAdded": {
    "message": "Token has already been added."
  },
  "tokenContractAddress": {
    "message": "Token contract address"
  },
  "tokenDecimalFetchFailed": {
    "message": "Token decimal required."
  },
  "tokenDecimalTitle": {
    "message": "Token decimal:"
  },
  "tokenDetails": {
    "message": "Token details"
  },
  "tokenFoundTitle": {
    "message": "1 new token found"
  },
  "tokenId": {
    "message": "Token ID"
  },
  "tokenList": {
    "message": "Token lists:"
  },
  "tokenScamSecurityRisk": {
    "message": "token scams and security risks"
  },
  "tokenShowUp": {
    "message": "Your tokens may not automatically show up in your wallet."
  },
  "tokenSymbol": {
    "message": "Token symbol"
  },
  "tokensFoundTitle": {
    "message": "$1 new tokens found",
    "description": "$1 is the number of new tokens detected"
  },
  "tooltipApproveButton": {
    "message": "I understand"
  },
  "total": {
    "message": "Total"
  },
  "transaction": {
    "message": "transaction"
  },
  "transactionCancelAttempted": {
    "message": "Transaction cancel attempted with estimated gas fee of $1 at $2"
  },
  "transactionCancelSuccess": {
    "message": "Transaction successfully cancelled at $2"
  },
  "transactionConfirmed": {
    "message": "Transaction confirmed at $2."
  },
  "transactionCreated": {
    "message": "Transaction created with a value of $1 at $2."
  },
  "transactionData": {
    "message": "Transaction data"
  },
  "transactionDecodingAccreditationDecoded": {
    "message": "Decoded by Truffle"
  },
  "transactionDecodingAccreditationVerified": {
    "message": "Verified contract on $1"
  },
  "transactionDecodingUnsupportedNetworkError": {
    "message": "Transaction decoding is not available for chainId $1"
  },
  "transactionDetailDappGasMoreInfo": {
    "message": "Site suggested"
  },
  "transactionDetailDappGasTooltip": {
    "message": "Edit to use MetaMask's recommended gas fee based on the latest block."
  },
  "transactionDetailGasHeading": {
    "message": "Estimated gas fee"
  },
  "transactionDetailGasInfoV2": {
    "message": "estimated"
  },
  "transactionDetailGasTooltipConversion": {
    "message": "Learn more about gas fees"
  },
  "transactionDetailGasTooltipExplanation": {
    "message": "Gas fees are set by the network and fluctuate based on network traffic and transaction complexity."
  },
  "transactionDetailGasTooltipIntro": {
    "message": "Gas fees are paid to crypto miners who process transactions on the $1 network. MetaMask does not profit from gas fees."
  },
  "transactionDetailGasTotalSubtitle": {
    "message": "Amount + gas fee"
  },
  "transactionDetailLayer2GasHeading": {
    "message": "Layer 2 gas fee"
  },
  "transactionDetailMultiLayerTotalSubtitle": {
    "message": "Amount + fees"
  },
  "transactionDropped": {
    "message": "Transaction dropped at $2."
  },
  "transactionError": {
    "message": "Transaction error. Exception thrown in contract code."
  },
  "transactionErrorNoContract": {
    "message": "Trying to call a function on a non-contract address."
  },
  "transactionErrored": {
    "message": "Transaction encountered an error."
  },
  "transactionFee": {
    "message": "Transaction fee"
  },
  "transactionHistoryBaseFee": {
    "message": "Base fee (GWEI)"
  },
  "transactionHistoryL1GasLabel": {
    "message": "Total L1 gas fee"
  },
  "transactionHistoryL2GasLimitLabel": {
    "message": "L2 gas limit"
  },
  "transactionHistoryL2GasPriceLabel": {
    "message": "L2 gas price"
  },
  "transactionHistoryMaxFeePerGas": {
    "message": "Max fee per gas"
  },
  "transactionHistoryPriorityFee": {
    "message": "Priority fee (GWEI)"
  },
  "transactionHistoryTotalGasFee": {
    "message": "Total gas fee"
  },
  "transactionResubmitted": {
    "message": "Transaction resubmitted with estimated gas fee increased to $1 at $2"
  },
  "transactionSubmitted": {
    "message": "Transaction submitted with estimated gas fee of $1 at $2."
  },
  "transactionUpdated": {
    "message": "Transaction updated at $2."
  },
  "transfer": {
    "message": "Transfer"
  },
  "transferBetweenAccounts": {
    "message": "Transfer between my accounts"
  },
  "transferFrom": {
    "message": "Transfer from"
  },
  "troubleConnectingToWallet": {
    "message": "We had trouble connecting to your $1, try reviewing $2 and try again.",
    "description": "$1 is the wallet device name; $2 is a link to wallet connection guide"
  },
  "troubleStarting": {
    "message": "MetaMask had trouble starting. This error could be intermittent, so try restarting the extension."
  },
  "troubleTokenBalances": {
    "message": "We had trouble loading your token balances. You can view them ",
    "description": "Followed by a link (here) to view token balances"
  },
  "trustSiteApprovePermission": {
    "message": "By granting permission, you are allowing the following $1 to access your funds"
  },
  "tryAgain": {
    "message": "Try again"
  },
  "tryOur": {
    "message": "Try our"
  },
  "turnOnTokenDetection": {
    "message": "Turn on enhanced token detection"
  },
  "tutorial": {
    "message": "Tutorial"
  },
  "twelveHrTitle": {
    "message": "12hr:"
  },
  "txInsightsNotSupported": {
    "message": "Transaction insights not supported for this contract at this time."
  },
  "typePassword": {
    "message": "Type your MetaMask password"
  },
  "typeYourSRP": {
    "message": "Type your Secret Recovery Phrase"
  },
  "u2f": {
    "message": "U2F",
    "description": "A name on an API for the browser to interact with devices that support the U2F protocol. On some browsers we use it to connect MetaMask to Ledger devices."
  },
  "unapproved": {
    "message": "Unapproved"
  },
  "units": {
    "message": "units"
  },
  "unknown": {
    "message": "Unknown"
  },
  "unknownCameraError": {
    "message": "There was an error while trying to access your camera. Please try again..."
  },
  "unknownCameraErrorTitle": {
    "message": "Ooops! Something went wrong...."
  },
  "unknownCollection": {
    "message": "Unnamed collection"
  },
  "unknownNetwork": {
    "message": "Unknown private network"
  },
  "unknownQrCode": {
    "message": "Error: We couldn't identify that QR code"
  },
  "unlimited": {
    "message": "Unlimited"
  },
  "unlock": {
    "message": "Unlock"
  },
  "unlockMessage": {
    "message": "The decentralized web awaits"
  },
  "unrecognizedChain": {
    "message": "This custom network is not recognized",
    "description": "$1 is a clickable link with text defined by the 'unrecognizedChanLinkText' key. The link will open to instructions for users to validate custom network details."
  },
  "unrecognizedProtocol": {
    "message": "$1 (Unrecognized protocol)",
    "description": "Shown when the protocol is unknown by the extension. $1 is the protocol code."
  },
  "unsendableAsset": {
    "message": "Sending collectible (ERC-721) tokens is not currently supported",
    "description": "This is an error message we show the user if they attempt to send a collectible asset type, for which currently don't support sending"
  },
  "unverifiedContractAddressMessage": {
    "message": "We cannot verify this contract. Make sure you trust this address."
  },
  "upArrow": {
    "message": "up arrow"
  },
  "updatedWithDate": {
    "message": "Updated $1"
  },
  "urlErrorMsg": {
    "message": "URLs require the appropriate HTTP/HTTPS prefix."
  },
  "urlExistsErrorMsg": {
    "message": "This URL is currently used by the $1 network."
  },
  "useCollectibleDetection": {
    "message": "Autodetect NFTs"
  },
  "useCollectibleDetectionDescription": {
    "message": "Displaying NFTs media & data may expose your IP address to centralized servers. Third-party APIs (like OpenSea) are used to detect NFTs in your wallet. This exposes your account address with those services. Leave this disabled if you don’t want the app to pull data from those those services."
  },
  "useDefault": {
    "message": "Use default"
  },
  "usePhishingDetection": {
    "message": "Use phishing detection"
  },
  "usePhishingDetectionDescription": {
    "message": "Display a warning for phishing domains targeting Ethereum users"
  },
  "useTokenDetectionPrivacyDesc": {
    "message": "Automatically displaying tokens sent to your account involves communication with third party servers to fetch token’s images. Those serves will have access to your IP address."
  },
  "usedByClients": {
    "message": "Used by a variety of different clients"
  },
  "userName": {
    "message": "Username"
  },
  "verifyContractDetails": {
    "message": "Verify contract details"
  },
  "verifyThisTokenDecimalOn": {
    "message": "Token decimal can be found on $1",
    "description": "Points the user to etherscan as a place they can verify information about a token. $1 is replaced with the translation for \"etherscan\""
  },
  "verifyThisTokenOn": {
    "message": "Verify this token on $1",
    "description": "Points the user to etherscan as a place they can verify information about a token. $1 is replaced with the translation for \"etherscan\""
  },
  "verifyThisUnconfirmedTokenOn": {
    "message": "Verify this token on $1 and make sure this is the token you want to trade.",
    "description": "Points the user to etherscan as a place they can verify information about a token. $1 is replaced with the translation for \"etherscan\""
  },
  "view": {
    "message": "View"
  },
  "viewAccount": {
    "message": "View account"
  },
  "viewAllDetails": {
    "message": "View all details"
  },
  "viewContact": {
    "message": "View contact"
  },
  "viewDetails": {
    "message": "View details"
  },
  "viewFullTransactionDetails": {
    "message": "View full transaction details"
  },
  "viewMore": {
    "message": "View more"
  },
  "viewOnBlockExplorer": {
    "message": "View on block explorer"
  },
  "viewOnCustomBlockExplorer": {
    "message": "View $1 at $2",
    "description": "$1 is the action type. e.g (Account, Transaction, Swap) and $2 is the Custom Block Exporer URL"
  },
  "viewOnEtherscan": {
    "message": "View $1 on Etherscan",
    "description": "$1 is the action type. e.g (Account, Transaction, Swap)"
  },
  "viewOnOpensea": {
    "message": "View on Opensea"
  },
  "viewinExplorer": {
    "message": "View $1 in explorer",
    "description": "$1 is the action type. e.g (Account, Transaction, Swap)"
  },
  "visitWebSite": {
    "message": "Visit our website"
  },
  "walletConnectionGuide": {
    "message": "our hardware wallet connection guide"
  },
  "walletCreationSuccessDetail": {
    "message": "You’ve successfully protected your wallet. Keep your Secret Recovery Phrase safe and secret -- it’s your responsibility!"
  },
  "walletCreationSuccessReminder1": {
    "message": "MetaMask can’t recover your Secret Recovery Phrase."
  },
  "walletCreationSuccessReminder2": {
    "message": "MetaMask will never ask you for your Secret Recovery Phrase."
  },
  "walletCreationSuccessReminder3": {
    "message": "$1 with anyone or risk your funds being stolen",
    "description": "$1 is separated as walletCreationSuccessReminder3BoldSection so that we can bold it"
  },
  "walletCreationSuccessReminder3BoldSection": {
    "message": "Never share your Secret Recovery Phrase",
    "description": "This string is localized separately from walletCreationSuccessReminder3 so that we can bold it"
  },
  "walletCreationSuccessTitle": {
    "message": "Wallet creation successful"
  },
  "wantToAddThisNetwork": {
    "message": "Want to add this network?"
  },
  "warning": {
    "message": "Warning"
  },
  "warningTooltipText": {
    "message": "$1 The contract could spend your entire token balance without further notice or consent. Protect yourself by customizing a lower spending cap.",
    "description": "$1 is a fa-exclamation-circle icon with text 'Be careful' in 'warning' colour"
  },
  "weak": {
    "message": "Weak"
  },
  "web3ShimUsageNotification": {
    "message": "We noticed that the current website tried to use the removed window.web3 API. If the site appears to be broken, please click $1 for more information.",
    "description": "$1 is a clickable link."
  },
  "webhid": {
    "message": "WebHID",
    "description": "Refers to a interface for connecting external devices to the browser. Used for connecting ledger to the browser. Read more here https://developer.mozilla.org/en-US/docs/Web/API/WebHID_API"
  },
  "welcome": {
    "message": "Welcome to MetaMask"
  },
  "welcomeBack": {
    "message": "Welcome back!"
  },
  "welcomeExploreDescription": {
    "message": "Store, send and spend crypto currencies and assets."
  },
  "welcomeExploreTitle": {
    "message": "Explore decentralized apps"
  },
  "welcomeLoginDescription": {
    "message": "Use your MetaMask to login to decentralized apps - no signup needed."
  },
  "welcomeLoginTitle": {
    "message": "Say hello to your wallet"
  },
  "welcomeToMetaMask": {
    "message": "Let's get started"
  },
  "welcomeToMetaMaskIntro": {
    "message": "Trusted by millions, MetaMask is a secure wallet making the world of web3 accessible to all."
  },
  "whatsNew": {
    "message": "What's new",
    "description": "This is the title of a popup that gives users notifications about new features and updates to MetaMask."
  },
  "whatsThis": {
    "message": "What's this?"
  },
  "writePhrase": {
    "message": "Write this phrase on a piece of paper and store in a secure location. If you want even more security, write it down on multiple pieces of paper and store each in 2 - 3 different locations."
  },
  "xOfY": {
    "message": "$1 of $2",
    "description": "$1 and $2 are intended to be two numbers, where $2 is a total, and $1 is a count towards that total"
  },
  "xOfYPending": {
    "message": "$1 of $2 pending",
    "description": "$1 and $2 are intended to be two numbers, where $2 is a total number of pending confirmations, and $1 is a count towards that total"
  },
  "yes": {
    "message": "Yes"
  },
  "yesLetsTry": {
    "message": "Yes, let's try"
  },
  "youHaveAddedAll": {
    "message": "You've added all the popular networks. You can discover more networks $1 Or you can $2",
    "description": "$1 is a link with the text 'here' and $2 is a button with the text 'add more networks manually'"
  },
  "youNeedToAllowCameraAccess": {
    "message": "You need to allow camera access to use this feature."
  },
  "youSign": {
    "message": "You are signing"
  },
  "yourPrivateSeedPhrase": {
    "message": "Your private Secret Recovery Phrase"
  },
  "zeroGasPriceOnSpeedUpError": {
    "message": "Zero gas price on speed up"
  }
}<|MERGE_RESOLUTION|>--- conflicted
+++ resolved
@@ -437,13 +437,10 @@
   "beta": {
     "message": "Beta"
   },
-<<<<<<< HEAD
-=======
   "betaHeaderText": {
     "message": "This is a BETA version. Please report bugs $1",
     "description": "$1 represents the word 'here' in a hyperlink"
   },
->>>>>>> 42889f99
   "betaMetamaskDescription": {
     "message": "Trusted by millions, MetaMask is a secure wallet making the world of web3 accessible to all."
   },
