--- conflicted
+++ resolved
@@ -4121,13 +4121,10 @@
     "message": "This custom network is not recognized",
     "description": "$1 is a clickable link with text defined by the 'unrecognizedChanLinkText' key. The link will open to instructions for users to validate custom network details."
   },
-<<<<<<< HEAD
-=======
   "unrecognizedProtocol": {
     "message": "$1 (Unrecognized protocol)",
     "description": "Shown when the protocol is unknown by the extension. $1 is the protocol code."
   },
->>>>>>> ee06fe49
   "unsendableAsset": {
     "message": "Sending collectible (ERC-721) tokens is not currently supported",
     "description": "This is an error message we show the user if they attempt to send a collectible asset type, for which currently don't support sending"
