{
  "QRHardwareInvalidTransactionTitle": {
    "message": "Error"
  },
  "QRHardwareMismatchedSignId": {
    "message": "Incongruent transaction data. Please check the transaction details."
  },
  "QRHardwarePubkeyAccountOutOfRange": {
    "message": "No more accounts. If you would like to access another account unlisted below, please reconnect your hardware wallet and select it."
  },
  "QRHardwareScanInstructions": {
    "message": "Place the QR code in front of your camera. The screen is blurred, but it will not affect the reading."
  },
  "QRHardwareSignRequestCancel": {
    "message": "Reject"
  },
  "QRHardwareSignRequestDescription": {
    "message": "After you’ve signed with your wallet, click on 'Get Signature' to receive the signature"
  },
  "QRHardwareSignRequestGetSignature": {
    "message": "Get Signature"
  },
  "QRHardwareSignRequestSubtitle": {
    "message": "Scan the QR code with your wallet"
  },
  "QRHardwareSignRequestTitle": {
    "message": "Request Signature"
  },
  "QRHardwareUnknownQRCodeTitle": {
    "message": "Error"
  },
  "QRHardwareUnknownWalletQRCode": {
    "message": "Invalid QR code. Please scan the sync QR code of the hardware wallet."
  },
  "QRHardwareWalletImporterTitle": {
    "message": "Scan QR Code"
  },
  "QRHardwareWalletSteps1Description": {
    "message": "Connect an airgapped hardware wallet that communicates through QR-codes. Officially supported airgapped hardware wallets include:"
  },
  "QRHardwareWalletSteps1Title": {
    "message": "QR-based HW Wallet"
  },
  "QRHardwareWalletSteps2Description": {
    "message": "Ngrave (Coming Soon)"
  },
  "about": {
    "message": "About"
  },
  "acceleratingATransaction": {
    "message": "* Accelerating a transaction by using a higher gas price increases its chances of getting processed by the network faster, but it is not always guaranteed."
  },
  "acceptTermsOfUse": {
    "message": "I have read and agree to the $1",
    "description": "$1 is the `terms` message"
  },
  "accessAndSpendNotice": {
    "message": "$1 may access and spend up to this max amount",
    "description": "$1 is the url of the site requesting ability to spend"
  },
  "accessAndSpendNoticeNFT": {
    "message": "$1 may access and spend this asset",
    "description": "$1 is the url of the site requesting ability to spend"
  },
  "accessingYourCamera": {
    "message": "Accessing your camera..."
  },
  "account": {
    "message": "Account"
  },
  "accountDetails": {
    "message": "Account details"
  },
  "accountIdenticon": {
    "message": "Account Identicon"
  },
  "accountName": {
    "message": "Account Name"
  },
  "accountNameDuplicate": {
    "message": "This account name already exists",
    "description": "This is an error message shown when the user enters a new account name that matches an existing account name"
  },
  "accountOptions": {
    "message": "Account Options"
  },
  "accountSelectionRequired": {
    "message": "You need to select an account!"
  },
  "active": {
    "message": "Active"
  },
  "activity": {
    "message": "Activity"
  },
  "activityLog": {
    "message": "Activity log"
  },
  "add": {
    "message": "Add"
  },
  "addANetwork": {
    "message": "Add a network"
  },
  "addANetworkManually": {
    "message": "Add a network manually"
  },
  "addANickname": {
    "message": "Add a nickname"
  },
  "addAcquiredTokens": {
    "message": "Add the tokens you've acquired using MetaMask"
  },
  "addAlias": {
    "message": "Add alias"
  },
  "addContact": {
    "message": "Add contact"
  },
  "addCustomToken": {
    "message": "Add Custom Token"
  },
  "addCustomTokenByContractAddress": {
    "message": "Can’t find a token? You can manually add any token by pasting its address. Token contract addresses can be found on $1.",
    "description": "$1 is a blockchain explorer for a specific network, e.g. Etherscan for Ethereum"
  },
  "addEthereumChainConfirmationDescription": {
    "message": "This will allow this network to be used within MetaMask."
  },
  "addEthereumChainConfirmationRisks": {
    "message": "MetaMask does not verify custom networks."
  },
  "addEthereumChainConfirmationRisksLearnMore": {
    "message": "Learn about $1.",
    "description": "$1 is a link with text that is provided by the 'addEthereumChainConfirmationRisksLearnMoreLink' key"
  },
  "addEthereumChainConfirmationRisksLearnMoreLink": {
    "message": "scams and network security risks",
    "description": "Link text for the 'addEthereumChainConfirmationRisksLearnMore' translation key"
  },
  "addEthereumChainConfirmationTitle": {
    "message": "Allow this site to add a network?"
  },
  "addFriendsAndAddresses": {
    "message": "Add friends and addresses you trust"
  },
  "addFromAListOfPopularNetworks": {
    "message": "Add from a list of popular networks or add a network manually. Only interact with the entities you trust."
  },
  "addMemo": {
    "message": "Add memo"
  },
  "addNetwork": {
    "message": "Add Network"
  },
  "addSuggestedTokens": {
    "message": "Add Suggested Tokens"
  },
  "addToken": {
    "message": "Add Token"
  },
  "address": {
    "message": "Address"
  },
  "addressBookIcon": {
    "message": "Address book icon"
  },
  "advanced": {
    "message": "Advanced"
  },
  "advancedBaseGasFeeToolTip": {
    "message": "When your transaction gets included in the block, any difference between your max base fee and the actual base fee will be refunded. Total amount is calculated as max base fee (in GWEI) * gas limit."
  },
  "advancedGasFeeDefaultOptIn": {
    "message": "Save these $1 as my default for \"Advanced\""
  },
  "advancedGasFeeDefaultOptOut": {
    "message": "Always use these values and advanced setting as default."
  },
  "advancedGasFeeModalTitle": {
    "message": "Advanced gas fee"
  },
  "advancedGasPriceTitle": {
    "message": "Gas price"
  },
  "advancedOptions": {
    "message": "Advanced Options"
  },
  "advancedPriorityFeeToolTip": {
    "message": "Priority fee (aka “miner tip”) goes directly to miners and incentivizes them to prioritize your transaction."
  },
  "affirmAgree": {
    "message": "I Agree"
  },
  "aggregatorFeeCost": {
    "message": "Aggregator network fee"
  },
  "airgapVault": {
    "message": "AirGap Vault"
  },
  "airgapVaultTutorial": {
    "message": " (Tutorials)"
  },
  "alertDisableTooltip": {
    "message": "This can be changed in \"Settings > Alerts\""
  },
  "alertSettingsUnconnectedAccount": {
    "message": "Browsing a website with an unconnected account selected"
  },
  "alertSettingsUnconnectedAccountDescription": {
    "message": "This alert is shown in the popup when you are browsing a connected web3 site, but the currently selected account is not connected."
  },
  "alertSettingsWeb3ShimUsage": {
    "message": "When a website tries to use the removed window.web3 API"
  },
  "alertSettingsWeb3ShimUsageDescription": {
    "message": "This alert is shown in the popup when you are browsing a site that tries to use the removed window.web3 API, and may be broken as a result."
  },
  "alerts": {
    "message": "Alerts"
  },
  "allowExternalExtensionTo": {
    "message": "Allow this external extension to:"
  },
  "allowSpendToken": {
    "message": "Give permission to access your $1?",
    "description": "$1 is the symbol of the token that are requesting to spend"
  },
  "allowThisSiteTo": {
    "message": "Allow this site to:"
  },
  "allowWithdrawAndSpend": {
    "message": "Allow $1 to withdraw and spend up to the following amount:",
    "description": "The url of the site that requested permission to 'withdraw and spend'"
  },
  "amount": {
    "message": "Amount"
  },
  "appDescription": {
    "message": "An Ethereum Wallet in your Browser",
    "description": "The description of the application"
  },
  "appName": {
    "message": "MetaMask",
    "description": "The name of the application"
  },
  "appNameBeta": {
    "message": "MetaMask Beta",
    "description": "The name of the application (Beta)"
  },
  "appNameFlask": {
    "message": "MetaMask Flask",
    "description": "The name of the application (Flask)"
  },
  "approvalAndAggregatorTxFeeCost": {
    "message": "Approval and aggregator network fee"
  },
  "approvalTxGasCost": {
    "message": "Approval Tx Gas Cost"
  },
  "approve": {
    "message": "Approve spend limit"
  },
  "approveAndInstall": {
    "message": "Approve & Install"
  },
  "approveButtonText": {
    "message": "Approve"
  },
  "approveSpendLimit": {
    "message": "Approve $1 spend limit",
    "description": "The token symbol that is being approved"
  },
  "approved": {
    "message": "Approved"
  },
  "approvedAmountWithColon": {
    "message": "Approved amount:"
  },
  "approvedAsset": {
    "message": "Approved asset"
  },
  "areYouDeveloper": {
    "message": "Are you a developer?"
  },
  "areYouSure": {
    "message": "Are you sure?"
  },
  "asset": {
    "message": "Asset"
  },
  "assetOptions": {
    "message": "Asset options"
  },
  "assets": {
    "message": "Assets"
  },
  "attemptToCancel": {
    "message": "Attempt to Cancel?"
  },
  "attemptToCancelDescription": {
    "message": "Submitting this attempt does not guarantee your original transaction will be cancelled. If the cancellation attempt is successful, you will be charged the transaction fee above."
  },
  "attemptingConnect": {
    "message": "Attempting to connect to blockchain."
  },
  "attributions": {
    "message": "Attributions"
  },
  "authorizedPermissions": {
    "message": "You have authorized the following permissions"
  },
  "autoLockTimeLimit": {
    "message": "Auto-Lock Timer (minutes)"
  },
  "autoLockTimeLimitDescription": {
    "message": "Set the idle time in minutes before MetaMask will become locked."
  },
  "average": {
    "message": "Average"
  },
  "back": {
    "message": "Back"
  },
  "backToAll": {
    "message": "Back to All"
  },
  "backupApprovalInfo": {
    "message": "This secret code is required to recover your wallet in case you lose your device, forget your password, have to re-install MetaMask, or want to access your wallet on another device."
  },
  "backupApprovalNotice": {
    "message": "Backup your Secret Recovery Phrase to keep your wallet and funds secure."
  },
  "backupNow": {
    "message": "Backup now"
  },
  "balance": {
    "message": "Balance"
  },
  "balanceOutdated": {
    "message": "Balance may be outdated"
  },
  "baseFee": {
    "message": "Base fee"
  },
  "basic": {
    "message": "Basic"
  },
  "betaMetamaskDescription": {
    "message": "Trusted by millions, MetaMask is a secure wallet making the world of web3 accessible to all."
  },
  "betaMetamaskDescriptionExplanation": {
    "message": "Use this version to test upcoming features before they’re released. Your use and feedback helps us build the best version of MetaMask possible. Your use of MetaMask Beta is subject to our standard $1 as well as our $2. As a Beta, there may be an increased risk of bugs. By proceeding, you accept and acknowledge these risks, as well as those risks found in our Terms and Beta Terms.",
    "description": "$1 represents localization item betaMetamaskDescriptionExplanationTermsLinkText.  $2 represents localization item betaMetamaskDescriptionExplanationBetaTermsLinkText"
  },
  "betaMetamaskDescriptionExplanationBetaTermsLinkText": {
    "message": "Supplemental Beta Terms"
  },
  "betaMetamaskDescriptionExplanationTermsLinkText": {
    "message": "Terms"
  },
  "betaMetamaskVersion": {
    "message": "MetaMask Beta Version"
  },
  "betaWelcome": {
    "message": "Welcome to MetaMask Beta"
  },
  "blockExplorerAccountAction": {
    "message": "Account",
    "description": "This is used with viewOnEtherscan and viewInExplorer e.g View Account in Explorer"
  },
  "blockExplorerAssetAction": {
    "message": "Asset",
    "description": "This is used with viewOnEtherscan and viewInExplorer e.g View Asset in Explorer"
  },
  "blockExplorerSwapAction": {
    "message": "Swap",
    "description": "This is used with viewOnEtherscan e.g View Swap on Etherscan"
  },
  "blockExplorerUrl": {
    "message": "Block Explorer URL"
  },
  "blockExplorerUrlDefinition": {
    "message": "The URL used as the block explorer for this network."
  },
  "blockExplorerView": {
    "message": "View account at $1",
    "description": "$1 replaced by URL for custom block explorer"
  },
  "blockies": {
    "message": "Blockies"
  },
  "browserNotSupported": {
    "message": "Your Browser is not supported..."
  },
  "buildContactList": {
    "message": "Build your contact list"
  },
  "builtAroundTheWorld": {
    "message": "MetaMask is designed and built around the world."
  },
  "busy": {
    "message": "Busy"
  },
  "buy": {
    "message": "Buy"
  },
  "buyCryptoWithMoonPay": {
    "message": "Buy $1 with MoonPay",
    "description": "$1 represents the cypto symbol to be purchased"
  },
  "buyCryptoWithMoonPayDescription": {
    "message": "MoonPay supports popular payment methods, including Visa, Mastercard, Apple / Google / Samsung Pay, and bank transfers in 145+ countries. Tokens deposit into your MetaMask account."
  },
  "buyCryptoWithTransak": {
    "message": "Buy $1 with Transak",
    "description": "$1 represents the cypto symbol to be purchased"
  },
  "buyCryptoWithTransakDescription": {
    "message": "Transak supports credit & debit cards, Apple Pay, MobiKwik, and bank transfers (depending on location) in 100+ countries. $1 deposits directly into your MetaMask account.",
    "description": "$1 represents the crypto symbol to be purchased"
  },
  "buyEth": {
    "message": "Buy ETH"
  },
  "buyOther": {
    "message": "Buy $1 or deposit from another account.",
    "description": "$1 is a token symbol"
  },
  "buyWithWyre": {
    "message": "Buy ETH with Wyre"
  },
  "buyWithWyreDescription": {
    "message": "Wyre lets you use a debit card to deposit ETH right in to your MetaMask account."
  },
  "bytes": {
    "message": "Bytes"
  },
  "canToggleInSettings": {
    "message": "You can re-enable this notification in Settings -> Alerts."
  },
  "cancel": {
    "message": "Cancel"
  },
  "cancelEdit": {
    "message": "Cancel Edit"
  },
  "cancelPopoverTitle": {
    "message": "Cancel transaction"
  },
  "cancelSpeedUp": {
    "message": "cancel or speed up a transaction."
  },
  "cancelSpeedUpLabel": {
    "message": "This gas fee will $1 the original.",
    "description": "$1 is text 'replace' in bold"
  },
  "cancelSpeedUpTransactionTooltip": {
    "message": "To $1 a transaction the gas fee must be increased by at least 10% for it to be recognized by the network.",
    "description": "$1 is string 'cancel' or 'speed up'"
  },
  "cancelSwap": {
    "message": "Cancel swap"
  },
  "cancellationGasFee": {
    "message": "Cancellation Gas Fee"
  },
  "cancelled": {
    "message": "Cancelled"
  },
  "chainId": {
    "message": "Chain ID"
  },
  "chainIdDefinition": {
    "message": "The chain ID used to sign transactions for this network."
  },
  "chainIdExistsErrorMsg": {
    "message": "This Chain ID is currently used by the $1 network."
  },
  "chainListReturnedDifferentTickerSymbol": {
    "message": "The network with chain ID $1 may use a different currency symbol ($2) than the one you have entered. Please verify before continuing.",
    "description": "$1 is the chain id currently entered in the network form and $2 is the return value of nativeCurrency.symbol from chainlist.network"
  },
  "chromeRequiredForHardwareWallets": {
    "message": "You need to use MetaMask on Google Chrome in order to connect to your Hardware Wallet."
  },
  "clickToConnectLedgerViaWebHID": {
    "message": "Click here to connect your Ledger via WebHID",
    "description": "Text that can be clicked to open a browser popup for connecting the ledger device via webhid"
  },
  "clickToRevealSeed": {
    "message": "Click here to reveal secret words"
  },
  "close": {
    "message": "Close"
  },
  "collectibleAddFailedMessage": {
    "message": "NFT can’t be added as the ownership details do not match. Make sure you have entered correct information."
  },
  "collectibleAddressError": {
    "message": "This token is an NFT. Add on the $1",
    "description": "$1 is a clickable link with text defined by the 'importNFTPage' key"
  },
  "confirm": {
    "message": "Confirm"
  },
  "confirmPassword": {
    "message": "Confirm password"
  },
  "confirmRecoveryPhrase": {
    "message": "Confirm Secret Recovery Phrase"
  },
  "confirmSecretBackupPhrase": {
    "message": "Confirm your Secret Recovery Phrase"
  },
  "confirmed": {
    "message": "Confirmed"
  },
  "confusableUnicode": {
    "message": "'$1' is similar to '$2'."
  },
  "confusableZeroWidthUnicode": {
    "message": "Zero-width character found."
  },
  "confusingEnsDomain": {
    "message": "We have detected a confusable character in the ENS name. Check the ENS name to avoid a potential scam."
  },
  "congratulations": {
    "message": "Congratulations"
  },
  "connect": {
    "message": "Connect"
  },
  "connectAccountOrCreate": {
    "message": "Connect account or create new"
  },
  "connectHardwareWallet": {
    "message": "Connect Hardware Wallet"
  },
  "connectManually": {
    "message": "Manually connect to current site"
  },
  "connectTo": {
    "message": "Connect to $1",
    "description": "$1 is the name/origin of a web3 site/application that the user can connect to metamask"
  },
  "connectToAll": {
    "message": "Connect to all your $1",
    "description": "$1 will be replaced by the translation of connectToAllAccounts"
  },
  "connectToAllAccounts": {
    "message": "accounts",
    "description": "will replace $1 in connectToAll, completing the sentence 'connect to all of your accounts', will be text that shows list of accounts on hover"
  },
  "connectToMultiple": {
    "message": "Connect to $1",
    "description": "$1 will be replaced by the translation of connectToMultipleNumberOfAccounts"
  },
  "connectToMultipleNumberOfAccounts": {
    "message": "$1 accounts",
    "description": "$1 is the number of accounts to which the web3 site/application is asking to connect; this will substitute $1 in connectToMultiple"
  },
  "connectWithMetaMask": {
    "message": "Connect With MetaMask"
  },
  "connectedAccountsDescriptionPlural": {
    "message": "You have $1 accounts connected to this site.",
    "description": "$1 is the number of accounts"
  },
  "connectedAccountsDescriptionSingular": {
    "message": "You have 1 account connected to this site."
  },
  "connectedAccountsEmptyDescription": {
    "message": "MetaMask is not connected to this site. To connect to a web3 site, find and click the connect button."
  },
  "connectedSites": {
    "message": "Connected sites"
  },
  "connectedSitesDescription": {
    "message": "$1 is connected to these sites. They can view your account address.",
    "description": "$1 is the account name"
  },
  "connectedSitesEmptyDescription": {
    "message": "$1 is not connected to any sites.",
    "description": "$1 is the account name"
  },
  "connectedSnapSites": {
    "message": "$1 snap is connected to these sites. They have access to the permissions listed above.",
    "description": "$1 represents the name of the snap"
  },
  "connecting": {
    "message": "Connecting..."
  },
  "connectingTo": {
    "message": "Connecting to $1"
  },
  "connectingToGoerli": {
    "message": "Connecting to Goerli Test Network"
  },
  "connectingToKovan": {
    "message": "Connecting to Kovan Test Network"
  },
  "connectingToMainnet": {
    "message": "Connecting to Ethereum Mainnet"
  },
  "connectingToRinkeby": {
    "message": "Connecting to Rinkeby Test Network"
  },
  "connectingToRopsten": {
    "message": "Connecting to Ropsten Test Network"
  },
  "contactUs": {
    "message": "Contact us"
  },
  "contacts": {
    "message": "Contacts"
  },
  "continue": {
    "message": "Continue"
  },
  "continueToMoonPay": {
    "message": "Continue to MoonPay"
  },
  "continueToTransak": {
    "message": "Continue to Transak"
  },
  "continueToWyre": {
    "message": "Continue to Wyre"
  },
  "contract": {
    "message": "Contract"
  },
  "contractAddress": {
    "message": "Contract address"
  },
  "contractAddressError": {
    "message": "You are sending tokens to the token's contract address. This may result in the loss of these tokens."
  },
  "contractDeployment": {
    "message": "Contract Deployment"
  },
  "contractInteraction": {
    "message": "Contract Interaction"
  },
  "convertTokenToNFTDescription": {
    "message": "We've detected that this asset is an NFT. Metamask now has full native support for NFTs. Would you like to remove it from your token list and add it as an NFT?"
  },
  "convertTokenToNFTExistDescription": {
    "message": "We’ve detected that this asset has been added as an NFT. Would you like to remove it from your token list?"
  },
  "copiedExclamation": {
    "message": "Copied!"
  },
  "copyAddress": {
    "message": "Copy address to clipboard"
  },
  "copyPrivateKey": {
    "message": "This is your private key (click to copy)"
  },
  "copyRawTransactionData": {
    "message": "Copy raw transaction data"
  },
  "copyToClipboard": {
    "message": "Copy to clipboard"
  },
  "copyTransactionId": {
    "message": "Copy Transaction ID"
  },
  "create": {
    "message": "Create"
  },
  "createAWallet": {
    "message": "Create a Wallet"
  },
  "createAccount": {
    "message": "Create Account"
  },
  "createNewWallet": {
    "message": "Create a new wallet"
  },
  "createPassword": {
    "message": "Create Password"
  },
  "currencyConversion": {
    "message": "Currency Conversion"
  },
  "currencySymbol": {
    "message": "Currency Symbol"
  },
  "currencySymbolDefinition": {
    "message": "The ticker symbol displayed for this network’s currency."
  },
  "currentAccountNotConnected": {
    "message": "Your current account is not connected"
  },
  "currentExtension": {
    "message": "Current extension page"
  },
  "currentLanguage": {
    "message": "Current Language"
  },
  "currentTitle": {
    "message": "Current:"
  },
  "currentlyUnavailable": {
    "message": "Unavailable on this network"
  },
  "curveHighGasEstimate": {
    "message": "Aggressive gas estimate graph"
  },
  "curveLowGasEstimate": {
    "message": "Low gas estimate graph"
  },
  "curveMediumGasEstimate": {
    "message": "Market gas estimate graph"
  },
  "custom": {
    "message": "Advanced"
  },
  "customGas": {
    "message": "Customize Gas"
  },
  "customGasSettingToolTipMessage": {
    "message": "Use $1 to customize the gas price. This can be confusing if you aren’t familiar. Interact at your own risk.",
    "description": "$1 is key 'advanced' (text: 'Advanced') separated here so that it can be passed in with bold fontweight"
  },
  "customGasSubTitle": {
    "message": "Increasing fee may decrease processing times, but it is not guaranteed."
  },
  "customNetworks": {
    "message": "Custom networks"
  },
  "customSpendLimit": {
    "message": "Custom Spend Limit"
  },
  "customToken": {
    "message": "Custom Token"
  },
  "customerSupport": {
    "message": "customer support"
  },
  "dappSuggested": {
    "message": "Site suggested"
  },
  "dappSuggestedGasSettingToolTipMessage": {
    "message": "$1 has suggested this price.",
    "description": "$1 is url for the dapp that has suggested gas settings"
  },
  "dappSuggestedShortLabel": {
    "message": "Site"
  },
  "dappSuggestedTooltip": {
    "message": "$1 has recommended this price.",
    "description": "$1 represents the Dapp's origin"
  },
  "darkTheme": {
    "message": "Dark"
  },
  "data": {
    "message": "Data"
  },
  "dataBackupFoundInfo": {
    "message": "Some of your account data was backed up during a previous installation of MetaMask. This could include your settings, contacts, and tokens. Would you like to restore this data now?"
  },
  "dataHex": {
    "message": "Hex"
  },
  "decimal": {
    "message": "Token Decimal"
  },
  "decimalsMustZerotoTen": {
    "message": "Decimals must be at least 0, and not over 36."
  },
  "decrypt": {
    "message": "Decrypt"
  },
  "decryptCopy": {
    "message": "Copy encrypted message"
  },
  "decryptInlineError": {
    "message": "This message cannot be decrypted due to error: $1",
    "description": "$1 is error message"
  },
  "decryptMessageNotice": {
    "message": "$1 would like to read this message to complete your action",
    "description": "$1 is the web3 site name"
  },
  "decryptMetamask": {
    "message": "Decrypt message"
  },
  "decryptRequest": {
    "message": "Decrypt request"
  },
  "defaultTheme": {
    "message": "Default"
  },
  "delete": {
    "message": "Delete"
  },
  "deleteAccount": {
    "message": "Delete Account"
  },
  "deleteNetwork": {
    "message": "Delete Network?"
  },
  "deleteNetworkDescription": {
    "message": "Are you sure you want to delete this network?"
  },
  "depositCrypto": {
    "message": "Deposit $1",
    "description": "$1 represents the cypto symbol to be purchased"
  },
  "description": {
    "message": "Description"
  },
  "details": {
    "message": "Details"
  },
  "directDepositCrypto": {
    "message": "Directly Deposit $1"
  },
  "directDepositCryptoExplainer": {
    "message": "If you already have some $1, the quickest way to get $1 in your new wallet by direct deposit."
  },
  "disabledGasOptionToolTipMessage": {
    "message": "“$1” is disabled because it does not meet the minimum of a 10% increase from the original gas fee.",
    "description": "$1 is gas estimate type which can be market or aggressive"
  },
  "disconnect": {
    "message": "Disconnect"
  },
  "disconnectAllAccounts": {
    "message": "Disconnect all accounts"
  },
  "disconnectAllAccountsConfirmationDescription": {
    "message": "Are you sure you want to disconnect? You may lose site functionality."
  },
  "disconnectPrompt": {
    "message": "Disconnect $1"
  },
  "disconnectThisAccount": {
    "message": "Disconnect this account"
  },
  "dismiss": {
    "message": "Dismiss"
  },
  "dismissReminderDescriptionField": {
    "message": "Turn this on to dismiss the Secret Recovery Phrase backup reminder message. We highly recommend that you back up your Secret Recovery Phrase to avoid loss of funds"
  },
  "dismissReminderField": {
    "message": "Dismiss Secret Recovery Phrase backup reminder"
  },
  "domain": {
    "message": "Domain"
  },
  "done": {
    "message": "Done"
  },
  "dontShowThisAgain": {
    "message": "Don't show this again"
  },
  "downArrow": {
    "message": "down arrow"
  },
  "downloadGoogleChrome": {
    "message": "Download Google Chrome"
  },
  "downloadSecretBackup": {
    "message": "Download this Secret Recovery Phrase and keep it stored safely on an external encrypted hard drive or storage medium."
  },
  "downloadStateLogs": {
    "message": "Download State Logs"
  },
  "dropped": {
    "message": "Dropped"
  },
  "edit": {
    "message": "Edit"
  },
  "editANickname": {
    "message": "Edit nickname"
  },
  "editAddressNickname": {
    "message": "Edit address nickname"
  },
  "editCancellationGasFeeModalTitle": {
    "message": "Edit cancellation gas fee"
  },
  "editContact": {
    "message": "Edit Contact"
  },
  "editGasEducationButtonText": {
    "message": "How should I choose?"
  },
  "editGasEducationHighExplanation": {
    "message": "This is best for time sensitive transactions (like Swaps) as it increases the likelihood of a successful transaction. If a Swap takes too long to process it may fail and result in losing some of your gas fee."
  },
  "editGasEducationLowExplanation": {
    "message": "A lower gas fee should only be used when processing time is less important. Lower fees make it hard predict when (or if) your transaction will be successful."
  },
  "editGasEducationMediumExplanation": {
    "message": "A medium gas fee is good for sending, withdrawing or other non-time sensitive transactions. This setting will most often result in a successful transaction."
  },
  "editGasEducationModalIntro": {
    "message": "Selecting the right gas fee depends on the type of transaction and how important it is to you."
  },
  "editGasEducationModalTitle": {
    "message": "How to choose?"
  },
  "editGasFeeModalTitle": {
    "message": "Edit gas fee"
  },
  "editGasHigh": {
    "message": "High"
  },
  "editGasLimitOutOfBounds": {
    "message": "Gas limit must be at least $1"
  },
  "editGasLimitOutOfBoundsV2": {
    "message": "Gas limit must be greater than $1 and less than $2",
    "description": "$1 is the minimum limit for gas and $2 is the maximum limit"
  },
  "editGasLimitTooltip": {
    "message": "Gas limit is the maximum units of gas you are willing to use. Units of gas are a multiplier to “Max priority fee” and “Max fee”."
  },
  "editGasLow": {
    "message": "Low"
  },
  "editGasMaxBaseFeeGWEIImbalance": {
    "message": "Max base fee cannot be lower than priority fee"
  },
  "editGasMaxBaseFeeHigh": {
    "message": "Max base fee is higher than necessary"
  },
  "editGasMaxBaseFeeLow": {
    "message": "Max base fee is low for current network conditions"
  },
  "editGasMaxFeeHigh": {
    "message": "Max fee is higher than necessary"
  },
  "editGasMaxFeeLow": {
    "message": "Max fee too low for network conditions"
  },
  "editGasMaxFeePriorityImbalance": {
    "message": "Max fee cannot be lower than max priority fee"
  },
  "editGasMaxFeeTooltip": {
    "message": "The max fee is the most you’ll pay (base fee + priority fee)."
  },
  "editGasMaxPriorityFeeBelowMinimum": {
    "message": "Max priority fee must be greater than 0 GWEI"
  },
  "editGasMaxPriorityFeeBelowMinimumV2": {
    "message": "Priority fee must be greater than 0."
  },
  "editGasMaxPriorityFeeHigh": {
    "message": "Max priority fee is higher than necessary. You may pay more than needed."
  },
  "editGasMaxPriorityFeeHighV2": {
    "message": "Priority fee is higher than necessary. You may pay more than needed"
  },
  "editGasMaxPriorityFeeLow": {
    "message": "Max priority fee is low for current network conditions"
  },
  "editGasMaxPriorityFeeLowV2": {
    "message": "Priority fee is low for current network conditions"
  },
  "editGasMaxPriorityFeeTooltip": {
    "message": "Max priority fee (aka “miner tip”) goes directly to miners and incentivizes them to prioritize your transaction. You’ll most often pay your max setting"
  },
  "editGasMedium": {
    "message": "Medium"
  },
  "editGasPriceTooLow": {
    "message": "Gas price must be greater than 0"
  },
  "editGasPriceTooltip": {
    "message": "This network requires a “Gas price” field when submitting a transaction. Gas price is the amount you will pay pay per unit of gas."
  },
  "editGasSubTextAmountLabel": {
    "message": "Max amount:",
    "description": "This is meant to be used as the $1 substitution editGasSubTextAmount"
  },
  "editGasSubTextFeeLabel": {
    "message": "Max fee:"
  },
  "editGasTitle": {
    "message": "Edit priority"
  },
  "editGasTooLow": {
    "message": "Unknown processing time"
  },
  "editGasTooLowTooltip": {
    "message": "Your max fee or max priority fee may be low for current market conditions. We don't know when (or if) your transaction will be processed. "
  },
  "editGasTooLowWarningTooltip": {
    "message": "This lowers your maximum fee but if network traffic increases your transaction may be delayed or fail."
  },
  "editNonceField": {
    "message": "Edit Nonce"
  },
  "editNonceMessage": {
    "message": "This is an advanced feature, use cautiously."
  },
  "editPermission": {
    "message": "Edit Permission"
  },
  "editSpeedUpEditGasFeeModalTitle": {
    "message": "Edit speed up gas fee"
  },
  "enableAutoDetect": {
    "message": " Enable Autodetect"
  },
  "enableEIP1559V2": {
    "message": "Enable Enhanced Gas Fee UI"
  },
  "enableEIP1559V2AlertMessage": {
    "message": "We've updated how gas fee estimation and customization works."
  },
  "enableEIP1559V2ButtonText": {
    "message": "Turn on Enhanced Gas Fee UI in Settings"
  },
  "enableEIP1559V2Description": {
    "message": "We've updated how gas estimation and customization works. Turn on if you'd like to use the new gas experience. $1",
    "description": "$1 here is Learn More link"
  },
  "enableEIP1559V2Header": {
    "message": "New gas experience"
  },
  "enableFromSettings": {
    "message": " Enable it from Settings."
  },
  "enableOpenSeaAPI": {
    "message": "Enable OpenSea API"
  },
  "enableOpenSeaAPIDescription": {
    "message": "Use OpenSea's API to fetch NFT data. NFT auto-detection relies on OpenSea's API, and will not be available when this is turned off."
  },
  "enableSmartTransactions": {
    "message": "Enable Smart Transactions"
  },
  "enableToken": {
    "message": "enable $1",
    "description": "$1 is a token symbol, e.g. ETH"
  },
  "encryptionPublicKeyNotice": {
    "message": "$1 would like your public encryption key. By consenting, this site will be able to compose encrypted messages to you.",
    "description": "$1 is the web3 site name"
  },
  "encryptionPublicKeyRequest": {
    "message": "Request encryption public key"
  },
  "endOfFlowMessage1": {
    "message": "You passed the test - keep your Secret Recovery Phrase safe, it's your responsibility!"
  },
  "endOfFlowMessage10": {
    "message": "All Done"
  },
  "endOfFlowMessage2": {
    "message": "Tips on storing it safely"
  },
  "endOfFlowMessage3": {
    "message": "Save a backup in multiple places."
  },
  "endOfFlowMessage4": {
    "message": "Never share the phrase with anyone."
  },
  "endOfFlowMessage5": {
    "message": "Be careful of phishing! MetaMask will never spontaneously ask for your Secret Recovery Phrase."
  },
  "endOfFlowMessage6": {
    "message": "If you need to back up your Secret Recovery Phrase again, you can find it in Settings -> Security."
  },
  "endOfFlowMessage7": {
    "message": "If you ever have questions or see something fishy, contact our support $1.",
    "description": "$1 is a clickable link with text defined by the 'here' key. The link will open to a form where users can file support tickets."
  },
  "endOfFlowMessage8": {
    "message": "MetaMask cannot recover your Secret Recovery Phrase."
  },
  "endOfFlowMessage9": {
    "message": "Learn more."
  },
  "endpointReturnedDifferentChainId": {
    "message": "The RPC URL you have entered returned a different chain ID ($1). Please update the Chain ID to match the RPC URL of the network you are trying to add.",
    "description": "$1 is the return value of eth_chainId from an RPC endpoint"
  },
  "ensIllegalCharacter": {
    "message": "Illegal Character for ENS."
  },
  "ensNotFoundOnCurrentNetwork": {
    "message": "ENS name not found on the current network. Try switching to Ethereum Mainnet."
  },
  "ensNotSupportedOnNetwork": {
    "message": "Network does not support ENS"
  },
  "ensRegistrationError": {
    "message": "Error in ENS name registration"
  },
  "ensUnknownError": {
    "message": "ENS Lookup failed."
  },
  "enterMaxSpendLimit": {
    "message": "Enter Max Spend Limit"
  },
  "enterPassword": {
    "message": "Enter password"
  },
  "enterPasswordContinue": {
    "message": "Enter password to continue"
  },
  "errorCode": {
    "message": "Code: $1",
    "description": "Displayed error code for debugging purposes. $1 is the error code"
  },
  "errorDetails": {
    "message": "Error Details",
    "description": "Title for collapsible section that displays error details for debugging purposes"
  },
  "errorMessage": {
    "message": "Message: $1",
    "description": "Displayed error message for debugging purposes. $1 is the error message"
  },
  "errorName": {
    "message": "Code: $1",
    "description": "Displayed error name for debugging purposes. $1 is the error name"
  },
  "errorPageMessage": {
    "message": "Try again by reloading the page, or contact support $1.",
    "description": "Message displayed on generic error page in the fullscreen or notification UI, $1 is a clickable link with text defined by the 'here' key. The link will open to a form where users can file support tickets."
  },
  "errorPagePopupMessage": {
    "message": "Try again by closing and reopening the popup, or contact support $1.",
    "description": "Message displayed on generic error page in the popup UI, $1 is a clickable link with text defined by the 'here' key. The link will open to a form where users can file support tickets."
  },
  "errorPageTitle": {
    "message": "MetaMask encountered an error",
    "description": "Title of generic error page"
  },
  "errorStack": {
    "message": "Stack:",
    "description": "Title for error stack, which is displayed for debugging purposes"
  },
  "estimatedProcessingTimes": {
    "message": "Estimated Processing Times"
  },
  "ethGasPriceFetchWarning": {
    "message": "Backup gas price is provided as the main gas estimation service is unavailable right now."
  },
  "ethereumPublicAddress": {
    "message": "Ethereum Public Address"
  },
  "etherscan": {
    "message": "Etherscan"
  },
  "etherscanView": {
    "message": "View account on Etherscan"
  },
  "etherscanViewOn": {
    "message": "View on Etherscan"
  },
  "expandExperience": {
    "message": "Expand your web3 experience"
  },
  "expandView": {
    "message": "Expand view"
  },
  "experimental": {
    "message": "Experimental"
  },
  "exportPrivateKey": {
    "message": "Export Private Key"
  },
  "externalExtension": {
    "message": "External Extension"
  },
  "extraApprovalGas": {
    "message": "+$1 approval gas",
    "description": "Expresses an additional gas amount the user will have to pay, on top of some other displayed amount. $1 is a decimal amount of gas"
  },
  "failed": {
    "message": "Failed"
  },
  "failedToFetchChainId": {
    "message": "Could not fetch chain ID. Is your RPC URL correct?"
  },
  "failedToFetchTickerSymbolData": {
    "message": "Ticker symbol verification data is currently unavailable, make sure that the symbol you have entered is correct. It will impact the conversion rates that you see for this network"
  },
  "failureMessage": {
    "message": "Something went wrong, and we were unable to complete the action"
  },
  "fakeTokenWarning": {
    "message": "Anyone can create a token, including creating fake versions of existing tokens. Learn more about $1"
  },
  "fast": {
    "message": "Fast"
  },
  "fastest": {
    "message": "Fastest"
  },
  "feeAssociatedRequest": {
    "message": "A fee is associated with this request."
  },
  "fiat": {
    "message": "Fiat",
    "description": "Exchange type"
  },
  "fileImportFail": {
    "message": "File import not working? Click here!",
    "description": "Helps user import their account from a JSON file"
  },
  "flaskSnapSettingsCardButtonCta": {
    "message": "See details",
    "description": "Call to action a user can take to see more information about the Snap that is installed"
  },
  "flaskSnapSettingsCardDateAddedOn": {
    "message": "Added on",
    "description": "Start of the sentence describing when and where snap was added"
  },
  "flaskSnapSettingsCardFrom": {
    "message": "from",
    "description": "Part of the sentence describing when and where snap was added"
  },
  "flaskWelcomeUninstall": {
    "message": "you should uninstall this extension",
    "description": "This request is shown on the Flask Welcome screen. It is intended for non-developers, and will be bolded."
  },
  "flaskWelcomeWarning1": {
    "message": "Flask is for developers to experiment with new unstable APIs. Unless you are a developer or beta tester, $1.",
    "description": "This is a warning shown on the Flask Welcome screen, intended to encourage non-developers not to proceed any further. $1 is the bolded message 'flaskWelcomeUninstall'"
  },
  "flaskWelcomeWarning2": {
    "message": "We do not guarantee the safety or stability of this extension. The new APIs offered by Flask are not hardened against phishing attacks, meaning that any site or snap that requires Flask might be a malicious attempt to steal your assets.",
    "description": "This explains the risks of using MetaMask Flask"
  },
  "flaskWelcomeWarning3": {
    "message": "All Flask APIs are experimental. They may be changed or removed without notice, or they might stay on Flask indefinitely without ever being migrated to stable MetaMask. Use them at your own risk.",
    "description": "This message warns developers about unstable Flask APIs"
  },
  "flaskWelcomeWarningAcceptButton": {
    "message": "I accept the risks",
    "description": "this text is shown on a button, which the user presses to confirm they understand the risks of using Flask"
  },
  "followUsOnTwitter": {
    "message": "Follow us on Twitter"
  },
  "forbiddenIpfsGateway": {
    "message": "Forbidden IPFS Gateway: Please specify a CID gateway"
  },
  "forgetDevice": {
    "message": "Forget this device"
  },
  "forgotPassword": {
    "message": "Forgot password?"
  },
  "from": {
    "message": "From"
  },
  "fromAddress": {
    "message": "From: $1",
    "description": "$1 is the address to include in the From label. It is typically shortened first using shortenAddress"
  },
  "functionApprove": {
    "message": "Function: Approve"
  },
  "functionType": {
    "message": "Function Type"
  },
  "gas": {
    "message": "Gas"
  },
  "gasDisplayAcknowledgeDappButtonText": {
    "message": "Edit suggested gas fee"
  },
  "gasDisplayDappWarning": {
    "message": "This gas fee has been suggested by $1. Overriding this may cause a problem with your transaction. Please reach out to $1 if you have questions.",
    "description": "$1 represents the Dapp's origin"
  },
  "gasEstimatesUnavailableWarning": {
    "message": "Our low, medium and high estimates are not available."
  },
  "gasLimit": {
    "message": "Gas Limit"
  },
  "gasLimitInfoTooltipContent": {
    "message": "Gas limit is the maximum amount of units of gas you are willing to spend."
  },
  "gasLimitRecommended": {
    "message": "Recommended gas limit is $1. If the gas limit is less than that, it may fail."
  },
  "gasLimitTooLow": {
    "message": "Gas limit must be at least 21000"
  },
  "gasLimitTooLowWithDynamicFee": {
    "message": "Gas limit must be at least $1",
    "description": "$1 is the custom gas limit, in decimal."
  },
  "gasLimitV2": {
    "message": "Gas limit"
  },
  "gasOption": {
    "message": "Gas option"
  },
  "gasPrice": {
    "message": "Gas Price (GWEI)"
  },
  "gasPriceExcessive": {
    "message": "Your gas fee is set unnecessarily high. Consider lowering the amount."
  },
  "gasPriceExcessiveInput": {
    "message": "Gas Price Is Excessive"
  },
  "gasPriceExtremelyLow": {
    "message": "Gas Price Extremely Low"
  },
  "gasPriceFetchFailed": {
    "message": "Gas price estimation failed due to network error."
  },
  "gasPriceInfoTooltipContent": {
    "message": "Gas price specifies the amount of Ether you are willing to pay for each unit of gas."
  },
  "gasTimingHoursShort": {
    "message": "$1 hrs",
    "description": "$1 represents a number of hours"
  },
  "gasTimingMinutes": {
    "message": "$1 minutes",
    "description": "$1 represents a number of minutes"
  },
  "gasTimingMinutesShort": {
    "message": "$1 min",
    "description": "$1 represents a number of minutes"
  },
  "gasTimingNegative": {
    "message": "Maybe in $1",
    "description": "$1 represents an amount of time"
  },
  "gasTimingPositive": {
    "message": "Likely in < $1",
    "description": "$1 represents an amount of time"
  },
  "gasTimingSeconds": {
    "message": "$1 seconds",
    "description": "$1 represents a number of seconds"
  },
  "gasTimingSecondsShort": {
    "message": "$1 sec",
    "description": "$1 represents a number of seconds"
  },
  "gasTimingVeryPositive": {
    "message": "Very likely in < $1",
    "description": "$1 represents an amount of time"
  },
  "gasUsed": {
    "message": "Gas Used"
  },
  "gdprMessage": {
    "message": "This data is aggregated and is therefore anonymous for the purposes of General Data Protection Regulation (EU) 2016/679. For more information in relation to our privacy practices, please see our $1.",
    "description": "$1 refers to the gdprMessagePrivacyPolicy message, the translation of which is meant to be used exclusively in the context of gdprMessage"
  },
  "gdprMessagePrivacyPolicy": {
    "message": "Privacy Policy here",
    "description": "this translation is intended to be exclusively used as the replacement for the $1 in the gdprMessage translation"
  },
  "general": {
    "message": "General"
  },
  "getEther": {
    "message": "Get Ether"
  },
  "getEtherFromFaucet": {
    "message": "Get Ether from a faucet for the $1",
    "description": "Displays network name for Ether faucet"
  },
  "getStarted": {
    "message": "Get Started"
  },
  "goBack": {
    "message": "Go Back"
  },
  "goerli": {
    "message": "Goerli Test Network"
  },
  "gotIt": {
    "message": "Got it!"
  },
  "grantedToWithColon": {
    "message": "Granted to:"
  },
  "gwei": {
    "message": "GWEI"
  },
  "happyToSeeYou": {
    "message": "We’re happy to see you."
  },
  "hardware": {
    "message": "Hardware"
  },
  "hardwareWalletConnected": {
    "message": "Hardware wallet connected"
  },
  "hardwareWalletLegacyDescription": {
    "message": "(legacy)",
    "description": "Text representing the MEW path"
  },
  "hardwareWalletSupportLinkConversion": {
    "message": "click here"
  },
  "hardwareWallets": {
    "message": "Connect a hardware wallet"
  },
  "hardwareWalletsMsg": {
    "message": "Select a hardware wallet you'd like to use with MetaMask."
  },
  "here": {
    "message": "here",
    "description": "as in -click here- for more information (goes with troubleTokenBalances)"
  },
  "hexData": {
    "message": "Hex Data"
  },
  "hide": {
    "message": "Hide"
  },
  "hideSeedPhrase": {
    "message": "Hide seed phrase"
  },
  "hideToken": {
    "message": "Hide token"
  },
  "hideTokenPrompt": {
    "message": "Hide Token?"
  },
  "hideTokenSymbol": {
    "message": "Hide $1",
    "description": "$1 is the symbol for a token (e.g. 'DAI')"
  },
  "hideZeroBalanceTokens": {
    "message": "Hide Tokens Without Balance"
  },
  "high": {
    "message": "Aggressive"
  },
  "highGasSettingToolTipMessage": {
    "message": "High probability, even in volatile markets. Use $1 to cover surges in network traffic due to things like popular NFT drops.",
    "description": "$1 is key 'high' (text: 'Aggressive') separated here so that it can be passed in with bold fontweight"
  },
  "highLowercase": {
    "message": "high"
  },
  "history": {
    "message": "History"
  },
  "import": {
    "message": "Import",
    "description": "Button to import an account from a selected file"
  },
  "importAccount": {
    "message": "Import Account"
  },
  "importAccountError": {
    "message": "Error importing account."
  },
  "importAccountMsg": {
    "message": "Imported accounts will not be associated with your originally created MetaMask account Secret Recovery Phrase. Learn more about imported accounts"
  },
  "importAccountSeedPhrase": {
    "message": "Import a wallet with Secret Recovery Phrase"
  },
  "importExistingWalletDescription": {
    "message": "Enter your Secret Recovery Phrase (aka Seed Phrase) that you were given when you created your wallet. $1",
    "description": "$1 is the words 'Learn More' from key 'learnMore', separated here so that it can be added as a link"
  },
  "importExistingWalletTitle": {
    "message": "Import existing wallet with Secret Recovery Phrase"
  },
  "importMyWallet": {
    "message": "Import My Wallet"
  },
  "importNFT": {
    "message": "Import NFT"
  },
  "importNFTAddressToolTip": {
    "message": "On OpenSea, for example, on the NFT's page under Details, there is a blue hyperlinked value labeled 'Contract Address'. If you click on this, it will take you to the contract's address on Etherscan; at the top-left of that page, there should be an icon labeled 'Contract', and to the right, a long string of letters and numbers. This is the address of the contract that created your NFT. Click on the 'copy' icon to the right of the address, and you'll have it on your clipboard."
  },
  "importNFTPage": {
    "message": "Import NFT page"
  },
  "importNFTTokenIdToolTip": {
    "message": "A collectible's ID is a unique identifier since no two NFTs are alike. Again, on OpenSea this number is under 'Details'. Make a note of it, or copy it onto your clipboard."
  },
  "importNFTs": {
    "message": "Import NFTs"
  },
  "importTokenQuestion": {
    "message": "Import token?"
  },
  "importTokenWarning": {
    "message": "Anyone can create a token with any name, including fake versions of existing tokens. Add and trade at your own risk!"
  },
  "importTokens": {
    "message": "import tokens"
  },
  "importTokensCamelCase": {
    "message": "Import Tokens"
  },
  "importWallet": {
    "message": "Import wallet"
  },
  "importYourExisting": {
    "message": "Import your existing wallet using a Secret Recovery Phrase"
  },
  "imported": {
    "message": "Imported",
    "description": "status showing that an account has been fully loaded into the keyring"
  },
  "infuraBlockedNotification": {
    "message": "MetaMask is unable to connect to the blockchain host. Review possible reasons $1.",
    "description": "$1 is a clickable link with with text defined by the 'here' key"
  },
  "initialTransactionConfirmed": {
    "message": "Your initial transaction was confirmed by the network. Click OK to go back."
  },
  "insufficientBalance": {
    "message": "Insufficient balance."
  },
  "insufficientCurrency": {
    "message": "You do not have enough $1 in your account to pay for transaction fees on $2 network.",
    "description": "$1 is currency, $2 is network"
  },
  "insufficientFunds": {
    "message": "Insufficient funds."
  },
  "insufficientFundsForGas": {
    "message": "Insufficient funds for gas"
  },
  "insufficientTokens": {
    "message": "Insufficient tokens."
  },
  "invalidAddress": {
    "message": "Invalid address"
  },
  "invalidAddressRecipient": {
    "message": "Recipient address is invalid"
  },
  "invalidAddressRecipientNotEthNetwork": {
    "message": "Not ETH network, set to lowercase"
  },
  "invalidAssetType": {
    "message": "This asset is an NFT and needs to be re-added on the Import NFTs page found under the NFTs tab"
  },
  "invalidBlockExplorerURL": {
    "message": "Invalid Block Explorer URL"
  },
  "invalidChainIdTooBig": {
    "message": "Invalid chain ID. The chain ID is too big."
  },
  "invalidCustomNetworkAlertContent1": {
    "message": "The chain ID for custom network '$1' has to be re-entered.",
    "description": "$1 is the name/identifier of the network."
  },
  "invalidCustomNetworkAlertContent2": {
    "message": "To protect you from malicious or faulty network providers, chain IDs are now required for all custom networks."
  },
  "invalidCustomNetworkAlertContent3": {
    "message": "Go to Settings > Network and enter the chain ID. You can find the chain IDs of most popular networks on $1.",
    "description": "$1 is a link to https://chainid.network"
  },
  "invalidCustomNetworkAlertTitle": {
    "message": "Invalid Custom Network"
  },
  "invalidHexNumber": {
    "message": "Invalid hexadecimal number."
  },
  "invalidHexNumberLeadingZeros": {
    "message": "Invalid hexadecimal number. Remove any leading zeros."
  },
  "invalidIpfsGateway": {
    "message": "Invalid IPFS Gateway: The value must be a valid URL"
  },
  "invalidNumber": {
    "message": "Invalid number. Enter a decimal or '0x'-prefixed hexadecimal number."
  },
  "invalidNumberLeadingZeros": {
    "message": "Invalid number. Remove any leading zeros."
  },
  "invalidRPC": {
    "message": "Invalid RPC URL"
  },
  "invalidSeedPhrase": {
    "message": "Invalid Secret Recovery Phrase"
  },
  "ipfsGateway": {
    "message": "IPFS Gateway"
  },
  "ipfsGatewayDescription": {
    "message": "Enter the URL of the IPFS CID gateway to use for ENS content resolution."
  },
  "jazzAndBlockies": {
    "message": "Jazzicons and Blockies are two different styles of unique icons that help you identify an account at a glance."
  },
  "jazzicons": {
    "message": "Jazzicons"
  },
  "jsDeliver": {
    "message": "jsDeliver"
  },
  "jsonFile": {
    "message": "JSON File",
    "description": "format for importing an account"
  },
  "keystone": {
    "message": "Keystone"
  },
  "keystoneTutorial": {
    "message": " (Tutorials)"
  },
  "knownAddressRecipient": {
    "message": "Known contract address."
  },
  "knownTokenWarning": {
    "message": "This action will edit tokens that are already listed in your wallet, which can be used to phish you. Only approve if you are certain that you mean to change what these tokens represent. Learn more about $1"
  },
  "kovan": {
    "message": "Kovan Test Network"
  },
  "lastConnected": {
    "message": "Last Connected"
  },
  "layer1Fees": {
    "message": "Layer 1 fees"
  },
  "learmMoreAboutGas": {
    "message": "Want to $1 about gas?"
  },
  "learnCancelSpeeedup": {
    "message": "Learn how to $1",
    "description": "$1 is link to cancel or speed up transactions"
  },
  "learnMore": {
    "message": "learn more"
  },
  "learnMoreUpperCase": {
    "message": "Learn more"
  },
  "learnScamRisk": {
    "message": "scams and security risks."
  },
  "ledgerAccountRestriction": {
    "message": "You need to make use your last account before you can add a new one."
  },
  "ledgerConnectionInstructionCloseOtherApps": {
    "message": "Close any other software connected to your device and then click here to refresh."
  },
  "ledgerConnectionInstructionHeader": {
    "message": "Prior to clicking confirm:"
  },
  "ledgerConnectionInstructionStepFour": {
    "message": "Enable \"smart contract data\" or \"blind signing\" on your Ledger device"
  },
  "ledgerConnectionInstructionStepOne": {
    "message": "Enable Use Ledger Live under Settings > Advanced"
  },
  "ledgerConnectionInstructionStepThree": {
    "message": "Plug in your Ledger device and select the Ethereum app"
  },
  "ledgerConnectionInstructionStepTwo": {
    "message": "Open and unlock Ledger Live App"
  },
  "ledgerConnectionPreferenceDescription": {
    "message": "Customize how you connect your Ledger to MetaMask. $1 is recommended, but other options are available. Read more here: $2",
    "description": "A description that appears above a dropdown where users can select between up to three options - Ledger Live, U2F or WebHID - depending on what is supported in their browser. $1 is the recommended browser option, it will be either WebHID or U2f. $2 is a link to an article where users can learn more, but will be the translation of the learnMore message."
  },
  "ledgerDeviceOpenFailureMessage": {
    "message": "The Ledger device failed to open. Your Ledger might be connected to other software. Please close Ledger Live or other applications connected to your Ledger device, and try to connect again."
  },
  "ledgerLive": {
    "message": "Ledger Live",
    "description": "The name of a desktop app that can be used with your ledger device. We can also use it to connect a users Ledger device to MetaMask."
  },
  "ledgerLiveApp": {
    "message": "Ledger Live App"
  },
  "ledgerLocked": {
    "message": "Cannot connect to Ledger device. Please make sure your device is unlocked and Ethereum app is opened."
  },
  "ledgerTimeout": {
    "message": "Ledger Live is taking too long to respond or connection timeout. Make sure Ledger Live app is opened and your device is unlocked."
  },
  "ledgerTransportChangeWarning": {
    "message": "If your Ledger Live app is open, please disconnect any open Ledger Live connection and close the Ledger Live app."
  },
  "ledgerWebHIDNotConnectedErrorMessage": {
    "message": "The ledger device was not connected. If you wish to connect your Ledger, please click 'Continue' again and approve HID connection",
    "description": "An error message shown to the user during the hardware connect flow."
  },
  "letsGoSetUp": {
    "message": "Yes, let’s get set up!"
  },
  "levelArrow": {
    "message": "level arrow"
  },
  "likeToImportTokens": {
    "message": "Would you like to import these tokens?"
  },
  "link": {
    "message": "Link"
  },
  "links": {
    "message": "Links"
  },
  "loadMore": {
    "message": "Load More"
  },
  "loading": {
    "message": "Loading..."
  },
  "loadingNFTs": {
    "message": "Loading NFTs..."
  },
  "loadingTokens": {
    "message": "Loading Tokens..."
  },
  "localhost": {
    "message": "Localhost 8545"
  },
  "lock": {
    "message": "Lock"
  },
  "lockTimeTooGreat": {
    "message": "Lock time is too great"
  },
  "logo": {
    "message": "$1 logo",
    "description": "$1 is the name of the ticker"
  },
  "low": {
    "message": "Low"
  },
  "lowGasSettingToolTipMessage": {
    "message": "Use $1 to wait for a cheaper price. Time estimates are much less accurate as prices are somewhat unpredictable.",
    "description": "$1 is key 'low' separated here so that it can be passed in with bold fontweight"
  },
  "lowLowercase": {
    "message": "low"
  },
  "lowPriorityMessage": {
    "message": "Future transactions will queue after this one."
  },
  "mainnet": {
    "message": "Ethereum Mainnet"
  },
  "mainnetToken": {
    "message": "This address matches a known Ethereum Mainnet token address. Recheck the contract address and network for the token you are trying to add."
  },
  "makeAnotherSwap": {
    "message": "Create a new swap"
  },
  "makeSureNoOneWatching": {
    "message": "Make sure no one is watching your screen",
    "description": "Warning to users to be care while creating and saving their new Secret Recovery Phrase"
  },
  "malformedData": {
    "message": "Malformed data"
  },
  "manageSnaps": {
    "message": "Manage your installed Snaps"
  },
  "max": {
    "message": "Max"
  },
  "maxBaseFee": {
    "message": "Max base fee"
  },
  "maxFee": {
    "message": "Max fee"
  },
  "maxPriorityFee": {
    "message": "Max priority fee"
  },
  "medium": {
    "message": "Market"
  },
  "mediumGasSettingToolTipMessage": {
    "message": "Use $1 for fast processing at current market price.",
    "description": "$1 is key 'medium' (text: 'Market') separated here so that it can be passed in with bold fontweight"
  },
  "memo": {
    "message": "memo"
  },
  "memorizePhrase": {
    "message": "Memorize this phrase."
  },
  "message": {
    "message": "Message"
  },
  "metaMaskConnectStatusParagraphOne": {
    "message": "You now have more control over your account connections in MetaMask."
  },
  "metaMaskConnectStatusParagraphThree": {
    "message": "Click it to manage your connected accounts."
  },
  "metaMaskConnectStatusParagraphTwo": {
    "message": "The connection status button shows if the website you’re visiting is connected to your currently selected account."
  },
  "metamaskDescription": {
    "message": "Connecting you to Ethereum and the Decentralized Web."
  },
  "metamaskSwapsOfflineDescription": {
    "message": "MetaMask Swaps is undergoing maintenance. Please check back later."
  },
  "metamaskVersion": {
    "message": "MetaMask Version"
  },
  "metametricsCommitmentsAllowOptOut": {
    "message": "Always allow you to opt-out via Settings"
  },
  "metametricsCommitmentsAllowOptOut2": {
    "message": "Always be able to opt-out via Settings"
  },
  "metametricsCommitmentsBoldNever": {
    "message": "Never",
    "description": "This string is localized separately from some of the commitments so that we can bold it"
  },
  "metametricsCommitmentsIntro": {
    "message": "MetaMask will.."
  },
  "metametricsCommitmentsNeverCollect": {
    "message": "Never collect keys, addresses, transactions, balances, hashes, or any personal information"
  },
  "metametricsCommitmentsNeverCollectIP": {
    "message": "$1 collect your full IP address",
    "description": "The $1 is the bolded word 'Never', from 'metametricsCommitmentsBoldNever'"
  },
  "metametricsCommitmentsNeverCollectKeysEtc": {
    "message": "$1 collect keys, addresses, transactions, balances, hashes, or any personal information",
    "description": "The $1 is the bolded word 'Never', from 'metametricsCommitmentsBoldNever'"
  },
  "metametricsCommitmentsNeverIP": {
    "message": "Never collect your full IP address"
  },
  "metametricsCommitmentsNeverSell": {
    "message": "Never sell data for profit. Ever!"
  },
  "metametricsCommitmentsNeverSellDataForProfit": {
    "message": "$1 sell data for profit. Ever!",
    "description": "The $1 is the bolded word 'Never', from 'metametricsCommitmentsBoldNever'"
  },
  "metametricsCommitmentsSendAnonymizedEvents": {
    "message": "Send anonymized click & pageview events"
  },
  "metametricsHelpImproveMetaMask": {
    "message": "Help us improve MetaMask"
  },
  "metametricsOptInDescription": {
    "message": "MetaMask would like to gather usage data to better understand how our users interact with the extension. This data will be used to continually improve the usability and user experience of our product and the Ethereum ecosystem."
  },
  "metametricsOptInDescription2": {
    "message": "We would like to gather basic usage data to improve the usability of our product.  These metrics will..."
  },
  "metametricsTitle": {
    "message": "Join 6M+ users to improve MetaMask"
  },
  "mismatchedChain": {
    "message": "The network details for this chain ID do not match our records. We recommend that you $1 before proceeding.",
    "description": "$1 is a clickable link with text defined by the 'mismatchedChainLinkText' key"
  },
  "mismatchedChainLinkText": {
    "message": "verify the network details",
    "description": "Serves as link text for the 'mismatchedChain' key. This text will be embedded inside the translation for that key."
  },
  "missingNFT": {
    "message": "Don't see your NFT?"
  },
  "missingSetting": {
    "message": "Can't find a setting?"
  },
  "missingSettingRequest": {
    "message": "Request here"
  },
  "missingToken": {
    "message": "Don't see your token?"
  },
  "mobileSyncWarning": {
    "message": "The 'Sync with extension' feature is temporarily disabled. If you want to use your extension wallet on MetaMask mobile, then on your mobile app: go back to the wallet setup options and select the 'Import with Secret Recovery Phrase' option. Use your extension wallet's secret phrase to then import your wallet into mobile."
  },
  "mustSelectOne": {
    "message": "Must select at least 1 token."
  },
  "myAccounts": {
    "message": "My Accounts"
  },
  "name": {
    "message": "Name"
  },
  "needCryptoInWallet": {
    "message": "To interact with decentralized applications using MetaMask, you’ll need $1 in your wallet.",
    "description": "$1 represents the cypto symbol to be purchased"
  },
  "needHelp": {
    "message": "Need help? Contact $1",
    "description": "$1 represents `needHelpLinkText`, the text which goes in the help link"
  },
  "needHelpFeedback": {
    "message": "Share your Feedback"
  },
  "needHelpLinkText": {
    "message": "MetaMask Support"
  },
  "needHelpSubmitTicket": {
    "message": "Submit a Ticket"
  },
  "needImportFile": {
    "message": "You must select a file to import.",
    "description": "User is important an account and needs to add a file to continue"
  },
  "negativeETH": {
    "message": "Can not send negative amounts of ETH."
  },
  "network": {
    "message": "Network:"
  },
  "networkDetails": {
    "message": "Network Details"
  },
  "networkIsBusy": {
    "message": "Network is busy. Gas prices are high and estimates are less accurate."
  },
  "networkName": {
    "message": "Network Name"
  },
  "networkNameAvalanche": {
    "message": "Avalanche"
  },
  "networkNameBSC": {
    "message": "BSC"
  },
  "networkNameDefinition": {
    "message": "The name associated with this network."
  },
  "networkNameEthereum": {
    "message": "Ethereum"
  },
  "networkNamePolygon": {
    "message": "Polygon"
  },
  "networkNameRinkeby": {
    "message": "Rinkeby"
  },
  "networkNameTestnet": {
    "message": "Testnet"
  },
  "networkSettingsChainIdDescription": {
    "message": "The chain ID is used for signing transactions. It must match the chain ID returned by the network. You can enter a decimal or '0x'-prefixed hexadecimal number, but we will display the number in decimal."
  },
  "networkStatus": {
    "message": "Network status"
  },
  "networkStatusBaseFeeTooltip": {
    "message": "The base fee is set by the network and changes every 13-14 seconds. Our $1 and $2 options account for sudden increases.",
    "description": "$1 and $2 are bold text for Medium and Aggressive respectively."
  },
  "networkStatusPriorityFeeTooltip": {
    "message": "Range of priority fees (aka “miner tip”). This goes to miners and incentivizes them to prioritize your transaction."
  },
  "networkStatusStabilityFeeTooltip": {
    "message": "Gas fees are $1 relative to the past 72 hours.",
    "description": "$1 is networks stability value - stable, low, high"
  },
  "networkURL": {
    "message": "Network URL"
  },
  "networkURLDefinition": {
    "message": "The URL used to access this network."
  },
  "networks": {
    "message": "Networks"
  },
  "nevermind": {
    "message": "Nevermind"
  },
  "newAccount": {
    "message": "New Account"
  },
  "newAccountDetectedDialogMessage": {
    "message": "New address detected! Click here to add to your address book."
  },
  "newAccountNumberName": {
    "message": "Account $1",
    "description": "Default name of next account to be created on create account screen"
  },
  "newCollectibleAddedMessage": {
    "message": "Collectible was successfully added!"
  },
  "newContact": {
    "message": "New Contact"
  },
  "newContract": {
    "message": "New Contract"
  },
  "newNFTsDetected": {
    "message": "New! NFT detection"
  },
  "newNFTsDetectedInfo": {
    "message": "Allow MetaMask to automatically detect NFTs from Opensea and display in your MetaMask wallet."
  },
  "newNetworkAdded": {
    "message": "“$1” was successfully added!"
  },
  "newPassword": {
    "message": "New password (8 characters min)"
  },
  "newToMetaMask": {
    "message": "New to MetaMask?"
  },
  "newTotal": {
    "message": "New Total"
  },
  "newTransactionFee": {
    "message": "New Transaction Fee"
  },
  "newValues": {
    "message": "new values"
  },
  "next": {
    "message": "Next"
  },
  "nextNonceWarning": {
    "message": "Nonce is higher than suggested nonce of $1",
    "description": "The next nonce according to MetaMask's internal logic"
  },
  "nftTokenIdPlaceholder": {
    "message": "Enter the Token ID"
  },
  "nfts": {
    "message": "NFTs"
  },
  "nickname": {
    "message": "Nickname"
  },
  "noAccountsFound": {
    "message": "No accounts found for the given search query"
  },
  "noAddressForName": {
    "message": "No address has been set for this name."
  },
  "noAlreadyHaveSeed": {
    "message": "No, I already have a Secret Recovery Phrase"
  },
  "noConversionDateAvailable": {
    "message": "No Currency Conversion Date Available"
  },
  "noConversionRateAvailable": {
    "message": "No Conversion Rate Available"
  },
  "noNFTs": {
    "message": "No NFTs yet"
  },
  "noSnaps": {
    "message": "No Snaps installed"
  },
  "noThanks": {
    "message": "No Thanks"
  },
  "noThanksVariant2": {
    "message": "No, thanks."
  },
  "noTransactions": {
    "message": "You have no transactions"
  },
  "noWebcamFound": {
    "message": "Your computer's webcam was not found. Please try again."
  },
  "noWebcamFoundTitle": {
    "message": "Webcam not found"
  },
  "nonce": {
    "message": "Nonce"
  },
  "nonceField": {
    "message": "Customize transaction nonce"
  },
  "nonceFieldDescription": {
    "message": "Turn this on to change the nonce (transaction number) on confirmation screens. This is an advanced feature, use cautiously."
  },
  "nonceFieldHeading": {
    "message": "Custom Nonce"
  },
  "notBusy": {
    "message": "Not busy"
  },
  "notCurrentAccount": {
    "message": "Is this the correct account? It's different from the currently selected account in your wallet"
  },
  "notEnoughGas": {
    "message": "Not Enough Gas"
  },
  "notifications1Description": {
    "message": "MetaMask Mobile users can now swap tokens inside their mobile wallet. Scan the QR code to get the mobile app and start swapping.",
    "description": "Description of a notification in the 'See What's New' popup. Describes the swapping on mobile feature."
  },
  "notifications1Title": {
    "message": "Swapping on mobile is here!",
    "description": "Title for a notification in the 'See What's New' popup. Tells users that they can now use MetaMask Swaps on Mobile."
  },
  "notifications3ActionText": {
    "message": "Read more",
    "description": "The 'call to action' on the button, or link, of the 'Stay secure' notification. Upon clicking, users will be taken to a page about security on the metamask support website."
  },
  "notifications3Description": {
    "message": "Stay up to date on MetaMask security best practices and get the latest security tips from official MetaMask support.",
    "description": "Description of a notification in the 'See What's New' popup. Describes the information they can get on security from the linked support page."
  },
  "notifications3Title": {
    "message": "Stay secure",
    "description": "Title for a notification in the 'See What's New' popup. Encourages users to consider security."
  },
  "notifications4ActionText": {
    "message": "Start swapping",
    "description": "The 'call to action' on the button, or link, of the 'Swap on Binance Smart Chain!' notification. Upon clicking, users will be taken to a page where then can swap tokens on Binance Smart Chain."
  },
  "notifications4Description": {
    "message": "Get the best prices on token swaps right inside your wallet. MetaMask now connects you to multiple decentralized exchange aggregators and professional market makers on Binance Smart Chain.",
    "description": "Description of a notification in the 'See What's New' popup."
  },
  "notifications4Title": {
    "message": "Swap on Binance Smart Chain",
    "description": "Title for a notification in the 'See What's New' popup. Encourages users to do swaps on Binance Smart Chain."
  },
  "notifications5Description": {
    "message": "Your \"Seed Phrase\" is now called your \"Secret Recovery Phrase.\"",
    "description": "Description of a notification in the 'See What's New' popup. Describes the seed phrase wording update."
  },
  "notifications6DescriptionOne": {
    "message": "As of Chrome version 91, the API that enabled our Ledger support (U2F) no longer supports hardware wallets. MetaMask has implemented a new Ledger Live support that allows you to continue to connect to your Ledger device via the Ledger Live desktop app.",
    "description": "Description of a notification in the 'See What's New' popup. Describes the Ledger support update."
  },
  "notifications6DescriptionThree": {
    "message": "When interacting with your Ledger account in MetaMask, a new tab will open and you will be asked to open the Ledger Live app.  Once the app opens, you'll be asked to allow a WebSocket connection to your MetaMask account.  That's all!",
    "description": "Description of a notification in the 'See What's New' popup. Describes the Ledger support update."
  },
  "notifications6DescriptionTwo": {
    "message": "You can enable Ledger Live support by clicking Settings > Advanced > Use Ledger Live.",
    "description": "Description of a notification in the 'See What's New' popup. Describes the Ledger support update."
  },
  "notifications6Title": {
    "message": "Ledger Support Update for Chrome Users",
    "description": "Title for a notification in the 'See What's New' popup. Lets users know about the Ledger support update"
  },
  "notifications7DescriptionOne": {
    "message": "MetaMask v10.1.0 included new support for EIP-1559 transactions when using Ledger devices.",
    "description": "Description of a notification in the 'See What's New' popup. Describes changes for ledger and EIP1559 in v10.1.0"
  },
  "notifications7DescriptionTwo": {
    "message": "To complete transactions on Ethereum Mainnet, make sure your Ledger device has the latest firmware.",
    "description": "Description of a notification in the 'See What's New' popup. Describes the need to update ledger firmware."
  },
  "notifications7Title": {
    "message": "Ledger firmware update",
    "description": "Title for a notification in the 'See What's New' popup. Notifies ledger users of the need to update firmware."
  },
  "notifications8ActionText": {
    "message": "Go to Advanced Settings",
    "description": "Description on an action button that appears in the What's New popup. Tells the user that if they click it, they will go to our Advanced Settings page."
  },
  "notifications8DescriptionOne": {
    "message": "As of MetaMask v10.4.0, you no longer need Ledger Live to connect your Ledger device to MetaMask.",
    "description": "Description of a notification in the 'See What's New' popup. Describes changes for how Ledger Live is no longer needed to connect the device."
  },
  "notifications8DescriptionTwo": {
    "message": "For an easier and more stable ledger experience, go to the Advanced tab of settings and switch the 'Preferred Ledger Connection Type' to 'WebHID'.",
    "description": "Description of a notification in the 'See What's New' popup. Describes how the user can turn off the Ledger Live setting."
  },
  "notifications8Title": {
    "message": "Ledger connection improvement",
    "description": "Title for a notification in the 'See What's New' popup. Notifies ledger users that there is an improvement in how they can connect their device."
  },
  "notifications9DescriptionOne": {
    "message": "We now provide you with more insights on the 'Data' tab when confirming smart contract transactions."
  },
  "notifications9DescriptionTwo": {
    "message": "You can now get a better understanding of your transaction’s details before confirming, and more easily add transaction addresses to your address book, helping you make safe and informed decisions."
  },
  "notifications9Title": {
    "message": "👓 We are making transactions easier to read."
  },
  "ofTextNofM": {
    "message": "of"
  },
  "off": {
    "message": "Off"
  },
  "offlineForMaintenance": {
    "message": "Offline for maintenance"
  },
  "ok": {
    "message": "Ok"
  },
  "on": {
    "message": "On"
  },
  "onboardingCreateWallet": {
    "message": "Create a new wallet"
  },
  "onboardingImportWallet": {
    "message": "Import an existing wallet"
  },
  "onboardingPinExtensionBillboardAccess": {
    "message": "Full Access"
  },
  "onboardingPinExtensionBillboardDescription": {
    "message": "These extensions can see and change information"
  },
  "onboardingPinExtensionBillboardDescription2": {
    "message": "on this site."
  },
  "onboardingPinExtensionBillboardTitle": {
    "message": "Extensions"
  },
  "onboardingPinExtensionChrome": {
    "message": "Click the browser extension icon"
  },
  "onboardingPinExtensionDescription": {
    "message": "Pin MetaMask on your browser so it's accessible and easy to view transaction confirmations."
  },
  "onboardingPinExtensionDescription2": {
    "message": "You can open MetaMask by clicking on the extension and access your wallet with 1 click."
  },
  "onboardingPinExtensionDescription3": {
    "message": "Click browser extension icon to access it instantly"
  },
  "onboardingPinExtensionLabel": {
    "message": "Pin MetaMask"
  },
  "onboardingPinExtensionStep1": {
    "message": "1"
  },
  "onboardingPinExtensionStep2": {
    "message": "2"
  },
  "onboardingPinExtensionTitle": {
    "message": "Your MetaMask install is complete!"
  },
  "onboardingReturnNotice": {
    "message": "\"$1\" will close this tab and direct back to $2",
    "description": "Return the user to the site that initiated onboarding"
  },
  "onboardingShowIncomingTransactionsDescription": {
    "message": "Showing incoming transactions in your wallet relies on communication with $1. Etherscan will have access to your Ethereum address and your IP address. View $2.",
    "description": "$1 is a clickable link with text defined by the 'etherscan' key. $2 is a clickable link with text defined by the 'privacyMsg' key."
  },
  "onboardingUsePhishingDetectionDescription": {
    "message": "Phishing detection alerts rely on communication with $1. jsDeliver will have access to your IP address. View $2.",
    "description": "The $1 is the word 'jsDeliver', from key 'jsDeliver' and $2 is the words Privacy Policy from key 'privacyMsg', both separated here so that it can be wrapped as a link"
  },
  "onlyAddTrustedNetworks": {
    "message": "A malicious network provider can lie about the state of the blockchain and record your network activity. Only add custom networks you trust."
  },
  "onlyConnectTrust": {
    "message": "Only connect with sites you trust."
  },
  "onlyInteractWith": {
    "message": "Only interact with entities you trust."
  },
  "openFullScreenForLedgerWebHid": {
    "message": "Open MetaMask in full screen to connect your ledger via WebHID.",
    "description": "Shown to the user on the confirm screen when they are viewing MetaMask in a popup window but need to connect their ledger via webhid."
  },
  "openSourceCode": {
    "message": "Check the source code"
  },
  "optional": {
    "message": "Optional"
  },
  "optionalWithParanthesis": {
    "message": "(Optional)"
  },
  "or": {
    "message": "or"
  },
  "orDeposit": {
    "message": "or deposit from another account."
  },
  "origin": {
    "message": "Origin"
  },
  "parameters": {
    "message": "Parameters"
  },
  "participateInMetaMetrics": {
    "message": "Participate in MetaMetrics"
  },
  "participateInMetaMetricsDescription": {
    "message": "Participate in MetaMetrics to help us make MetaMask better"
  },
  "password": {
    "message": "Password"
  },
  "passwordNotLongEnough": {
    "message": "Password not long enough"
  },
  "passwordSetupDetails": {
    "message": "This password will unlock your MetaMask wallet only on this device. MetaMask can not recover this password."
  },
  "passwordStrength": {
    "message": "Password strength: $1",
    "description": "Return password strength to the user when user wants to create password."
  },
  "passwordStrengthDescription": {
    "message": "A strong password can improve the security of your wallet should your device be stolen or compromised."
  },
  "passwordTermsWarning": {
    "message": "I understand that MetaMask cannot recover this password for me. $1"
  },
  "passwordsDontMatch": {
    "message": "Passwords don't match"
  },
  "pastePrivateKey": {
    "message": "Enter your private key string here:",
    "description": "For importing an account from a private key"
  },
  "pending": {
    "message": "Pending"
  },
  "pendingTransactionInfo": {
    "message": "This transaction will not process until that one is complete."
  },
  "pendingTransactionMultiple": {
    "message": "You have ($1) pending transactions."
  },
  "pendingTransactionSingle": {
    "message": "You have (1) pending transaction.",
    "description": "$1 is count of pending transactions"
  },
  "permissionRequest": {
    "message": "Permission request"
  },
  "permissionRequestCapitalized": {
    "message": "Permission Request"
  },
  "permission_accessNetwork": {
    "message": "Access the Internet.",
    "description": "The description of the `endowment:network-access` permission."
  },
  "permission_accessSnap": {
    "message": "Connect to the $1 Snap.",
    "description": "The description for the `wallet_snap_*` permission. $1 is the name of the Snap."
  },
  "permission_customConfirmation": {
    "message": "Display a confirmation in MetaMask.",
    "description": "The description for the `snap_confirm` permission"
  },
  "permission_ethereumAccounts": {
    "message": "See address, account balance, activity and suggest transactions to approve",
    "description": "The description for the `eth_accounts` permission"
  },
  "permission_manageBip44Keys": {
    "message": "Control your \"$1\" accounts and assets.",
    "description": "The description for the `snap_getBip44Entropy_*` permission. $1 is the name of a protocol, e.g. 'Filecoin'."
  },
  "permission_manageState": {
    "message": "Store and manage its data on your device.",
    "description": "The description for the `snap_manageState` permission"
  },
  "permission_notifications": {
    "message": "Show notifications.",
    "description": "The description for the `snap_notify` permission"
  },
  "permission_unknown": {
    "message": "Unknown permission: $1",
    "description": "$1 is the name of a requested permission that is not recognized."
  },
  "permissions": {
    "message": "Permissions"
  },
  "personalAddressDetected": {
    "message": "Personal address detected. Input the token contract address."
  },
  "pleaseConfirm": {
    "message": "Please confirm"
  },
  "plusXMore": {
    "message": "+ $1 more",
    "description": "$1 is a number of additional but unshown items in a list- this message will be shown in place of those items"
  },
  "preferredLedgerConnectionType": {
    "message": "Preferred Ledger Connection Type",
    "description": "A header for a dropdown in the advanced section of settings. Appears above the ledgerConnectionPreferenceDescription message"
  },
  "preparingSwap": {
    "message": "Preparing swap..."
  },
  "prev": {
    "message": "Prev"
  },
  "primaryCurrencySetting": {
    "message": "Primary Currency"
  },
  "primaryCurrencySettingDescription": {
    "message": "Select native to prioritize displaying values in the native currency of the chain (e.g. ETH). Select Fiat to prioritize displaying values in your selected fiat currency."
  },
  "priorityFee": {
    "message": "Priority fee"
  },
  "priorityFeeProperCase": {
    "message": "Priority Fee"
  },
  "privacyMsg": {
    "message": "Privacy Policy"
  },
  "privateKey": {
    "message": "Private Key",
    "description": "select this type of file to use to import an account"
  },
  "privateKeyWarning": {
    "message": "Warning: Never disclose this key. Anyone with your private keys can steal any assets held in your account."
  },
  "privateNetwork": {
    "message": "Private Network"
  },
  "proceedWithTransaction": {
    "message": "I want to proceed anyway"
  },
  "proposedApprovalLimit": {
    "message": "Proposed Approval Limit"
  },
  "provide": {
    "message": "Provide"
  },
  "publicAddress": {
    "message": "Public Address"
  },
  "queue": {
    "message": "Queue"
  },
  "queued": {
    "message": "Queued"
  },
  "reAddAccounts": {
    "message": "re-add any other accounts"
  },
  "reAdded": {
    "message": "re-added"
  },
  "readdToken": {
    "message": "You can add this token back in the future by going to “Import token” in your accounts options menu."
  },
  "receive": {
    "message": "Receive"
  },
  "recents": {
    "message": "Recents"
  },
  "recipientAddressPlaceholder": {
    "message": "Search, public address (0x), or ENS"
  },
  "recommendedGasLabel": {
    "message": "Recommended"
  },
  "recoveryPhraseReminderBackupStart": {
    "message": "Start here"
  },
  "recoveryPhraseReminderConfirm": {
    "message": "Got it"
  },
  "recoveryPhraseReminderHasBackedUp": {
    "message": "Always keep your Secret Recovery Phrase in a secure and secret place"
  },
  "recoveryPhraseReminderHasNotBackedUp": {
    "message": "Need to backup your Secret Recovery Phrase again?"
  },
  "recoveryPhraseReminderItemOne": {
    "message": "Never share your Secret Recovery Phrase with anyone"
  },
  "recoveryPhraseReminderItemTwo": {
    "message": "The MetaMask team will never ask for your Secret Recovery Phrase"
  },
  "recoveryPhraseReminderSubText": {
    "message": "Your Secret Recovery Phrase controls all of your accounts."
  },
  "recoveryPhraseReminderTitle": {
    "message": "Protect your funds"
  },
  "refreshList": {
    "message": "Refresh list"
  },
  "reject": {
    "message": "Reject"
  },
  "rejectAll": {
    "message": "Reject All"
  },
  "rejectTxsDescription": {
    "message": "You are about to batch reject $1 transactions."
  },
  "rejectTxsN": {
    "message": "Reject $1 transactions"
  },
  "rejected": {
    "message": "Rejected"
  },
  "remember": {
    "message": "Remember:"
  },
  "remindMeLater": {
    "message": "Remind me later"
  },
  "remove": {
    "message": "Remove"
  },
  "removeAccount": {
    "message": "Remove account"
  },
  "removeAccountDescription": {
    "message": "This account will be removed from your wallet. Please make sure you have the original Secret Recovery Phrase or private key for this imported account before continuing. You can import or create accounts again from the account drop-down. "
  },
  "removeNFT": {
    "message": "Remove NFT"
  },
  "removeSnap": {
    "message": "Remove Snap"
  },
  "removeSnapConfirmation": {
    "message": "Are you sure you want to remove $1?",
    "description": "$1 represents the name of the snap"
  },
  "removeSnapDescription": {
    "message": "This action will delete the snap, its data and revoke your given permissions."
  },
  "replace": {
    "message": "replace"
  },
  "requestsAwaitingAcknowledgement": {
    "message": "requests waiting to be acknowledged"
  },
  "required": {
    "message": "Required"
  },
  "reset": {
    "message": "Reset"
  },
  "resetAccount": {
    "message": "Reset Account"
  },
  "resetAccountDescription": {
    "message": "Resetting your account will clear your transaction history. This will not change the balances in your accounts or require you to re-enter your Secret Recovery Phrase."
  },
  "resetWallet": {
    "message": "Reset Wallet"
  },
  "resetWalletSubHeader": {
    "message": "MetaMask does not keep a copy of your password. If you’re having trouble unlocking your account, you will need to reset your wallet. You can do this by providing the Secret Recovery Phrase you used when you set up your wallet."
  },
  "resetWalletUsingSRP": {
    "message": "This action will delete your current wallet and Secret Recovery Phrase from this device, along with the list of accounts you’ve curated. After resetting with a Secret Recovery Phrase, you’ll see a list of accounts based on the Secret Recovery Phrase you use to reset. This new list will automatically include accounts that have a balance. You’ll also be able to $1 created previously. Custom accounts that you’ve imported will need to be $2, and any custom tokens you’ve added to an account will need to be $3 as well."
  },
  "resetWalletWarning": {
    "message": "Make sure you’re using the correct Secret Recovery Phrase before proceeding. You will not be able to undo this."
  },
  "restore": {
    "message": "Restore"
  },
  "restoreWalletPreferences": {
    "message": "A backup of your data from $1 has been found. Would you like to restore your wallet preferences?",
    "description": "$1 is the date at which the data was backed up"
  },
  "retryTransaction": {
    "message": "Retry Transaction"
  },
  "reusedTokenNameWarning": {
    "message": "A token here reuses a symbol from another token you watch, this can be confusing or deceptive."
  },
  "revealSeedWords": {
    "message": "Reveal Secret Recovery Phrase"
  },
  "revealSeedWordsDescription": {
    "message": "If you ever change browsers or move computers, you will need this Secret Recovery Phrase to access your accounts. Save them somewhere safe and secret."
  },
  "revealSeedWordsWarning": {
    "message": "These words can be used to steal all your accounts."
  },
  "revealSeedWordsWarningTitle": {
    "message": "DO NOT share this phrase with anyone!"
  },
  "revealTheSeedPhrase": {
    "message": "Reveal seed phrase"
  },
  "rinkeby": {
    "message": "Rinkeby Test Network"
  },
  "ropsten": {
    "message": "Ropsten Test Network"
  },
  "rpcUrl": {
    "message": "New RPC URL"
  },
  "safeTransferFrom": {
    "message": "Safe Transfer From"
  },
  "save": {
    "message": "Save"
  },
  "saveAsCsvFile": {
    "message": "Save as CSV File"
  },
  "scanInstructions": {
    "message": "Place the QR code in front of your camera"
  },
  "scanQrCode": {
    "message": "Scan QR Code"
  },
  "scrollDown": {
    "message": "Scroll down"
  },
  "search": {
    "message": "Search"
  },
  "searchAccounts": {
    "message": "Search Accounts"
  },
  "searchResults": {
    "message": "Search Results"
  },
  "searchSettings": {
    "message": "Search in settings"
  },
  "searchTokens": {
    "message": "Search Tokens"
  },
  "secretBackupPhraseDescription": {
    "message": "Your Secret Recovery Phrase makes it easy to back up and restore your account."
  },
  "secretBackupPhraseWarning": {
    "message": "WARNING: Never disclose your Secret Recovery Phrase. Anyone with this phrase can take your Ether forever."
  },
  "secretPhrase": {
    "message": "Only the first account on this wallet will auto load. After completing this process, to add additional accounts, click the drop down menu, then select Create Account."
  },
  "secretRecoveryPhrase": {
    "message": "Secret Recovery Phrase"
  },
  "secureWallet": {
    "message": "Secure Wallet"
  },
  "securityAndPrivacy": {
    "message": "Security & Privacy"
  },
  "seedPhraseConfirm": {
    "message": "Confirm Secret Recovery Phrase"
  },
  "seedPhraseEnterMissingWords": {
    "message": "Confirm Secret Recovery Phrase"
  },
  "seedPhraseIntroNotRecommendedButtonCopy": {
    "message": "Remind me later (not recommended)"
  },
  "seedPhraseIntroRecommendedButtonCopy": {
    "message": "Secure my wallet (recommended)"
  },
  "seedPhraseIntroSidebarBulletFour": {
    "message": "Write down and store in multiple secret places"
  },
  "seedPhraseIntroSidebarBulletOne": {
    "message": "Save in a password manager"
  },
  "seedPhraseIntroSidebarBulletThree": {
    "message": "Store in a safe deposit box"
  },
  "seedPhraseIntroSidebarBulletTwo": {
    "message": "Store in a bank vault"
  },
  "seedPhraseIntroSidebarCopyOne": {
    "message": "Your Secret Recovery Phrase is a 12-word phrase that is the “master key” to your wallet and your funds"
  },
  "seedPhraseIntroSidebarCopyThree": {
    "message": "If someone asks for your recovery phrase they are likely trying to scam you and steal your wallet funds."
  },
  "seedPhraseIntroSidebarCopyTwo": {
    "message": "Never, ever share your Secret Recovery Phrase, not even with MetaMask!"
  },
  "seedPhraseIntroSidebarTitleOne": {
    "message": "What is a Secret Recovery Phrase?"
  },
  "seedPhraseIntroSidebarTitleThree": {
    "message": "Should I share my Secret Recovery Phrase?"
  },
  "seedPhraseIntroSidebarTitleTwo": {
    "message": "How do I save my Secret Recovery Phrase?"
  },
  "seedPhraseIntroTitle": {
    "message": "Secure your wallet"
  },
  "seedPhraseIntroTitleCopy": {
    "message": "Before getting started, watch this short video to learn about your Secret Recovery Phrase and how to keep your wallet safe."
  },
  "seedPhraseReq": {
    "message": "Secret Recovery Phrases contain 12, 15, 18, 21, or 24 words"
  },
  "seedPhraseWriteDownDetails": {
    "message": "Write down this 12-word Secret Recovery Phrase and save it in a place that you trust and only you can access."
  },
  "seedPhraseWriteDownHeader": {
    "message": "Write down your Secret Recovery Phrase"
  },
  "selectAHigherGasFee": {
    "message": "Select a higher gas fee to accelerate the processing of your transaction.*"
  },
  "selectAccounts": {
    "message": "Select the account(s) to use on this site"
  },
  "selectAll": {
    "message": "Select all"
  },
  "selectAnAccount": {
    "message": "Select an Account"
  },
  "selectAnAccountAlreadyConnected": {
    "message": "This account has already been connected to MetaMask"
  },
  "selectEachPhrase": {
    "message": "Please select each phrase in order to make sure it is correct."
  },
  "selectHdPath": {
    "message": "Select HD Path"
  },
  "selectNFTPrivacyPreference": {
    "message": "Turn on NFT detection in Settings"
  },
  "selectPathHelp": {
    "message": "If you don't see the accounts you expect, try switching the HD path."
  },
  "selectType": {
    "message": "Select Type"
  },
  "selectingAllWillAllow": {
    "message": "Selecting all will allow this site to view all of your current accounts. Make sure you trust this site."
  },
  "send": {
    "message": "Send"
  },
  "sendAmount": {
    "message": "Send Amount"
  },
  "sendSpecifiedTokens": {
    "message": "Send $1",
    "description": "Symbol of the specified token"
  },
  "sendTo": {
    "message": "Send to"
  },
  "sendTokens": {
    "message": "Send Tokens"
  },
  "sendingDisabled": {
    "message": "Sending of ERC-1155 NFT assets is not yet supported."
  },
  "sendingNativeAsset": {
    "message": "Sending $1",
    "description": "$1 represents the native currency symbol for the current network (e.g. ETH or BNB)"
  },
  "setAdvancedPrivacySettings": {
    "message": "Set advanced privacy settings"
  },
  "setAdvancedPrivacySettingsDetails": {
    "message": "MetaMask uses these trusted third-party services to enhance product usability and safety."
  },
  "settings": {
    "message": "Settings"
  },
<<<<<<< HEAD
=======
  "settingsSearchMatchingNotFound": {
    "message": "No matching results found"
  },
>>>>>>> bc8d4a3a
  "shorthandVersion": {
    "message": "v$1",
    "description": "$1 is replaced by a version string (e.g. 1.2.3)"
  },
  "show": {
    "message": "Show"
  },
  "showAdvancedGasInline": {
    "message": "Advanced gas controls"
  },
  "showAdvancedGasInlineDescription": {
    "message": "Select this to show gas price and limit controls directly on the send and confirm screens."
  },
  "showFiatConversionInTestnets": {
    "message": "Show Conversion on test networks"
  },
  "showFiatConversionInTestnetsDescription": {
    "message": "Select this to show fiat conversion on test networks"
  },
  "showHexData": {
    "message": "Show Hex Data"
  },
  "showHexDataDescription": {
    "message": "Select this to show the hex data field on the send screen"
  },
  "showHide": {
    "message": "Show/hide"
  },
  "showIncomingTransactions": {
    "message": "Show Incoming Transactions"
  },
  "showIncomingTransactionsDescription": {
    "message": "Select this to use Etherscan to show incoming transactions in the transactions list"
  },
  "showPermissions": {
    "message": "Show permissions"
  },
  "showPrivateKeys": {
    "message": "Show Private Keys"
  },
  "showRecommendations": {
    "message": "Show Recommendations"
  },
  "showTestnetNetworks": {
    "message": "Show test networks"
  },
  "showTestnetNetworksDescription": {
    "message": "Select this to show test networks in network list"
  },
  "sigRequest": {
    "message": "Signature Request"
  },
  "sign": {
    "message": "Sign"
  },
  "signNotice": {
    "message": "Signing this message can be dangerous. This signature could potentially perform any operation on your account's behalf, including granting complete control of your account and all of its assets to the requesting site. Only sign this message if you know what you're doing or completely trust the requesting site."
  },
  "signatureRequest": {
    "message": "Signature Request"
  },
  "signatureRequest1": {
    "message": "Message"
  },
  "signed": {
    "message": "Signed"
  },
  "simulationErrorMessage": {
    "message": "This transaction is expected to fail. Trying to execute it is expected to be expensive but fail, and is not recommended."
  },
  "simulationErrorMessageV2": {
    "message": "We were not able to estimate gas. There might be an error in the contract and this transaction may fail."
  },
  "skip": {
    "message": "Skip"
  },
  "skipAccountSecurity": {
    "message": "Skip Account Security?"
  },
  "skipAccountSecurityDetails": {
    "message": "I understand that until I back up my Secret Recovery Phrase, I may lose my accounts and all of their assets."
  },
  "slow": {
    "message": "Slow"
  },
  "smartTransaction": {
    "message": "Smart Transaction"
  },
  "snapAccess": {
    "message": "$1 snap has access to:",
    "description": "$1 represents the name of the snap"
  },
  "snapError": {
    "message": "Snap Error: '$1'. Error Code: '$2'",
    "description": "This is shown when a snap encounters an error. $1 is the error message from the snap, and $2 is the error code."
  },
  "snapInstall": {
    "message": "Install Snap"
  },
  "snapInstallWarningCheck": {
    "message": "To confirm you understand, check all."
  },
  "snapInstallWarningKeyAccess": {
    "message": "You are granting key access to the snap \"$1\". This is irrevocable and grants \"$1\" control of your accounts and assets. Make sure you trust \"$1\" before proceeding.",
    "description": "The parameter is the name of the snap"
  },
  "snapRequestsPermission": {
    "message": "This snap is requesting the following permissions:"
  },
  "snaps": {
    "message": "Snaps"
  },
  "snapsSettingsDescription": {
    "message": "Manage your Snaps"
  },
  "snapsStatus": {
    "message": "Snap status is dependent on activity."
  },
  "snapsToggle": {
    "message": "A snap will only run if it is enabled"
  },
  "somethingWentWrong": {
    "message": "Oops! Something went wrong."
  },
  "source": {
    "message": "Source"
  },
  "speedUp": {
    "message": "Speed Up"
  },
  "speedUpCancellation": {
    "message": "Speed up this cancellation"
  },
  "speedUpExplanation": {
    "message": "We’ve updated the gas fee based on current network conditions and have increased it by at least 10% (required by the network)."
  },
  "speedUpPopoverTitle": {
    "message": "Speed up transaction"
  },
  "speedUpTooltipText": {
    "message": "New gas fee"
  },
  "speedUpTransaction": {
    "message": "Speed up this transaction"
  },
  "spendLimitAmount": {
    "message": "Spend limit amount"
  },
  "spendLimitInsufficient": {
    "message": "Spend limit insufficient"
  },
  "spendLimitInvalid": {
    "message": "Spend limit invalid; must be a positive number"
  },
  "spendLimitPermission": {
    "message": "Spend limit permission"
  },
  "spendLimitRequestedBy": {
    "message": "Spend limit requested by $1",
    "description": "Origin of the site requesting the spend limit"
  },
  "spendLimitTooLarge": {
    "message": "Spend limit too large"
  },
  "srpInputNumberOfWords": {
    "message": "I have a $1-word phrase",
    "description": "This is the text for each option in the dropdown where a user selects how many words their secret recovery phrase has during import. The $1 is the number of words (either 12, 15, 18, 21, or 24)."
  },
  "srpPasteFailedTooManyWords": {
    "message": "Paste failed because it contained over 24 words. A secret recovery phrase can have a maximum of 24 words.",
    "description": "Description of SRP paste erorr when the pasted content has too many words"
  },
  "srpPasteTip": {
    "message": "You can paste your entire secret recovery phrase into any field",
    "description": "Our secret recovery phrase input is split into one field per word. This message explains to users that they can paste their entire secrete recovery phrase into any field, and we will handle it correctly."
  },
  "srpToggleShow": {
    "message": "Show/Hide this word of the secret recovery phrase",
    "description": "Describes a toggle that is used to show or hide a single word of the secret recovery phrase"
  },
  "srpWordHidden": {
    "message": "This word is hidden",
    "description": "Explains that a word in the secret recovery phrase is hidden"
  },
  "srpWordShown": {
    "message": "This word is being shown",
    "description": "Explains that a word in the secret recovery phrase is being shown"
  },
  "stable": {
    "message": "Stable"
  },
  "stableLowercase": {
    "message": "stable"
  },
  "stateLogError": {
    "message": "Error in retrieving state logs."
  },
  "stateLogFileName": {
    "message": "MetaMask State Logs"
  },
  "stateLogs": {
    "message": "State Logs"
  },
  "stateLogsDescription": {
    "message": "State logs contain your public account addresses and sent transactions."
  },
  "status": {
    "message": "Status"
  },
  "statusConnected": {
    "message": "Connected"
  },
  "statusNotConnected": {
    "message": "Not connected"
  },
  "step1LatticeWallet": {
    "message": "Make sure your Lattice1 is ready to connect"
  },
  "step1LatticeWalletMsg": {
    "message": "You can connect MetaMask to your Lattice1 device once it is set up and online. Unlock your device and have your Device ID ready. For more on using hardware wallets, $1",
    "description": "$1 represents the `hardwareWalletSupportLinkConversion` localization key"
  },
  "step1LedgerWallet": {
    "message": "Download Ledger app"
  },
  "step1LedgerWalletMsg": {
    "message": "Download, set up, and enter your password to unlock $1.",
    "description": "$1 represents the `ledgerLiveApp` localization value"
  },
  "step1TrezorWallet": {
    "message": "Plug in Trezor wallet"
  },
  "step1TrezorWalletMsg": {
    "message": "Connect your wallet directly to your computer. For more on using your hardware wallet device, $1",
    "description": "$1 represents the `hardwareWalletSupportLinkConversion` localization key"
  },
  "step2LedgerWallet": {
    "message": "Plug in Ledger wallet"
  },
  "step2LedgerWalletMsg": {
    "message": "Connect your wallet directly to your computer.  Unlock your Ledger and open the Ethereum app. For more on using your hardware wallet device, $1.",
    "description": "$1 represents the `hardwareWalletSupportLinkConversion` localization key"
  },
  "storePhrase": {
    "message": "Store this phrase in a password manager like 1Password."
  },
  "strong": {
    "message": "Strong"
  },
  "stxAreHere": {
    "message": "Smart Transactions are here!"
  },
  "stxBenefit1": {
    "message": "Minimize transaction costs"
  },
  "stxBenefit2": {
    "message": "Reduce transaction failures"
  },
  "stxBenefit3": {
    "message": "Eliminate stuck transactions"
  },
  "stxBenefit4": {
    "message": "Prevent front-running"
  },
  "stxCancelled": {
    "message": "Swap would have failed"
  },
  "stxCancelledDescription": {
    "message": "Your transaction would have failed and was canceled to protect you from paying unnecessary gas fees."
  },
  "stxCancelledSubDescription": {
    "message": "Try your swap again. We’ll be here to protect you against similar risks next time."
  },
  "stxDescription": {
    "message": "MetaMask Swaps just got a whole lot smarter! Enabling Smart Transactions will allow MetaMask to programmatically optimize your Swap to help:"
  },
  "stxErrorNotEnoughFunds": {
    "message": "Not enough funds for a smart transaction."
  },
  "stxErrorUnavailable": {
    "message": "Smart Transactions are temporarily unavailable."
  },
  "stxFailure": {
    "message": "Swap failed"
  },
  "stxFailureDescription": {
    "message": "Sudden market changes can cause failures. If the problem persists, please reach out to $1.",
    "description": "This message is shown to a user if their swap fails. The $1 will be replaced by support.metamask.io"
  },
  "stxFallbackPendingTx": {
    "message": "Smart Transactions are temporarily unavailable because you have a pending transaction."
  },
  "stxFallbackUnavailable": {
    "message": "You can still swap your tokens even while Smart Transactions are unavailable."
  },
  "stxPendingFinalizing": {
    "message": "Finalizing..."
  },
  "stxPendingOptimizingGas": {
    "message": "Optimizing gas..."
  },
  "stxPendingPrivatelySubmitting": {
    "message": "Privately submitting the Swap..."
  },
  "stxSubDescription": {
    "message": "* Smart Transactions will attempt to submit your transaction privately, multiple times. If all attempts fail, the transaction will be broadcast publicly to ensure your Swap successfully goes through."
  },
  "stxSuccess": {
    "message": "Swap complete!"
  },
  "stxSuccessDescription": {
    "message": "Your $1 is now available.",
    "description": "$1 is a token symbol, e.g. ETH"
  },
  "stxTooltip": {
    "message": "Simulate transactions before submitting to decrease transaction costs and reduce failures."
  },
  "stxTryRegular": {
    "message": "Try a regular swap."
  },
  "stxTryingToCancel": {
    "message": "Trying to cancel your transaction..."
  },
  "stxUnavailable": {
    "message": "Smart Transactions are disabled"
  },
  "stxUnknown": {
    "message": "Status unknown"
  },
  "stxUnknownDescription": {
    "message": "A transaction has been successful but we’re unsure what it is. This may be due to submitting another transaction while this swap was processing."
  },
  "stxUserCancelled": {
    "message": "Swap canceled"
  },
  "stxUserCancelledDescription": {
    "message": "Your transaction has been canceled and you did not pay any unnecessary gas fees."
  },
  "stxYouCanOptOut": {
    "message": "You can opt-out in advanced settings any time."
  },
  "submit": {
    "message": "Submit"
  },
  "submitted": {
    "message": "Submitted"
  },
  "support": {
    "message": "Support"
  },
  "supportCenter": {
    "message": "Visit our Support Center"
  },
  "swap": {
    "message": "Swap"
  },
  "swapAdvancedSlippageInfo": {
    "message": "If the price changes between the time your order is placed and confirmed it’s called “slippage”. Your swap will automatically cancel if slippage exceeds your “max slippage” setting."
  },
  "swapAggregator": {
    "message": "Aggregator"
  },
  "swapAllowSwappingOf": {
    "message": "Allow swapping of $1",
    "description": "Shows a user that they need to allow a token for swapping on their hardware wallet"
  },
  "swapAmountReceived": {
    "message": "Guaranteed amount"
  },
  "swapAmountReceivedInfo": {
    "message": "This is the minimum amount you will receive. You may receive more depending on slippage."
  },
  "swapApproval": {
    "message": "Approve $1 for swaps",
    "description": "Used in the transaction display list to describe a transaction that is an approve call on a token that is to be swapped.. $1 is the symbol of a token that has been approved."
  },
  "swapApproveNeedMoreTokens": {
    "message": "You need $1 more $2 to complete this swap",
    "description": "Tells the user how many more of a given token they need for a specific swap. $1 is an amount of tokens and $2 is the token symbol."
  },
  "swapApproveNeedMoreTokensSmartTransactions": {
    "message": "You need more $1 to complete this swap using smart transactions.",
    "description": "Tells the user that they need more of a certain token ($1) before they can complete the swap via smart transactions."
  },
  "swapBestOfNQuotes": {
    "message": "Best of $1 quotes.",
    "description": "$1 is the number of quotes that the user can select from when opening the list of quotes on the 'view quote' screen"
  },
  "swapBuildQuotePlaceHolderText": {
    "message": "No tokens available matching $1",
    "description": "Tells the user that a given search string does not match any tokens in our token lists. $1 can be any string of text"
  },
  "swapCompleteIn": {
    "message": "Swap complete in <",
    "description": "'<' means 'less than', e.g. Swap complete in < 2:59"
  },
  "swapConfirmWithHwWallet": {
    "message": "Confirm with your hardware wallet"
  },
  "swapContractDataDisabledErrorDescription": {
    "message": "In the Ethereum app on your Ledger, go to \"Settings\" and allow contract data. Then, try your swap again."
  },
  "swapContractDataDisabledErrorTitle": {
    "message": "Contract data is not enabled on your Ledger"
  },
  "swapCustom": {
    "message": "custom"
  },
  "swapDecentralizedExchange": {
    "message": "Decentralized exchange"
  },
  "swapDirectContract": {
    "message": "Direct contract"
  },
  "swapEditLimit": {
    "message": "Edit limit"
  },
  "swapEnableDescription": {
    "message": "This is required and gives MetaMask permission to swap your $1.",
    "description": "Gives the user info about the required approval transaction for swaps. $1 will be the symbol of a token being approved for swaps."
  },
  "swapEnableTokenForSwapping": {
    "message": "This will $1 for swapping",
    "description": "$1 is for the 'enableToken' key, e.g. 'enable ETH'"
  },
  "swapEstimatedNetworkFees": {
    "message": "Estimated network fees"
  },
  "swapEstimatedNetworkFeesInfo": {
    "message": "This is an estimate of the network fee that will be used to complete your swap. The actual amount may change according to network conditions."
  },
  "swapFailedErrorDescriptionWithSupportLink": {
    "message": "Transaction failures happen and we are here to help. If this issue persists, you can reach our customer support at $1 for further assistance.",
    "description": "This message is shown to a user if their swap fails. The $1 will be replaced by support.metamask.io"
  },
  "swapFailedErrorTitle": {
    "message": "Swap failed"
  },
  "swapFetchingQuoteNofN": {
    "message": "Fetching quote $1 of $2",
    "description": "A count of possible quotes shown to the user while they are waiting for quotes to be fetched. $1 is the number of quotes already loaded, and $2 is the total number of resources that we check for quotes. Keep in mind that not all resources will have a quote for a particular swap."
  },
  "swapFetchingQuotes": {
    "message": "Fetching quotes"
  },
  "swapFetchingQuotesErrorDescription": {
    "message": "Hmmm... something went wrong. Try again, or if errors persist, contact customer support."
  },
  "swapFetchingQuotesErrorTitle": {
    "message": "Error fetching quotes"
  },
  "swapFetchingTokens": {
    "message": "Fetching tokens..."
  },
  "swapFromTo": {
    "message": "The swap of $1 to $2",
    "description": "Tells a user that they need to confirm on their hardware wallet a swap of 2 tokens. $1 is a source token and $2 is a destination token"
  },
  "swapGasFeesDetails": {
    "message": "Gas fees are estimated and will fluctuate based on network traffic and transaction complexity."
  },
  "swapGasFeesLearnMore": {
    "message": "Learn more about gas fees"
  },
  "swapGasFeesSplit": {
    "message": "Gas fees on the previous screen are split between these two transactions."
  },
  "swapGasFeesSummary": {
    "message": "Gas fees are paid to crypto miners who process transactions on the $1 network. MetaMask does not profit from gas fees.",
    "description": "$1 is the selected network, e.g. Ethereum or BSC"
  },
  "swapHighSlippageWarning": {
    "message": "Slippage amount is very high."
  },
  "swapIncludesMMFee": {
    "message": "Includes a $1% MetaMask fee.",
    "description": "Provides information about the fee that metamask takes for swaps. $1 is a decimal number."
  },
  "swapLowSlippageError": {
    "message": "Transaction may fail, max slippage too low."
  },
  "swapMaxSlippage": {
    "message": "Max slippage"
  },
  "swapMetaMaskFee": {
    "message": "MetaMask fee"
  },
  "swapMetaMaskFeeDescription": {
    "message": "We find the best price from the top liquidity sources, every time. A fee of $1% is automatically factored into this quote.",
    "description": "Provides information about the fee that metamask takes for swaps. $1 is a decimal number."
  },
  "swapNQuotesWithDot": {
    "message": "$1 quotes.",
    "description": "$1 is the number of quotes that the user can select from when opening the list of quotes on the 'view quote' screen"
  },
  "swapNewQuoteIn": {
    "message": "New quotes in $1",
    "description": "Tells the user the amount of time until the currently displayed quotes are update. $1 is a time that is counting down from 1:00 to 0:00"
  },
  "swapOnceTransactionHasProcess": {
    "message": "Your $1 will be added to your account once this transaction has processed.",
    "description": "This message communicates the token that is being transferred. It is shown on the awaiting swap screen. The $1 will be a token symbol."
  },
  "swapPriceDifference": {
    "message": "You are about to swap $1 $2 (~$3) for $4 $5 (~$6).",
    "description": "This message represents the price slippage for the swap.  $1 and $4 are a number (ex: 2.89), $2 and $5 are symbols (ex: ETH), and $3 and $6 are fiat currency amounts."
  },
  "swapPriceDifferenceTitle": {
    "message": "Price difference of ~$1%",
    "description": "$1 is a number (ex: 1.23) that represents the price difference."
  },
  "swapPriceImpactTooltip": {
    "message": "Price impact is the difference between the current market price and the amount received during transaction execution. Price impact is a function of the size of your trade relative to the size of the liquidity pool."
  },
  "swapPriceUnavailableDescription": {
    "message": "Price impact could not be determined due to lack of market price data. Please confirm that you are comfortable with the amount of tokens you are about to receive before swapping."
  },
  "swapPriceUnavailableTitle": {
    "message": "Check your rate before proceeding"
  },
  "swapProcessing": {
    "message": "Processing"
  },
  "swapQuoteDetails": {
    "message": "Quote details"
  },
  "swapQuoteDetailsSlippageInfo": {
    "message": "If the price changes between the time your order is placed and confirmed it’s called \"slippage\". Your Swap will automatically cancel if slippage exceeds your \"slippage tolerance\" setting."
  },
  "swapQuoteSource": {
    "message": "Quote source"
  },
  "swapQuotesExpiredErrorDescription": {
    "message": "Please request new quotes to get the latest rates."
  },
  "swapQuotesExpiredErrorTitle": {
    "message": "Quotes timeout"
  },
  "swapQuotesNotAvailableErrorDescription": {
    "message": "Try adjusting the amount or slippage settings and try again."
  },
  "swapQuotesNotAvailableErrorTitle": {
    "message": "No quotes available"
  },
  "swapRate": {
    "message": "Rate"
  },
  "swapReceiving": {
    "message": "Receiving"
  },
  "swapReceivingInfoTooltip": {
    "message": "This is an estimate. The exact amount depends on slippage."
  },
  "swapRequestForQuotation": {
    "message": "Request for quotation"
  },
  "swapReviewSwap": {
    "message": "Review Swap"
  },
  "swapSearchForAToken": {
    "message": "Search for a token"
  },
  "swapSelect": {
    "message": "Select"
  },
  "swapSelectAQuote": {
    "message": "Select a quote"
  },
  "swapSelectAToken": {
    "message": "Select a token"
  },
  "swapSelectQuotePopoverDescription": {
    "message": "Below are all the quotes gathered from multiple liquidity sources."
  },
  "swapSlippageNegative": {
    "message": "Slippage must be greater or equal to zero"
  },
  "swapSource": {
    "message": "Liquidity source"
  },
  "swapSourceInfo": {
    "message": "We search multiple liquidity sources (exchanges, aggregators and professional market makers) to find the best rates and lowest network fees."
  },
  "swapSuggested": {
    "message": "Swap suggested"
  },
  "swapSuggestedGasSettingToolTipMessage": {
    "message": "Swaps are complex and time sensitive transactions. We recommend this gas fee for a good balance between cost and confidence of a successful Swap."
  },
  "swapSwapFrom": {
    "message": "Swap from"
  },
  "swapSwapSwitch": {
    "message": "Switch from and to tokens"
  },
  "swapSwapTo": {
    "message": "Swap to"
  },
  "swapToConfirmWithHwWallet": {
    "message": "to confirm with your hardware wallet"
  },
  "swapTokenAvailable": {
    "message": "Your $1 has been added to your account.",
    "description": "This message is shown after a swap is successful and communicates the exact amount of tokens the user has received for a swap. The $1 is a decimal number of tokens followed by the token symbol."
  },
  "swapTokenBalanceUnavailable": {
    "message": "We were unable to retrieve your $1 balance",
    "description": "This message communicates to the user that their balance of a given token is currently unavailable. $1 will be replaced by a token symbol"
  },
  "swapTokenToToken": {
    "message": "Swap $1 to $2",
    "description": "Used in the transaction display list to describe a swap. $1 and $2 are the symbols of tokens in involved in a swap."
  },
  "swapTokenVerificationAddedManually": {
    "message": "This token has been added manually."
  },
  "swapTokenVerificationMessage": {
    "message": "Always confirm the token address on $1.",
    "description": "Points the user to Etherscan as a place they can verify information about a token. $1 is replaced with the translation for \"Etherscan\" followed by an info icon that shows more info on hover."
  },
  "swapTokenVerificationOnlyOneSource": {
    "message": "Only verified on 1 source."
  },
  "swapTokenVerificationSources": {
    "message": "Verified on $1 sources.",
    "description": "Indicates the number of token information sources that recognize the symbol + address. $1 is a decimal number."
  },
  "swapTooManyDecimalsError": {
    "message": "$1 allows up to $2 decimals",
    "description": "$1 is a token symbol and $2 is the max. number of decimals allowed for the token"
  },
  "swapTransactionComplete": {
    "message": "Transaction complete"
  },
  "swapTwoTransactions": {
    "message": "2 transactions"
  },
  "swapUnknown": {
    "message": "Unknown"
  },
  "swapVerifyTokenExplanation": {
    "message": "Multiple tokens can use the same name and symbol. Check $1 to verify this is the token you're looking for.",
    "description": "This appears in a tooltip next to the verifyThisTokenOn message. It gives the user more information about why they should check the token on a block explorer. $1 will be the name or url of the block explorer, which will be the translation of 'etherscan' or a block explorer url specified for a custom network."
  },
  "swapYourTokenBalance": {
    "message": "$1 $2 available to swap",
    "description": "Tells the user how much of a token they have in their balance. $1 is a decimal number amount of tokens, and $2 is a token symbol"
  },
  "swapZeroSlippage": {
    "message": "0% Slippage"
  },
  "swapsAdvancedOptions": {
    "message": "Advanced Options"
  },
  "swapsExcessiveSlippageWarning": {
    "message": "Slippage amount is too high and will result in a bad rate. Please reduce your slippage tolerance to a value below 15%."
  },
  "swapsMaxSlippage": {
    "message": "Slippage Tolerance"
  },
  "swapsNotEnoughForTx": {
    "message": "Not enough $1 to complete this transaction",
    "description": "Tells the user that they don't have enough of a token for a proposed swap. $1 is a token symbol"
  },
  "swapsViewInActivity": {
    "message": "View in activity"
  },
  "switchEthereumChainConfirmationDescription": {
    "message": "This will switch the selected network within MetaMask to a previously added network:"
  },
  "switchEthereumChainConfirmationTitle": {
    "message": "Allow this site to switch the network?"
  },
  "switchNetwork": {
    "message": "Switch network"
  },
  "switchNetworks": {
    "message": "Switch Networks"
  },
  "switchToThisAccount": {
    "message": "Switch to this account"
  },
  "switchingNetworksCancelsPendingConfirmations": {
    "message": "Switching networks will cancel all pending confirmations"
  },
  "symbol": {
    "message": "Symbol"
  },
  "symbolBetweenZeroTwelve": {
    "message": "Symbol must be 11 characters or fewer."
  },
  "syncFailed": {
    "message": "Sync failed"
  },
  "syncInProgress": {
    "message": "Sync in progress"
  },
  "syncWithMobile": {
    "message": "Sync with mobile"
  },
  "syncWithMobileBeCareful": {
    "message": "Make sure nobody else is looking at your screen when you scan this code"
  },
  "syncWithMobileComplete": {
    "message": "Your data has been synced successfully. Enjoy the MetaMask mobile app!"
  },
  "syncWithMobileDesc": {
    "message": "You can sync your accounts and information with your mobile device. Open the MetaMask mobile app, go to \"Settings\" and tap on \"Sync from Browser Extension\""
  },
  "syncWithMobileDescNewUsers": {
    "message": "If you just open the MetaMask Mobile app for the first time, just follow the steps in your phone."
  },
  "syncWithMobileScanThisCode": {
    "message": "Scan this code with your MetaMask mobile app"
  },
  "syncWithMobileTitle": {
    "message": "Sync with mobile"
  },
  "syncWithThreeBox": {
    "message": "Sync data with 3Box (experimental)"
  },
  "syncWithThreeBoxDescription": {
    "message": "Turn on to have your settings backed up with 3Box. This feature is currently experimental; use at your own risk."
  },
  "syncWithThreeBoxDisabled": {
    "message": "3Box has been disabled due to an error during the initial sync"
  },
  "tenPercentIncreased": {
    "message": "10% increase"
  },
  "terms": {
    "message": "Terms of Use"
  },
  "termsOfService": {
    "message": "Terms of Service"
  },
  "testFaucet": {
    "message": "Test Faucet"
  },
  "theme": {
    "message": "Theme"
  },
  "themeDescription": {
    "message": "Choose your preferred MetaMask theme."
  },
  "thisWillCreate": {
    "message": "This will create a new wallet and Secret Recovery Phrase"
  },
  "time": {
    "message": "Time"
  },
  "tips": {
    "message": "Tips"
  },
  "to": {
    "message": "To"
  },
  "toAddress": {
    "message": "To: $1",
    "description": "$1 is the address to include in the To label. It is typically shortened first using shortenAddress"
  },
  "toggleTestNetworks": {
    "message": "$1 test networks",
    "description": "$1 is a clickable link with text defined by the 'showHide' key. The link will open to the advanced settings where users can enable the display of test networks in the network dropdown."
  },
  "token": {
    "message": "Token"
  },
  "tokenAlreadyAdded": {
    "message": "Token has already been added."
  },
  "tokenContractAddress": {
    "message": "Token Contract Address"
  },
  "tokenDecimalFetchFailed": {
    "message": "Token decimal required."
  },
  "tokenDecimalTitle": {
    "message": "Token Decimal:"
  },
  "tokenDetails": {
    "message": "Token details"
  },
  "tokenDetection": {
    "message": "Token detection"
  },
  "tokenDetectionAnnouncement": {
    "message": "New! Improved token detection is available on Ethereum Mainnet as an experimental feature. $1"
  },
  "tokenDetectionToggleDescription": {
    "message": "ConsenSys’ token API aggregates a list of tokens from various third party token lists. Turning it off will stop detecting new tokens added to your wallet, but will keep the option to search for tokens to import."
  },
  "tokenId": {
    "message": "Token ID"
  },
  "tokenList": {
    "message": "Token lists:"
  },
  "tokenSymbol": {
    "message": "Token Symbol"
  },
  "tooltipApproveButton": {
    "message": "I understand"
  },
  "total": {
    "message": "Total"
  },
  "transaction": {
    "message": "transaction"
  },
  "transactionCancelAttempted": {
    "message": "Transaction cancel attempted with estimated gas fee of $1 at $2"
  },
  "transactionCancelSuccess": {
    "message": "Transaction successfully cancelled at $2"
  },
  "transactionConfirmed": {
    "message": "Transaction confirmed at $2."
  },
  "transactionCreated": {
    "message": "Transaction created with a value of $1 at $2."
  },
  "transactionData": {
    "message": "Transaction data"
  },
  "transactionDecodingAccreditationDecoded": {
    "message": "Decoded by Truffle"
  },
  "transactionDecodingAccreditationVerified": {
    "message": "Verified contract on $1"
  },
  "transactionDecodingUnsupportedNetworkError": {
    "message": "Transaction decoding is not available for chainId $1"
  },
  "transactionDetailDappGasMoreInfo": {
    "message": "Site suggested"
  },
  "transactionDetailDappGasTooltip": {
    "message": "Edit to use MetaMask's recommended gas fee based on the latest block."
  },
  "transactionDetailGasHeading": {
    "message": "Estimated gas fee"
  },
  "transactionDetailGasInfoV2": {
    "message": "estimated"
  },
  "transactionDetailGasTooltipConversion": {
    "message": "Learn more about gas fees"
  },
  "transactionDetailGasTooltipExplanation": {
    "message": "Gas fees are set by the network and fluctuate based on network traffic and transaction complexity."
  },
  "transactionDetailGasTooltipIntro": {
    "message": "Gas fees are paid to crypto miners who process transactions on the $1 network. MetaMask does not profit from gas fees."
  },
  "transactionDetailGasTotalSubtitle": {
    "message": "Amount + gas fee"
  },
  "transactionDetailLayer2GasHeading": {
    "message": "Layer 2 gas fee"
  },
  "transactionDetailMultiLayerTotalSubtitle": {
    "message": "Amount + fees"
  },
  "transactionDropped": {
    "message": "Transaction dropped at $2."
  },
  "transactionError": {
    "message": "Transaction Error. Exception thrown in contract code."
  },
  "transactionErrorNoContract": {
    "message": "Trying to call a function on a non-contract address."
  },
  "transactionErrored": {
    "message": "Transaction encountered an error."
  },
  "transactionFee": {
    "message": "Transaction fee"
  },
  "transactionHistoryBaseFee": {
    "message": "Base Fee (GWEI)"
  },
  "transactionHistoryL1GasLabel": {
    "message": "Total L1 Gas Fee"
  },
  "transactionHistoryL2GasLimitLabel": {
    "message": "L2 Gas Limit"
  },
  "transactionHistoryL2GasPriceLabel": {
    "message": "L2 Gas Price"
  },
  "transactionHistoryMaxFeePerGas": {
    "message": "Max Fee Per Gas"
  },
  "transactionHistoryPriorityFee": {
    "message": "Priority Fee (GWEI)"
  },
  "transactionHistoryTotalGasFee": {
    "message": "Total Gas Fee"
  },
  "transactionResubmitted": {
    "message": "Transaction resubmitted with estimated gas fee increased to $1 at $2"
  },
  "transactionSubmitted": {
    "message": "Transaction submitted with estimated gas fee of $1 at $2."
  },
  "transactionUpdated": {
    "message": "Transaction updated at $2."
  },
  "transfer": {
    "message": "Transfer"
  },
  "transferBetweenAccounts": {
    "message": "Transfer between my accounts"
  },
  "transferFrom": {
    "message": "Transfer From"
  },
  "troubleConnectingToWallet": {
    "message": "We had trouble connecting to your $1, try reviewing $2 and try again.",
    "description": "$1 is the wallet device name; $2 is a link to wallet connection guide"
  },
  "troubleTokenBalances": {
    "message": "We had trouble loading your token balances. You can view them ",
    "description": "Followed by a link (here) to view token balances"
  },
  "trustSiteApprovePermission": {
    "message": "By granting permission, you are allowing the following $1 to access your funds"
  },
  "tryAgain": {
    "message": "Try again"
  },
  "tryAnywayOption": {
    "message": "I will try anyway"
  },
  "turnOnTokenDetection": {
    "message": "Turn on enhanced token detection"
  },
  "twelveHrTitle": {
    "message": "12hr:"
  },
  "txInsightsNotSupported": {
    "message": "Transaction insights not supported for this contract at this time."
  },
  "typePassword": {
    "message": "Type your MetaMask password"
  },
  "u2f": {
    "message": "U2F",
    "description": "A name on an API for the browser to interact with devices that support the U2F protocol. On some browsers we use it to connect MetaMask to Ledger devices."
  },
  "unapproved": {
    "message": "Unapproved"
  },
  "units": {
    "message": "units"
  },
  "unknown": {
    "message": "Unknown"
  },
  "unknownCameraError": {
    "message": "There was an error while trying to access your camera. Please try again..."
  },
  "unknownCameraErrorTitle": {
    "message": "Ooops! Something went wrong...."
  },
  "unknownNetwork": {
    "message": "Unknown Private Network"
  },
  "unknownQrCode": {
    "message": "Error: We couldn't identify that QR code"
  },
  "unlimited": {
    "message": "Unlimited"
  },
  "unlock": {
    "message": "Unlock"
  },
  "unlockMessage": {
    "message": "The decentralized web awaits"
  },
  "unrecognizedChain": {
    "message": "This custom network is not recognized. We recommend that you $1 before proceeding",
    "description": "$1 is a clickable link with text defined by the 'unrecognizedChanLinkText' key. The link will open to instructions for users to validate custom network details."
  },
  "unrecognizedChainLinkText": {
    "message": "verify the network details",
    "description": "Serves as link text for the 'unrecognizedChain' key. This text will be embedded inside the translation for that key."
  },
  "unsendableAsset": {
    "message": "Sending collectible (ERC-721) tokens is not currently supported",
    "description": "This is an error message we show the user if they attempt to send a collectible asset type, for which currently don't support sending"
  },
  "unverifiedContractAddressMessage": {
    "message": "We cannot verify this contract. Make sure you trust this address."
  },
  "upArrow": {
    "message": "up arrow"
  },
  "updatedWithDate": {
    "message": "Updated $1"
  },
  "urlErrorMsg": {
    "message": "URLs require the appropriate HTTP/HTTPS prefix."
  },
  "urlExistsErrorMsg": {
    "message": "This URL is currently used by the $1 network."
  },
  "useCollectibleDetection": {
    "message": "Autodetect NFTs"
  },
  "useCollectibleDetectionDescription": {
    "message": "Displaying NFTs media & data may expose your IP address to centralized servers. Third-party APIs (like OpenSea) are used to detect NFTs in your wallet. This exposes your account address with those services. Leave this disabled if you don’t want the app to pull data from those those services."
  },
  "usePhishingDetection": {
    "message": "Use Phishing Detection"
  },
  "usePhishingDetectionDescription": {
    "message": "Display a warning for phishing domains targeting Ethereum users"
  },
  "useTokenDetection": {
    "message": "Use Token Detection"
  },
  "useTokenDetectionDescription": {
    "message": "We use third-party APIs to detect and display new tokens sent to your wallet. Turn off if you don’t want MetaMask to pull data from those services."
  },
  "useTokenDetectionPrivacyDesc": {
    "message": "Automatically displaying tokens sent to your account involves communication with third party servers to fetch token’s images. Those serves will have access to your IP address."
  },
  "usedByClients": {
    "message": "Used by a variety of different clients"
  },
  "userName": {
    "message": "Username"
  },
  "verifyThisTokenDecimalOn": {
    "message": "Token decimal can be found on $1",
    "description": "Points the user to etherscan as a place they can verify information about a token. $1 is replaced with the translation for \"etherscan\""
  },
  "verifyThisTokenOn": {
    "message": "Verify this token on $1",
    "description": "Points the user to etherscan as a place they can verify information about a token. $1 is replaced with the translation for \"etherscan\""
  },
  "verifyThisUnconfirmedTokenOn": {
    "message": "Verify this token on $1 and make sure this is the token you want to trade.",
    "description": "Points the user to etherscan as a place they can verify information about a token. $1 is replaced with the translation for \"etherscan\""
  },
  "viewAccount": {
    "message": "View Account"
  },
  "viewAllDetails": {
    "message": "View all details"
  },
  "viewContact": {
    "message": "View Contact"
  },
  "viewFullTransactionDetails": {
    "message": "View full transaction details"
  },
  "viewMore": {
    "message": "View More"
  },
  "viewOnBlockExplorer": {
    "message": "View on block explorer"
  },
  "viewOnCustomBlockExplorer": {
    "message": "View $1 at $2",
    "description": "$1 is the action type. e.g (Account, Transaction, Swap) and $2 is the Custom Block Exporer URL"
  },
  "viewOnEtherscan": {
    "message": "View $1 on Etherscan",
    "description": "$1 is the action type. e.g (Account, Transaction, Swap)"
  },
  "viewOnOpensea": {
    "message": "View on Opensea"
  },
  "viewinExplorer": {
    "message": "View $1 in Explorer",
    "description": "$1 is the action type. e.g (Account, Transaction, Swap)"
  },
  "visitWebSite": {
    "message": "Visit our web site"
  },
  "walletConnectionGuide": {
    "message": "our hardware wallet connection guide"
  },
  "walletCreationSuccessDetail": {
    "message": "You’ve successfully protected your wallet. Keep your Secret Recovery Phrase safe and secret -- it’s your responsibility!"
  },
  "walletCreationSuccessReminder1": {
    "message": "MetaMask can’t recover your Secret Recovery Phrase."
  },
  "walletCreationSuccessReminder2": {
    "message": "MetaMask will never ask you for your Secret Recovery Phrase."
  },
  "walletCreationSuccessReminder3": {
    "message": "$1 with anyone or risk your funds being stolen",
    "description": "$1 is separated as walletCreationSuccessReminder3BoldSection so that we can bold it"
  },
  "walletCreationSuccessReminder3BoldSection": {
    "message": "Never share your Secret Recovery Phrase",
    "description": "This string is localized separately from walletCreationSuccessReminder3 so that we can bold it"
  },
  "walletCreationSuccessTitle": {
    "message": "Wallet creation successful"
  },
  "weak": {
    "message": "Weak"
  },
  "web3ShimUsageNotification": {
    "message": "We noticed that the current website tried to use the removed window.web3 API. If the site appears to be broken, please click $1 for more information.",
    "description": "$1 is a clickable link."
  },
  "webhid": {
    "message": "WebHID",
    "description": "Refers to a interface for connecting external devices to the browser. Used for connecting ledger to the browser. Read more here https://developer.mozilla.org/en-US/docs/Web/API/WebHID_API"
  },
  "welcome": {
    "message": "Welcome to MetaMask"
  },
  "welcomeBack": {
    "message": "Welcome Back!"
  },
  "welcomeExploreDescription": {
    "message": "Store, send and spend crypto currencies and assets."
  },
  "welcomeExploreTitle": {
    "message": "Explore decentralized apps"
  },
  "welcomeLoginDescription": {
    "message": "Use your MetaMask to login to decentralized apps - no signup needed."
  },
  "welcomeLoginTitle": {
    "message": "Say hello to your wallet"
  },
  "welcomeToMetaMask": {
    "message": "Let's get started"
  },
  "welcomeToMetaMaskIntro": {
    "message": "Trusted by millions, MetaMask is a secure wallet making the world of web3 accessible to all."
  },
  "whatsNew": {
    "message": "What's new",
    "description": "This is the title of a popup that gives users notifications about new features and updates to MetaMask."
  },
  "whatsThis": {
    "message": "What's this?"
  },
  "writePhrase": {
    "message": "Write this phrase on a piece of paper and store in a secure location. If you want even more security, write it down on multiple pieces of paper and store each in 2 - 3 different locations."
  },
  "xOfY": {
    "message": "$1 of $2",
    "description": "$1 and $2 are intended to be two numbers, where $2 is a total, and $1 is a count towards that total"
  },
  "xOfYPending": {
    "message": "$1 of $2 pending",
    "description": "$1 and $2 are intended to be two numbers, where $2 is a total number of pending confirmations, and $1 is a count towards that total"
  },
  "yes": {
    "message": "Yes"
  },
  "yesLetsTry": {
    "message": "Yes, let's try"
  },
  "youNeedToAllowCameraAccess": {
    "message": "You need to allow camera access to use this feature."
  },
  "youSign": {
    "message": "You are signing"
  },
  "yourPrivateSeedPhrase": {
    "message": "Your private Secret Recovery Phrase"
  },
  "zeroGasPriceOnSpeedUpError": {
    "message": "Zero gas price on speed up"
  }
}<|MERGE_RESOLUTION|>--- conflicted
+++ resolved
@@ -2768,12 +2768,9 @@
   "settings": {
     "message": "Settings"
   },
-<<<<<<< HEAD
-=======
   "settingsSearchMatchingNotFound": {
     "message": "No matching results found"
   },
->>>>>>> bc8d4a3a
   "shorthandVersion": {
     "message": "v$1",
     "description": "$1 is replaced by a version string (e.g. 1.2.3)"
