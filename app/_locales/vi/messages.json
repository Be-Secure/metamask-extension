--- conflicted
+++ resolved
@@ -6,11 +6,7 @@
     "message": "Dữ liệu giao dịch không đồng nhất. Vui lòng kiểm tra chi tiết giao dịch."
   },
   "QRHardwarePubkeyAccountOutOfRange": {
-<<<<<<< HEAD
-    "message": "Không còn tài khoản nào. Nếu bạn muốn truy cập một tài khoản khác không được liệt kê bên dưới, vui lòng kết nối lại với ví lạnh và chọn tài khoản đó."
-=======
     "message": "Không còn tài khoản nào. Nếu bạn muốn truy cập một tài khoản khác không được liệt kê bên dưới, vui lòng kết nối lại với ví cứng và chọn tài khoản đó."
->>>>>>> 009c6e14
   },
   "QRHardwareScanInstructions": {
     "message": "Đặt mã QR phía trước máy ảnh. Màn hình bị mờ nhưng không ảnh hưởng đến khả năng đọc."
@@ -34,27 +30,16 @@
     "message": "Lỗi"
   },
   "QRHardwareUnknownWalletQRCode": {
-<<<<<<< HEAD
-    "message": "Mã QR không hợp lệ. Vui lòng quét mã QR đồng bộ của ví lạnh."
-=======
     "message": "Mã QR không hợp lệ. Vui lòng quét mã QR đồng bộ của ví cứng."
->>>>>>> 009c6e14
   },
   "QRHardwareWalletImporterTitle": {
     "message": "Quét mã QR"
   },
   "QRHardwareWalletSteps1Description": {
-<<<<<<< HEAD
-    "message": "Kết nối với một ví lạnh ngoại tuyến hoàn toàn có thể truyền tin bằng mã QR. Các ví lạnh ngoại tuyến hoàn toàn được hỗ trợ chính thức bao gồm:"
-  },
-  "QRHardwareWalletSteps1Title": {
-    "message": "Ví Lạnh dựa trên QR"
-=======
     "message": "Kết nối với một ví cứng ngoại tuyến hoàn toàn có thể truyền tin bằng mã QR. Các ví cứng ngoại tuyến hoàn toàn được hỗ trợ chính thức bao gồm:"
   },
   "QRHardwareWalletSteps1Title": {
     "message": "Ví cứng dựa trên QR"
->>>>>>> 009c6e14
   },
   "QRHardwareWalletSteps2Description": {
     "message": "AirGap Vault & Ngrave (Sắp Ra Mắt)"
@@ -113,15 +98,6 @@
   "addANickname": {
     "message": "Thêm tên riêng"
   },
-  "add": {
-    "message": "Thêm"
-  },
-  "addANetwork": {
-    "message": "Thêm mạng"
-  },
-  "addANickname": {
-    "message": "Thêm tên riêng"
-  },
   "addAcquiredTokens": {
     "message": "Thêm token mà bạn đã mua bằng MetaMask"
   },
@@ -130,9 +106,6 @@
   },
   "addContact": {
     "message": "Thêm địa chỉ liên hệ"
-  },
-  "addCustomToken": {
-    "message": "Thêm Token Tùy Chỉnh"
   },
   "addCustomToken": {
     "message": "Thêm Token Tùy Chỉnh"
@@ -164,9 +137,6 @@
   "addMemo": {
     "message": "Thêm bản ghi nhớ"
   },
-  "addMemo": {
-    "message": "Thêm bản ghi nhớ"
-  },
   "addNetwork": {
     "message": "Thêm mạng"
   },
@@ -211,12 +181,6 @@
   },
   "advancedPriorityFeeToolTip": {
     "message": "Phí ưu tiên (hay còn được gọi là \"phí khích lệ thợ đào\") được chuyển trực tiếp cho các thợ đào và khuyến khích họ ưu tiên giao dịch của bạn."
-<<<<<<< HEAD
-  },
-  "advancedSettingsDescription": {
-    "message": "Truy cập các tính năng dành cho nhà phát triển, tải Nhật ký trạng thái xuống, Đặt lại tài khoản, thiết lập mạng thử nghiệm và RPC tùy chỉnh"
-=======
->>>>>>> 009c6e14
   },
   "affirmAgree": {
     "message": "Tôi đồng ý"
@@ -295,11 +259,7 @@
     "message": "Đã phê duyệt"
   },
   "approvedAmountWithColon": {
-<<<<<<< HEAD
-    "message": "Số lượng được chấp nhận:"
-=======
     "message": "Số tiền được duyệt:"
->>>>>>> 009c6e14
   },
   "asset": {
     "message": "Tài sản"
@@ -615,9 +575,6 @@
   "copyRawTransactionData": {
     "message": "Sao chép dữ liệu giao dịch thô"
   },
-  "copyRawTransactionData": {
-    "message": "Sao chép dữ liệu giao dịch thô"
-  },
   "copyToClipboard": {
     "message": "Sao chép vào bộ nhớ đệm"
   },
@@ -913,113 +870,6 @@
   "editGasTooLowWarningTooltip": {
     "message": "Việc này sẽ giảm mức phí tối đa, nhưng nếu lưu lượng mạng tăng lên, giao dịch của bạn có thể bị trì hoãn hoặc thất bại."
   },
-  "editGasEducationButtonText": {
-    "message": "Tôi nên chọn như thế nào?"
-  },
-  "editGasEducationHighExplanation": {
-    "message": "Đây là lựa chọn tốt nhất cho các giao dịch nhạy cảm với thời gian (chẳng hạn như Hoán đổi) vì nó làm tăng khả năng giao dịch thành công. Quá trình Hoán đổi diễn ra quá lâu có thể khiến giao dịch thất bại và bạn bị mất một phần phí gas."
-  },
-  "editGasEducationLowExplanation": {
-    "message": "Bạn nên sử dụng phí gas thấp hơn cho các giao dịch không quá quan trọng đến thời gian. Mức phí thấp hơn khiến khó dự đoán được khi nào (hoặc liệu) giao dịch của bạn thành công."
-  },
-  "editGasEducationMediumExplanation": {
-    "message": "Phí gas trung bình phù hợp để gửi, rút hoặc thực hiện các giao dịch không nhạy cảm với thời gian khác. Thiết lập này thường cho kết quả giao dịch thành công."
-  },
-  "editGasEducationModalIntro": {
-    "message": "Lựa chọn phí gas phù hợp tùy thuộc vào loại giao dịch và tầm quan trọng của nó đối với bạn."
-  },
-  "editGasEducationModalTitle": {
-    "message": "Cách chọn?"
-  },
-  "editGasFeeModalTitle": {
-    "message": "Chỉnh sửa phí gas"
-  },
-  "editGasHigh": {
-    "message": "Cao"
-  },
-  "editGasLimitOutOfBounds": {
-    "message": "Giới hạn gas tối thiểu phải là $1"
-  },
-  "editGasLimitOutOfBoundsV2": {
-    "message": "Giới hạn gas phải lớn hơn $1 và nhỏ hơn $2",
-    "description": "$1 is the minimum limit for gas and $2 is the maximum limit"
-  },
-  "editGasLimitTooltip": {
-    "message": "Giới hạn gas là đơn vị gas tối đa mà bạn sẵn sàng sử dụng. Đơn vị gas là hệ số nhân của \"Phí ưu tiên tối đa\" và \"Phí tối đa\"."
-  },
-  "editGasLow": {
-    "message": "Thấp"
-  },
-  "editGasMaxBaseFeeGWEIImbalance": {
-    "message": "Phí cơ bản tối đa không thể thấp hơn phí ưu tiên"
-  },
-  "editGasMaxBaseFeeHigh": {
-    "message": "Phí cơ bản tối đa cao hơn cần thiết"
-  },
-  "editGasMaxBaseFeeLow": {
-    "message": "Phí cơ bản tối đa thấp so với tình trạng mạng hiện tại"
-  },
-  "editGasMaxFeeHigh": {
-    "message": "Phí tối đa cao hơn cần thiết"
-  },
-  "editGasMaxFeeLow": {
-    "message": "Phí tối đa quá thấp so với tình trạng mạng"
-  },
-  "editGasMaxFeePriorityImbalance": {
-    "message": "Phí tối đa không thể thấp hơn phí ưu tiên tối đa"
-  },
-  "editGasMaxFeeTooltip": {
-    "message": "Phí tối đa là phí cao nhất mà bạn sẽ trả (phí cơ bản + phí ưu tiên)."
-  },
-  "editGasMaxPriorityFeeBelowMinimum": {
-    "message": "Phí ưu tiên tối đa phải lớn hơn 0 GWEI"
-  },
-  "editGasMaxPriorityFeeBelowMinimumV2": {
-    "message": "Phí ưu tiên phải lớn hơn 0."
-  },
-  "editGasMaxPriorityFeeHigh": {
-    "message": "Phí ưu tiên tối đa cao hơn cần thiết. Bạn có thể phải trả nhiều hơn mức cần thiết."
-  },
-  "editGasMaxPriorityFeeHighV2": {
-    "message": "Phí ưu tiên cao hơn cần thiết. Bạn có thể phải trả nhiều hơn mức cần thiết"
-  },
-  "editGasMaxPriorityFeeLow": {
-    "message": "Phí ưu tiên tối đa thấp so với tình trạng mạng hiện tại"
-  },
-  "editGasMaxPriorityFeeLowV2": {
-    "message": "Phí ưu tiên thấp so với tình trạng mạng hiện tại"
-  },
-  "editGasMaxPriorityFeeTooltip": {
-    "message": "Phí ưu tiên tối đa (hay còn được gọi là \"phí khích lệ thợ đào\") được chuyển trực tiếp cho các thợ đào và khuyến khích họ ưu tiên giao dịch của bạn. Thường thì bạn sẽ chi trả theo mức thiết lập tối đa của mình"
-  },
-  "editGasMedium": {
-    "message": "Trung bình"
-  },
-  "editGasPriceTooLow": {
-    "message": "Giá gas phải lớn hơn 0"
-  },
-  "editGasPriceTooltip": {
-    "message": "Mạng này yêu cầu trường \"Giá gas\" khi gửi giao dịch. Giá gas là số tiền bạn sẽ trả cho mỗi đơn vị gas."
-  },
-  "editGasSubTextAmountLabel": {
-    "message": "Số lượng tối đa:",
-    "description": "This is meant to be used as the $1 substitution editGasSubTextAmount"
-  },
-  "editGasSubTextFeeLabel": {
-    "message": "Phí tối đa:"
-  },
-  "editGasTitle": {
-    "message": "Chỉnh sửa ưu tiên"
-  },
-  "editGasTooLow": {
-    "message": "Thời gian xử lý không rõ"
-  },
-  "editGasTooLowTooltip": {
-    "message": "Phí tối đa hoặc phí ưu tiên tối đa của bạn có thể thấp so với tình trạng mạng hiện tại. Chúng tôi không biết khi nào (hoặc liệu) giao dịch của bạn được xử lý. "
-  },
-  "editGasTooLowWarningTooltip": {
-    "message": "Việc này sẽ giảm mức phí tối đa, nhưng nếu lưu lượng mạng tăng lên, giao dịch của bạn có thể bị trì hoãn hoặc thất bại."
-  },
   "editNonceField": {
     "message": "Chỉnh sửa số chỉ dùng một lần"
   },
@@ -1170,12 +1020,6 @@
   "experimental": {
     "message": "Thử nghiệm"
   },
-<<<<<<< HEAD
-  "experimentalSettingsDescription": {
-    "message": "Phát hiện token và hơn thế nữa"
-  },
-=======
->>>>>>> 009c6e14
   "exportPrivateKey": {
     "message": "Xuất khóa riêng tư"
   },
@@ -1587,28 +1431,12 @@
     "message": "Tìm hiểu cách $1",
     "description": "$1 is link to cancel or speed up transactions"
   },
-  "layer1Fees": {
-    "message": "Phí Lớp 1"
-  },
-  "learmMoreAboutGas": {
-    "message": "Muốn $1 về gas?"
-  },
-  "learnCancelSpeeedup": {
-    "message": "Tìm hiểu cách $1",
-    "description": "$1 is link to cancel or speed up transactions"
-  },
   "learnMore": {
     "message": "tìm hiểu thêm"
   },
   "learnMoreUpperCase": {
     "message": "Tìm hiểu thêm"
   },
-<<<<<<< HEAD
-  "learnMoreUpperCase": {
-    "message": "Tìm hiểu thêm"
-  },
-=======
->>>>>>> 009c6e14
   "learnScamRisk": {
     "message": "lừa đảo và nguy cơ bảo mật."
   },
@@ -1669,9 +1497,6 @@
   "link": {
     "message": "Liên kết"
   },
-  "link": {
-    "message": "Liên kết"
-  },
   "links": {
     "message": "Liên kết"
   },
@@ -1898,20 +1723,6 @@
     "message": "Phí gas tương đối $1 so với 72 giờ qua.",
     "description": "$1 is networks stability value - stable, low, high"
   },
-  "networkStatus": {
-    "message": "Trạng thái mạng"
-  },
-  "networkStatusBaseFeeTooltip": {
-    "message": "Phí cơ bản do mạng thiết lập và thay đổi sau mỗi 13-14 giây. Các tùy chọn $1 và $2 của chúng tôi tính đến các mức tăng đột biến.",
-    "description": "$1 and $2 are bold text for Medium and Aggressive respectively."
-  },
-  "networkStatusPriorityFeeTooltip": {
-    "message": "Khoảng phí ưu tiên (hay còn được gọi là \"phí khích lệ thợ đào). Phí ưu tiên sẽ được chuyển cho thợ đào và khuyến khích họ ưu tiên giao dịch của bạn."
-  },
-  "networkStatusStabilityFeeTooltip": {
-    "message": "Phí gas tương đối $1 so với 72 giờ qua.",
-    "description": "$1 is networks stability value - stable, low, high"
-  },
   "networkURL": {
     "message": "URL mạng"
   },
@@ -1998,9 +1809,6 @@
   "noConversionDateAvailable": {
     "message": "Hiện Không Có Ngày Chuyển Đổi Tiền Tệ Nào"
   },
-  "noConversionDateAvailable": {
-    "message": "Hiện Không Có Ngày Chuyển Đổi Tiền Tệ Nào"
-  },
   "noConversionRateAvailable": {
     "message": "Không có sẵn tỷ lệ quy đổi nào"
   },
@@ -2209,17 +2017,10 @@
     "description": "Shown to the user on the confirm screen when they are viewing MetaMask in a popup window but need to connect their ledger via webhid."
   },
   "optional": {
-<<<<<<< HEAD
-    "message": "Tùy chọn"
-  },
-  "optionalWithParanthesis": {
-    "message": "(Tùy chọn)"
-=======
     "message": "Không bắt buộc"
   },
   "optionalWithParanthesis": {
     "message": "(Không bắt buộc)"
->>>>>>> 009c6e14
   },
   "or": {
     "message": "hoặc"
@@ -2271,13 +2072,10 @@
   "permissionRequest": {
     "message": "Yêu cầu quyền"
   },
-<<<<<<< HEAD
-=======
   "permission_ethereumAccounts": {
     "message": "Xem địa chỉ, số dư tài khoản, hoạt động và bắt đầu giao dịch",
     "description": "The description for the `eth_accounts` permission"
   },
->>>>>>> 009c6e14
   "permissions": {
     "message": "Quyền"
   },
@@ -2510,15 +2308,6 @@
   "secureWallet": {
     "message": "Ví An Toàn"
   },
-  "secretPhraseWarning": {
-    "message": "Nếu bạn khôi phục bằng cách sử dụng một Cụm Mật Khẩu Khôi Phục Bí Mật khác, thì ví, tài khoản và tài sản hiện tại của bạn sẽ bị xóa khỏi ứng dụng này vĩnh viễn. Không thể hoàn tác hành động này."
-  },
-  "secretRecoveryPhrase": {
-    "message": "Cụm Mật Khẩu Khôi Phục Bí Mật"
-  },
-  "secureWallet": {
-    "message": "Ví An Toàn"
-  },
   "securityAndPrivacy": {
     "message": "Bảo mật và quyền riêng tư"
   },
@@ -2534,18 +2323,6 @@
   "seedPhraseIntroRecommendedButtonCopy": {
     "message": "Bảo mật ví của tôi (khuyến khích)"
   },
-  "seedPhraseConfirm": {
-    "message": "Xác nhận Cụm Mật Khẩu Khôi Phục Bí Mật"
-  },
-  "seedPhraseEnterMissingWords": {
-    "message": "Xác nhận Cụm Mật Khẩu Khôi Phục Bí Mật"
-  },
-  "seedPhraseIntroNotRecommendedButtonCopy": {
-    "message": "Nhắc tôi sau (không khuyến khích)"
-  },
-  "seedPhraseIntroRecommendedButtonCopy": {
-    "message": "Bảo mật ví của tôi (khuyến khích)"
-  },
   "seedPhraseIntroSidebarBulletFour": {
     "message": "Viết ra và cất ở nhiều nơi bí mật."
   },
@@ -2617,9 +2394,6 @@
   },
   "selectHdPath": {
     "message": "Chọn đường dẫn HD"
-  },
-  "selectNFTPrivacyPreference": {
-    "message": "Bật phát hiện NFT trong phần Cài Đặt"
   },
   "selectNFTPrivacyPreference": {
     "message": "Bật phát hiện NFT trong phần Cài Đặt"
@@ -2653,22 +2427,11 @@
     "message": "Gửi $1",
     "description": "$1 represents the native currency symbol for the current network (e.g. ETH or BNB)"
   },
-<<<<<<< HEAD
-  "separateEachWord": {
-    "message": "Phân tách mỗi từ bằng một dấu cách"
-=======
   "setAdvancedPrivacySettings": {
     "message": "Thiết lập cài đặt quyền riêng tư nâng cao"
   },
   "setAdvancedPrivacySettingsDetails": {
     "message": "MetaMask sử dụng các dịch vụ của bên thứ ba đáng tin cậy này để nâng cao sự hữu ích và an toàn của sản phẩm."
->>>>>>> 009c6e14
-  },
-  "setAdvancedPrivacySettings": {
-    "message": "Thiết lập cài đặt quyền riêng tư nâng cao"
-  },
-  "setAdvancedPrivacySettingsDetails": {
-    "message": "MetaMask sử dụng các dịch vụ của bên thứ ba đáng tin cậy này để nâng cao sự hữu ích và an toàn của sản phẩm."
   },
   "settings": {
     "message": "Cài đặt"
@@ -2719,11 +2482,7 @@
     "message": "Hiển thị các mạng thử nghiệm"
   },
   "showTestnetNetworksDescription": {
-<<<<<<< HEAD
-    "message": "Chọn cái này để hiển thị các mạng thử nghiệm trong danh sách mạng"
-=======
     "message": "Chọn tùy chọn này để hiển thị các mạng thử nghiệm trong danh sách mạng"
->>>>>>> 009c6e14
   },
   "sigRequest": {
     "message": "Yêu cầu chữ ký"
@@ -2832,11 +2591,7 @@
     "message": "Đảm bảo Lattice1 của bạn đã sẵn sàng để kết nối"
   },
   "step1LatticeWalletMsg": {
-<<<<<<< HEAD
-    "message": "Bạn có thể kết nối MetaMask với Lattice1 sau khi thiết bị đã được thiết lập và trực tuyến. Mở khóa thiết bị và chuẩn bị sẵn ID Thiết Bị. Để biết thêm về cách sử dụng ví lạnh, $1",
-=======
     "message": "Bạn có thể kết nối MetaMask với Lattice1 sau khi thiết bị đã được thiết lập và trực tuyến. Mở khóa thiết bị và chuẩn bị sẵn ID Thiết Bị. Để biết thêm về cách sử dụng ví cứng, $1",
->>>>>>> 009c6e14
     "description": "$1 represents the `hardwareWalletSupportLinkConversion` localization key"
   },
   "step1LedgerWallet": {
@@ -3103,12 +2858,6 @@
   "swapSuggestedGasSettingToolTipMessage": {
     "message": "Hoán đổi là các giao dịch phức tạp và nhạy cảm với thời gian. Chúng tôi đề xuất mức phí gas này để có sự cân bằng tốt giữa chi phí và tỉ lệ Hoán đổi thành công."
   },
-  "swapSuggested": {
-    "message": "Hoán đổi gợi ý"
-  },
-  "swapSuggestedGasSettingToolTipMessage": {
-    "message": "Hoán đổi là các giao dịch phức tạp và nhạy cảm với thời gian. Chúng tôi đề xuất mức phí gas này để có sự cân bằng tốt giữa chi phí và tỉ lệ Hoán đổi thành công."
-  },
   "swapSwapFrom": {
     "message": "Hoán đổi từ"
   },
@@ -3291,9 +3040,6 @@
   "tokenDetectionAnnouncement": {
     "message": "Mới! Tính năng phát hiện token được cải tiến hiện đã có sẵn trên Mạng chính thức của Ethereum dưới dạng một tính năng thử nghiệm. $1"
   },
-  "tokenDetectionAnnouncement": {
-    "message": "Mới! Tính năng phát hiện token được cải tiến hiện đã có sẵn trên Mạng chính thức của Ethereum dưới dạng một tính năng thử nghiệm. $1"
-  },
   "tokenSymbol": {
     "message": "Ký hiệu token"
   },
@@ -3328,11 +3074,7 @@
     "message": "Đã xác minh hợp đồng trên $1"
   },
   "transactionDecodingUnsupportedNetworkError": {
-<<<<<<< HEAD
-    "message": "Giải mã giao dịch hiện không khả dụng cho chainId $1"
-=======
     "message": "Giải mã giao dịch hiện không khả dụng cho mã chuỗi $1"
->>>>>>> 009c6e14
   },
   "transactionDetailDappGasMoreInfo": {
     "message": "Trang web gợi ý"
@@ -3520,12 +3262,6 @@
   "useTokenDetectionDescription": {
     "message": "Chúng tôi sử dụng API của bên thứ ba để phát hiện và hiển thị các token mới được gửi vào ví của bạn. Hãy tắt tính năng này nếu bạn không muốn MetaMask lấy dữ liệu từ các dịch vụ đó."
   },
-  "useTokenDetection": {
-    "message": "Sử Dụng Phát Hiện Token"
-  },
-  "useTokenDetectionDescription": {
-    "message": "Chúng tôi sử dụng API của bên thứ ba để phát hiện và hiển thị các token mới được gửi vào ví của bạn. Hãy tắt tính năng này nếu bạn không muốn MetaMask lấy dữ liệu từ các dịch vụ đó."
-  },
   "usedByClients": {
     "message": "Được nhiều ví khác nhau sử dụng"
   },
@@ -3556,9 +3292,6 @@
   "viewFullTransactionDetails": {
     "message": "Xem chi tiết giao dịch đầy đủ"
   },
-  "viewFullTransactionDetails": {
-    "message": "Xem chi tiết giao dịch đầy đủ"
-  },
   "viewMore": {
     "message": "Xem thêm"
   },
@@ -3605,12 +3338,6 @@
   },
   "walletCreationSuccessTitle": {
     "message": "Tạo ví thành công"
-<<<<<<< HEAD
-  },
-  "walletSeedRestore": {
-    "message": "Cụm mật khẩu khôi phục bí mật của ví"
-=======
->>>>>>> 009c6e14
   },
   "web3ShimUsageNotification": {
     "message": "Chúng tôi nhận thấy rằng trang web hiện tại đã cố dùng API window.web3 đã bị xóa. Nếu trang web có vẻ như đã bị lỗi, vui lòng nhấp vào $1 để biết thêm thông tin.",
