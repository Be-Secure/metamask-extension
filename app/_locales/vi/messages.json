{
  "confirmClear": {
    "message": "Bạn có chắc chắn muốn xóa các trang web được phê duyệt không?"
  },
<<<<<<< HEAD
  "clearPermissionsDataSuccess": {
    "message": "Đã xóa thành công dữ liệu trang web được phê duyệt."
  },
  "permissionsData": {
    "message": "Dữ liệu phê duyệt"
  },
  "permissionsDataDescription": {
    "message": "Xóa dữ liệu trang web được phê duyệt để tất cả các trang web phải yêu cầu phê duyệt lại."
  },
  "clearPermissionsData": {
    "message": "Xóa dữ liệu phê duyệt"
=======
  "clearPermissionsSuccess": {
    "message": "Đã xóa thành công dữ liệu trang web được phê duyệt."
  },
  "permissionsSettings": {
    "message": "Dữ liệu phê duyệt"
>>>>>>> b5b6bc81
  },
  "permissionsDescription": {
    "message": "Xóa dữ liệu trang web được phê duyệt để tất cả các trang web phải yêu cầu phê duyệt lại."
  },
  "clearPermissions": {
    "message": "Xóa dữ liệu phê duyệt"
  },
  "reject": {
    "message": "Từ chối"
  },
  "providerRequestInfo": {
    "message": "Miền được liệt kê bên dưới đang cố gắng yêu cầu quyền truy cập vào API Ethereum để nó có thể tương tác với chuỗi khối Ethereum. Luôn kiểm tra kỹ xem bạn có đang ở đúng trang web trước khi phê duyệt quyền truy cập Ethereum hay không."
  },
  "account": {
    "message": "Tài khoản"
  },
  "accountDetails": {
    "message": "Chi tiết tài khoản"
  },
  "accountName": {
    "message": "Tên tài khoản"
  },
  "addToken": {
    "message": "Thêm mã Token"
  },
  "amount": {
    "message": "Số lượng"
  },
  "appDescription": {
    "message": "Tính năng Ethereum cho trình duyệt",
    "description": "The description of the application"
  },
  "appName": {
    "message": "MetaMask",
    "description": "The name of the application"
  },
  "approve": {
    "message": "Phê duyệt"
  },
  "attemptingConnect": {
    "message": "Đang kết nối đến blockchain."
  },
  "back": {
    "message": "Quay lại"
  },
  "balance": {
    "message": "Số dư:"
  },
  "balanceIsInsufficientGas": {
    "message": "Số dư không đủ để thanh toán tổng tiền gas hiện tại"
  },
  "betweenMinAndMax": {
    "message": "phải nhiều hơn hoặc bằng $1 và ít hơn hoặc bằng $2.",
    "description": "helper for inputting hex as decimal input"
  },
  "buyCoinSwitch": {
    "message": "Mua trên CoinSwitch"
  },
  "buyCoinSwitchExplainer": {
    "message": "CoinSwitch là điểm đến duy nhất để trao đổi hơn 300 tiền điện tử với tốc độ tốt nhất."
  },
  "cancel": {
    "message": "Hủy"
  },
  "confirm": {
    "message": "Xác nhận"
  },
  "confirmPassword": {
    "message": "Xác nhận mật khẩu"
  },
  "continueToCoinSwitch": {
    "message": "Tiếp tục đến CoinSwitch"
  },
  "contractDeployment": {
    "message": "Triển khai hợp đồng"
  },
  "conversionProgress": {
    "message": "Đang chuyển đổi"
  },
  "copiedButton": {
    "message": "Đã sao chép"
  },
  "copiedExclamation": {
    "message": "Đã sao chép!"
  },
  "copy": {
    "message": "Sao chép"
  },
  "copyToClipboard": {
    "message": "Đã sao chép vào clipboard"
  },
  "copyButton": {
    "message": "Sao chép"
  },
  "copyPrivateKey": {
    "message": "Đây là Khoá Bí Mật của bạn (nhấp vào để sao chép)"
  },
  "create": {
    "message": "Tạo"
  },
  "createAccount": {
    "message": "Tạo tài khoản"
  },
  "customGas": {
    "message": "Tùy chỉnh gas"
  },
  "customRPC": {
    "message": "Tùy chỉnh RPC"
  },
  "defaultNetwork": {
    "message": "Mạng lưới mặc định dùng cho các giao dịch Ether là Main Net (tiền ETH thật)."
  },
  "deposit": {
    "message": "Ký gửi/nạp tiền"
  },
  "depositEther": {
    "message": "Ký gửi Ether"
  },
  "details": {
    "message": "Chi tiết"
  },
  "directDepositEther": {
    "message": "Ký gửi Ether trực tiếp"
  },
  "directDepositEtherExplainer": {
    "message": "Nếu bạn đã có sẵn vài Ether, cách nhanh nhất để thêm Ether vào ví tiền mới của bạn là bằng ký gửi trực tiếp."
  },
  "done": {
    "message": "Hoàn tất"
  },
  "edit": {
    "message": "Chỉnh sửa"
  },
  "enterPassword": {
    "message": "Nhập mật khẩu"
  },
  "etherscanView": {
    "message": "Xem tài khoản trên Etherscan"
  },
  "exportPrivateKey": {
    "message": "Xuất mã khóa cá nhân"
  },
  "failed": {
    "message": "Không thành công"
  },
  "fiat": {
    "message": "FIAT",
    "description": "Exchange type"
  },
  "fileImportFail": {
    "message": "Tập tin đã nhập không hoạt động? Nhấp vào đây!",
    "description": "Helps user import their account from a JSON file"
  },
  "from": {
    "message": "Từ"
  },
  "fromShapeShift": {
    "message": "Từ ShapeShift"
  },
  "gasLimit": {
    "message": "Hạn mức ga"
  },
  "gasLimitCalculation": {
    "message": "Chúng tôi tính toán và gợi ý một hạn mức ga cụ thể dựa trên tỷ lệ thành công của hệ thống."
  },
  "gasLimitTooLow": {
    "message": "Hạn mức ga phải đạt tối thiểu 21000"
  },
  "gasPrice": {
    "message": "Giá ga (GWEI)"
  },
  "gasPriceCalculation": {
    "message": "Chúng tôi tính toán và gợi ý một giá ga cụ thể dựa trên tỷ lệ thành công của hệ thống."
  },
  "getEther": {
    "message": "Lấy Ether"
  },
  "getEtherFromFaucet": {
    "message": "Lấy Ether từ vòi với giá $1",
    "description": "Displays network name for Ether faucet"
  },
  "greaterThanMin": {
    "message": "phải nhiều hơn hoặc bằng $1",
    "description": "helper for inputting hex as decimal input"
  },
  "here": {
    "message": "tại đây",
    "description": "as in -click here- for more information (goes with troubleTokenBalances)"
  },
  "hide": {
    "message": "Ẩn"
  },
  "hideToken": {
    "message": "Ẩn mã token"
  },
  "hideTokenPrompt": {
    "message": "Ẩn mã token?"
  },
  "import": {
    "message": "Nhập",
    "description": "Button to import an account from a selected file"
  },
  "importAccount": {
    "message": "Nhập tài khoản"
  },
  "imported": {
    "message": "Đã nhập",
    "description": "status showing that an account has been fully loaded into the keyring"
  },
  "infoHelp": {
    "message": "Thông tin & Trợ giúp"
  },
  "invalidAddress": {
    "message": "Địa chỉ không hợp lệ"
  },
  "invalidInput": {
    "message": "Thông tin nhập vào không hợp lệ"
  },
  "jsonFile": {
    "message": "Tập tin JSON",
    "description": "format for importing an account"
  },
  "kovan": {
    "message": "Mạng thử nghiệm Kovan"
  },
  "lessThanMax": {
    "message": "phải ít hơn hoặc bằng $1.",
    "description": "helper for inputting hex as decimal input"
  },
  "loading": {
    "message": "Đang tải..."
  },
  "loadingTokens": {
    "message": "Đang tải mã token..."
  },
  "logout": {
    "message": "Thoát"
  },
  "mainnet": {
    "message": "Mạng Ethereum MainNet (tiền ETH thật)"
  },
  "message": {
    "message": "Tin nhắn"
  },
  "myAccounts": {
    "message": "Tài khoản của tôi"
  },
  "needEtherInWallet": {
    "message": "Để tương tác với các ứng dụng phân tán bằng MetaMask, bạn sẽ phải cần có Ether trong ví của bạn."
  },
  "needImportFile": {
    "message": "Bạn phải chọn một tập tin để nhập.",
    "description": "User is important an account and needs to add a file to continue"
  },
  "networks": {
    "message": "Các mạng lưới"
  },
  "newAccount": {
    "message": "Tài khoản mới"
  },
  "newAccountNumberName": {
    "message": "Tài khoản $1",
    "description": "Default name of next account to be created on create account screen"
  },
  "newContract": {
    "message": "Hợp đồng mới"
  },
  "newPassword": {
    "message": "Mật khẩu mới (tối thiểu 8 ký tự)"
  },
  "next": {
    "message": "Kế tiếp"
  },
  "noAddressForName": {
    "message": "Không có địa chỉ nào được ấn định cho tên này."
  },
  "noDeposits": {
    "message": "Không có tiền ký gửi nào được nhận"
  },
  "noTransactions": {
    "message": "Không có giao dịch"
  },
  "pastePrivateKey": {
    "message": "Dán dãy khóa cá nhân của bạn tại đây:",
    "description": "For importing an account from a private key"
  },
  "pasteSeed": {
    "message": "Dán Mật Khẩu Sinh Khoá (seed phrase) của bạn tại đây!"
  },
  "privateKey": {
    "message": "Khóa Bí Mật",
    "description": "select this type of file to use to import an account"
  },
  "privateKeyWarning": {
    "message": "Cảnh báo: Không bao giờ được tiết lộ khóa này. Bất kỳ ai có Khóa Bí Mật của bạn đều có thể đánh cắp tài sản được giữ trong tài khoản của bạn."
  },
  "privateNetwork": {
    "message": "Mạng lưới riêng"
  },
  "qrCode": {
    "message": "Hiển thị mã QR"
  },
  "readdToken": {
    "message": "Bạn có thể thêm trở lại mã token này bằng cách nhấn \"Thêm mã token\" trong menu tùy chọn trong tài khoản của bạn."
  },
  "recipientAddress": {
    "message": "Địa chỉ người nhận"
  },
  "rejected": {
    "message": "Không chấp thuận/Bị từ chối"
  },
  "required": {
    "message": "Yêu cầu"
  },
  "revert": {
    "message": "Chuyển lại"
  },
  "rinkeby": {
    "message": "Mạng thử nghiệm Rinkeby"
  },
  "ropsten": {
    "message": "Mạng thử nghiệm Ropsten"
  },
  "save": {
    "message": "Lưu"
  },
  "send": {
    "message": "Gửi"
  },
  "sendTokens": {
    "message": "Gửi mã token"
  },
  "settings": {
    "message": "Cài đặt"
  },
  "showPrivateKeys": {
    "message": "Hiển thị khóa cá nhân"
  },
  "sign": {
    "message": "Ký nhận"
  },
  "signatureRequest": {
    "message": "Yêu cầu chữ ký"
  },
  "signNotice": {
    "message": "Ký nhận vào tin nhắn này có thể gây nguy hiểm. Chỉ nên ký nhận tin nhắn từ những nguồn bạn hoàn toàn tin tưởng có thể dùng với tài khoản của bạn. Cách thức nguy hiểm này sẽ bị xóa trong phiên bản sắp tới."
  },
  "sigRequest": {
    "message": "Yêu cầu chữ ký"
  },
  "submit": {
    "message": "Gửi đi"
  },
  "testFaucet": {
    "message": "Vòi nhận tiền ETH ảo để thử nghiệm"
  },
  "to": {
    "message": "Đến"
  },
  "toETHviaShapeShift": {
    "message": "$1 thành ETH qua ShapeShift",
    "description": "system will fill in deposit type in start of message"
  },
  "total": {
    "message": "Tổng cộng"
  },
  "troubleTokenBalances": {
    "message": "Chúng tôi gặp sự cố khi tải số dư token của bạn. Xin vui lòng xem lại",
    "description": "Followed by a link (here) to view token balances"
  },
  "typePassword": {
    "message": "Điền mật khẩu của bạn"
  },
  "unknown": {
    "message": "Không xác định"
  },
  "unknownNetwork": {
    "message": "Mạng lưới riêng không xác định"
  },
  "usedByClients": {
    "message": "Được sử dụng bởi nhiều khách hàng khác nhau"
  },
  "viewAccount": {
    "message": "Xem tài khoản"
  },
  "yourSigRequested": {
    "message": "Chữ ký của bạn đang được yêu cầu"
  },
  "youSign": {
    "message": "Bạn đang ký nhận"
  }
}<|MERGE_RESOLUTION|>--- conflicted
+++ resolved
@@ -2,25 +2,11 @@
   "confirmClear": {
     "message": "Bạn có chắc chắn muốn xóa các trang web được phê duyệt không?"
   },
-<<<<<<< HEAD
-  "clearPermissionsDataSuccess": {
-    "message": "Đã xóa thành công dữ liệu trang web được phê duyệt."
-  },
-  "permissionsData": {
-    "message": "Dữ liệu phê duyệt"
-  },
-  "permissionsDataDescription": {
-    "message": "Xóa dữ liệu trang web được phê duyệt để tất cả các trang web phải yêu cầu phê duyệt lại."
-  },
-  "clearPermissionsData": {
-    "message": "Xóa dữ liệu phê duyệt"
-=======
   "clearPermissionsSuccess": {
     "message": "Đã xóa thành công dữ liệu trang web được phê duyệt."
   },
   "permissionsSettings": {
     "message": "Dữ liệu phê duyệt"
->>>>>>> b5b6bc81
   },
   "permissionsDescription": {
     "message": "Xóa dữ liệu trang web được phê duyệt để tất cả các trang web phải yêu cầu phê duyệt lại."
