--- conflicted
+++ resolved
@@ -48,15 +48,12 @@
   valueTable: valueTable,
   bnTable: bnTable,
   isHex: isHex,
-<<<<<<< HEAD
   formatDate,
   bnMultiplyByFraction,
   getTxFeeBn,
   shortenBalance,
   getContractAtAddress,
-=======
   exportAsFile: exportAsFile,
->>>>>>> 693655e2
 }
 
 function valuesFor (obj) {
@@ -237,7 +234,6 @@
   return Boolean(str.match(/^(0x)?[0-9a-fA-F]+$/))
 }
 
-<<<<<<< HEAD
 function bnMultiplyByFraction (targetBN, numerator, denominator) {
   const numBN = new ethUtil.BN(numerator)
   const denomBN = new ethUtil.BN(denominator)
@@ -254,7 +250,8 @@
 
 function getContractAtAddress (tokenAddress) {
   return global.eth.contract(abi).at(tokenAddress)
-=======
+}
+
 function exportAsFile (filename, data) {
   // source: https://stackoverflow.com/a/33542499 by Ludovic Feltz
   const blob = new Blob([data], {type: 'text/csv'})
@@ -268,5 +265,4 @@
     elem.click()
     document.body.removeChild(elem)
   }
->>>>>>> 693655e2
 }