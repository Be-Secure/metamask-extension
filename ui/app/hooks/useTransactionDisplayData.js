import { useSelector } from 'react-redux'
import { getKnownMethodData } from '../selectors/selectors'
import { getTransactionActionKey, getStatusKey, isCancelledTransaction } from '../helpers/utils/transactions.util'
import { camelCaseToCapitalize } from '../helpers/utils/common.util'
import { PRIMARY, SECONDARY } from '../helpers/constants/common'
import { getTokenAddressParam } from '../helpers/utils/token-util'
import { formatDateWithYearContext, shortenAddress, stripHttpSchemes } from '../helpers/utils/util'
import {
  CONTRACT_INTERACTION_KEY,
  DEPLOY_CONTRACT_ACTION_KEY,
  INCOMING_TRANSACTION,
  TOKEN_METHOD_TRANSFER,
  TOKEN_METHOD_TRANSFER_FROM,
  SEND_ETHER_ACTION_KEY,
  TRANSACTION_CATEGORY_APPROVAL,
  TRANSACTION_CATEGORY_INTERACTION,
  TRANSACTION_CATEGORY_RECEIVE,
  TRANSACTION_CATEGORY_SEND,
  TRANSACTION_CATEGORY_SIGNATURE_REQUEST,
  TOKEN_METHOD_APPROVE,
  PENDING_STATUS_HASH,
  TOKEN_CATEGORY_HASH,
} from '../helpers/constants/transactions'
import { getTokens } from '../ducks/metamask/metamask'
import { useI18nContext } from './useI18nContext'
import { useTokenFiatAmount } from './useTokenFiatAmount'
import { useUserPreferencedCurrency } from './useUserPreferencedCurrency'
import { useCurrencyDisplay } from './useCurrencyDisplay'
import { useTokenDisplayValue } from './useTokenDisplayValue'
import { useTokenData } from './useTokenData'

/**
 * @typedef {Object} TransactionDisplayData
 * @property {string} title                  - primary description of the transaction
 * @property {string} subtitle               - supporting text describing the transaction
 * @property {bool}   subtitleContainsOrigin - true if the subtitle includes the origin of the tx
 * @property {string} category               - the transaction category
 * @property {string} primaryCurrency        - the currency string to display in the primary position
 * @property {string} [secondaryCurrency]    - the currency string to display in the secondary position
 * @property {string} status                 - the status of the transaction
 * @property {string} senderAddress          - the Ethereum address of the sender
 * @property {string} recipientAddress       - the Ethereum address of the recipient
 */

/**
 * Get computed values used for displaying transaction data to a user
 *
 * The goal of this method is to perform all of the necessary computation and
 * state access required to take a transactionGroup and derive from it a shape
 * of data that can power all views related to a transaction. Presently the main
 * case is for shared logic between transaction-list-item and transaction-detail-view
 * @param {Object} transactionGroup group of transactions
 * @return {TransactionDisplayData}
 */
export function useTransactionDisplayData (transactionGroup) {
  const knownTokens = useSelector(getTokens)
  const t = useI18nContext()
  const { initialTransaction, primaryTransaction } = transactionGroup
  const transaction = isCancelledTransaction(primaryTransaction) ? initialTransaction : primaryTransaction || initialTransaction

  const transactionCategory = transaction?.transactionCategory

  const { from: senderAddress, to } = transaction.txParams || {}

  // for smart contract interactions, methodData can be used to derive the name of the action being taken
  const methodData = useSelector((state) => getKnownMethodData(state, transaction?.txParams?.data)) || {}

  const actionKey = getTransactionActionKey(transaction)
  const status = isCancelledTransaction(primaryTransaction) ? getStatusKey(primaryTransaction) : getStatusKey(transaction)

  const primaryValue = transaction.txParams?.value
  let prefix = '-'
  const date = formatDateWithYearContext(transaction.time || 0)
  let subtitle
  let subtitleContainsOrigin = false
  let recipientAddress = to

  // This value is used to determine whether we should look inside txParams.data
  // to pull out and render token related information
  const isTokenCategory = TOKEN_CATEGORY_HASH[transactionCategory]

  // these values are always instantiated because they are either
  // used by or returned from hooks. Hooks must be called at the top level,
  // so as an additional safeguard against inappropriately associating token
  // transfers, we pass an additional argument to these hooks that will be
  // false for non-token transactions. This additional argument forces the
  // hook to return null
<<<<<<< HEAD
  const token = isTokenCategory && knownTokens.find((token) => token.address === recipientAddress)
  const tokenData = useTokenData(transaction?.txParams?.data, isTokenCategory)
  const tokenDisplayValue = useTokenDisplayValue(transaction?.txParams?.data, token, isTokenCategory)
=======
  const token = isTokenCategory && knownTokens.find(({ address }) => address === recipientAddress)
  const tokenData = useTokenData(initialTransaction?.txParams?.data, isTokenCategory)
  const tokenDisplayValue = useTokenDisplayValue(initialTransaction?.txParams?.data, token, isTokenCategory)
>>>>>>> 4a5a8e40
  const tokenFiatAmount = useTokenFiatAmount(token?.address, tokenDisplayValue, token?.symbol)

  const origin = stripHttpSchemes(transaction.origin || transaction.msgParams?.origin || '')

  let category
  let title
  // There are four types of transaction entries that are currently differentiated in the design
  // 1. signature request
  // 2. Send (sendEth sendTokens)
  // 3. Deposit
  // 4. Site interaction
  // 5. Approval
  if (transactionCategory === null || transactionCategory === undefined) {
    category = TRANSACTION_CATEGORY_SIGNATURE_REQUEST
    title = t('signatureRequest')
    subtitle = origin
    subtitleContainsOrigin = true
  } else if (transactionCategory === TOKEN_METHOD_APPROVE) {
    category = TRANSACTION_CATEGORY_APPROVAL
    title = t('approveSpendLimit', [token?.symbol || t('token')])
    subtitle = origin
    subtitleContainsOrigin = true
  } else if (transactionCategory === DEPLOY_CONTRACT_ACTION_KEY || transactionCategory === CONTRACT_INTERACTION_KEY) {
    category = TRANSACTION_CATEGORY_INTERACTION
    title = (methodData?.name && camelCaseToCapitalize(methodData.name)) || (actionKey && t(actionKey)) || ''
    subtitle = origin
    subtitleContainsOrigin = true
  } else if (transactionCategory === INCOMING_TRANSACTION) {
    category = TRANSACTION_CATEGORY_RECEIVE
    title = t('receive')
    prefix = ''
    subtitle = t('fromAddress', [shortenAddress(senderAddress)])
  } else if (transactionCategory === TOKEN_METHOD_TRANSFER_FROM || transactionCategory === TOKEN_METHOD_TRANSFER) {
    category = TRANSACTION_CATEGORY_SEND
    title = t('sendSpecifiedTokens', [token?.symbol || t('token')])
    recipientAddress = getTokenAddressParam(tokenData)
    subtitle = t('toAddress', [shortenAddress(recipientAddress)])
  } else if (transactionCategory === SEND_ETHER_ACTION_KEY) {
    category = TRANSACTION_CATEGORY_SEND
    title = t('sendETH')
    subtitle = t('toAddress', [shortenAddress(recipientAddress)])
  }

  const primaryCurrencyPreferences = useUserPreferencedCurrency(PRIMARY)
  const secondaryCurrencyPreferences = useUserPreferencedCurrency(SECONDARY)

  const [primaryCurrency] = useCurrencyDisplay(primaryValue, {
    prefix,
    displayValue: isTokenCategory ? tokenDisplayValue : undefined,
    suffix: isTokenCategory ? token?.symbol : undefined,
    ...primaryCurrencyPreferences,
  })

  const [secondaryCurrency] = useCurrencyDisplay(primaryValue, {
    prefix,
    displayValue: isTokenCategory ? tokenFiatAmount : undefined,
    hideLabel: isTokenCategory ? true : undefined,
    ...secondaryCurrencyPreferences,
  })

  return {
    title,
    category,
    date,
    subtitle,
    subtitleContainsOrigin,
    primaryCurrency,
    senderAddress,
    recipientAddress,
    secondaryCurrency: isTokenCategory && !tokenFiatAmount ? undefined : secondaryCurrency,
    status,
    isPending: status in PENDING_STATUS_HASH,
  }
}<|MERGE_RESOLUTION|>--- conflicted
+++ resolved
@@ -85,15 +85,10 @@
   // transfers, we pass an additional argument to these hooks that will be
   // false for non-token transactions. This additional argument forces the
   // hook to return null
-<<<<<<< HEAD
-  const token = isTokenCategory && knownTokens.find((token) => token.address === recipientAddress)
+  const token = isTokenCategory && knownTokens.find(({ address }) => address === recipientAddress)
   const tokenData = useTokenData(transaction?.txParams?.data, isTokenCategory)
   const tokenDisplayValue = useTokenDisplayValue(transaction?.txParams?.data, token, isTokenCategory)
-=======
-  const token = isTokenCategory && knownTokens.find(({ address }) => address === recipientAddress)
-  const tokenData = useTokenData(initialTransaction?.txParams?.data, isTokenCategory)
-  const tokenDisplayValue = useTokenDisplayValue(initialTransaction?.txParams?.data, token, isTokenCategory)
->>>>>>> 4a5a8e40
+
   const tokenFiatAmount = useTokenFiatAmount(token?.address, tokenDisplayValue, token?.symbol)
 
   const origin = stripHttpSchemes(transaction.origin || transaction.msgParams?.origin || '')
