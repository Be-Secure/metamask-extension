--- conflicted
+++ resolved
@@ -8,23 +8,6 @@
 import AmountMaxButton from '../amount-max-button/amount-max-button.container'
 import UserPreferencedTokenInput from '../../../../../components/app/user-preferenced-token-input'
 
-<<<<<<< HEAD
-import timeout from '../../../../../../lib/test-timeout'
-
-const propsMethodSpies = {
-  setMaxModeTo: sinon.spy(),
-  updateSendAmount: sinon.spy(),
-  updateSendAmountError: sinon.spy(),
-  updateGas: sinon.spy(),
-  updateGasFeeError: sinon.spy(),
-}
-
-sinon.spy(SendAmountRow.prototype, 'updateAmount')
-sinon.spy(SendAmountRow.prototype, 'validateAmount')
-sinon.spy(SendAmountRow.prototype, 'updateGas')
-
-=======
->>>>>>> df85ab6e
 describe('SendAmountRow Component', function () {
   describe('validateAmount', function () {
     it('should call updateSendAmountError with the correct params', function () {
@@ -132,12 +115,8 @@
       assert(wrapper.find(SendRowWrapper).childAt(1).is(UserPreferencedTokenInput))
     })
 
-<<<<<<< HEAD
-    it('should render the UserPreferencedTokenInput with the correct props', async () => {
-=======
     it('should render the UserPreferencedTokenInput with the correct props', function () {
       const { wrapper, instanceSpies: { updateGas, updateAmount, validateAmount } } = shallowRenderSendAmountRow()
->>>>>>> df85ab6e
       const {
         onChange,
         error,
@@ -146,27 +125,6 @@
 
       assert.equal(error, false)
       assert.equal(value, 'mockAmount')
-<<<<<<< HEAD
-      assert.equal(SendAmountRow.prototype.updateGas.callCount, 0)
-      assert.equal(SendAmountRow.prototype.updateAmount.callCount, 0)
-      assert.equal(SendAmountRow.prototype.validateAmount.callCount, 0)
-      onChange('mockNewAmount')
-      await timeout(501)
-      assert.deepEqual(
-        SendAmountRow.prototype.updateGas.getCall(0).args,
-        ['mockNewAmount']
-      )
-      assert.equal(SendAmountRow.prototype.updateAmount.callCount, 1)
-      assert.deepEqual(
-        SendAmountRow.prototype.updateAmount.getCall(0).args,
-        ['mockNewAmount']
-      )
-      assert.equal(SendAmountRow.prototype.validateAmount.callCount, 1)
-      assert.deepEqual(
-        SendAmountRow.prototype.validateAmount.getCall(0).args,
-        ['mockNewAmount']
-      )
-=======
       assert.equal(updateGas.callCount, 0)
       assert.equal(updateAmount.callCount, 0)
       assert.equal(validateAmount.callCount, 0)
@@ -176,7 +134,6 @@
       assert.ok(updateGas.calledOnceWithExactly('mockNewAmount'))
       assert.ok(updateAmount.calledOnceWithExactly('mockNewAmount'))
       assert.ok(validateAmount.calledOnceWithExactly('mockNewAmount'))
->>>>>>> df85ab6e
     })
   })
 })
