--- conflicted
+++ resolved
@@ -64,11 +64,7 @@
     default:
       return address
         ? `${address.slice(0, 10)}...${address.slice(-4)}`
-<<<<<<< HEAD
-        : t('contractPublished')
-=======
-        : 'Contract Deployment'
->>>>>>> 9762a730
+        : t('contractDeployment')
   }
 }
 
