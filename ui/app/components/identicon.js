const Component = require('react').Component
const h = require('react-hyperscript')
const inherits = require('util').inherits
const isNode = require('detect-node')
const findDOMNode = require('react-dom').findDOMNode
const jazzicon = require('jazzicon')
const iconFactoryGen = require('../../lib/icon-factory')
const iconFactory = iconFactoryGen(jazzicon)

module.exports = IdenticonComponent

inherits(IdenticonComponent, Component)
function IdenticonComponent () {
  Component.call(this)

  this.defaultDiameter = 46
}

IdenticonComponent.prototype.render = function () {
  var props = this.props
  var diameter = props.diameter || this.defaultDiameter
  return (
    h('div', {
      key: 'identicon-' + this.props.address,
      style: {
        display: 'inline-block',
        height: diameter,
        width: diameter,
        borderRadius: diameter / 2,
        overflow: 'hidden',
      },
    })
  )
}

IdenticonComponent.prototype.componentDidMount = function () {
  var props = this.props
  const { address, network } = props

  if (!address) return

  var container = findDOMNode(this)
  var diameter = props.diameter || this.defaultDiameter
<<<<<<< HEAD
  var img = iconFactory.iconForAddress(address, diameter, false, network)
  container.appendChild(img)
=======
  if (!isNode) {
    var img = iconFactory.iconForAddress(address, diameter, false)
    container.appendChild(img)
  }
>>>>>>> bbe0c73d
}

IdenticonComponent.prototype.componentDidUpdate = function () {
  var props = this.props
  const { address, network } = props

  if (!address) return

  var container = findDOMNode(this)

  var children = container.children
  for (var i = 0; i < children.length; i++) {
    container.removeChild(children[i])
  }

  var diameter = props.diameter || this.defaultDiameter
<<<<<<< HEAD
  var img = iconFactory.iconForAddress(address, diameter, false, network)
  container.appendChild(img)
=======
  if (!isNode) {
    var img = iconFactory.iconForAddress(address, diameter, false)
    container.appendChild(img)
  }
>>>>>>> bbe0c73d
}<|MERGE_RESOLUTION|>--- conflicted
+++ resolved
@@ -35,26 +35,22 @@
 
 IdenticonComponent.prototype.componentDidMount = function () {
   var props = this.props
-  const { address, network } = props
+  const { address } = props
 
   if (!address) return
 
   var container = findDOMNode(this)
   var diameter = props.diameter || this.defaultDiameter
-<<<<<<< HEAD
-  var img = iconFactory.iconForAddress(address, diameter, false, network)
-  container.appendChild(img)
-=======
+
   if (!isNode) {
-    var img = iconFactory.iconForAddress(address, diameter, false)
+    var img = iconFactory.iconForAddress(address, diameter)
     container.appendChild(img)
   }
->>>>>>> bbe0c73d
 }
 
 IdenticonComponent.prototype.componentDidUpdate = function () {
   var props = this.props
-  const { address, network } = props
+  const { address } = props
 
   if (!address) return
 
@@ -66,13 +62,8 @@
   }
 
   var diameter = props.diameter || this.defaultDiameter
-<<<<<<< HEAD
-  var img = iconFactory.iconForAddress(address, diameter, false, network)
-  container.appendChild(img)
-=======
   if (!isNode) {
-    var img = iconFactory.iconForAddress(address, diameter, false)
+    var img = iconFactory.iconForAddress(address, diameter)
     container.appendChild(img)
   }
->>>>>>> bbe0c73d
-}+}
