const Component = require('react').Component
const h = require('react-hyperscript')
const inherits = require('util').inherits
const connect = require('../../metamask-connect')
const actions = require('../../actions')
const GasModalCard = require('./gas-modal-card')
const t = require('../../../i18n-helper').getMessage

const ethUtil = require('ethereumjs-util')

const {
  MIN_GAS_PRICE_DEC,
  MIN_GAS_LIMIT_DEC,
  MIN_GAS_PRICE_GWEI,
} = require('../send/send-constants')

const {
  isBalanceSufficient,
} = require('../send/send-utils')

const {
  conversionUtil,
  multiplyCurrencies,
  conversionGreaterThan,
  conversionMax,
  subtractCurrencies,
} = require('../../conversion-util')

const {
  getGasPrice,
  getGasLimit,
  getForceGasMin,
  conversionRateSelector,
  getSendAmount,
  getSelectedToken,
  getSendFrom,
  getCurrentAccountWithSendEtherInfo,
  getSelectedTokenToFiatRate,
  getSendMaxModeState,
} = require('../../selectors')

function mapStateToProps (state) {
  const selectedToken = getSelectedToken(state)
  const currentAccount = getSendFrom(state) || getCurrentAccountWithSendEtherInfo(state)
  const conversionRate = conversionRateSelector(state)

  return {
    gasPrice: getGasPrice(state),
    gasLimit: getGasLimit(state),
    forceGasMin: getForceGasMin(state),
    conversionRate,
    amount: getSendAmount(state),
    maxModeOn: getSendMaxModeState(state),
    balance: currentAccount.balance,
    primaryCurrency: selectedToken && selectedToken.symbol,
    selectedToken,
    amountConversionRate: selectedToken ? getSelectedTokenToFiatRate(state) : conversionRate,
  }
}

function mapDispatchToProps (dispatch) {
  return {
    hideModal: () => dispatch(actions.hideModal()),
    updateGasPrice: newGasPrice => dispatch(actions.updateGasPrice(newGasPrice)),
    updateGasLimit: newGasLimit => dispatch(actions.updateGasLimit(newGasLimit)),
    updateGasTotal: newGasTotal => dispatch(actions.updateGasTotal(newGasTotal)),
    updateSendAmount: newAmount => dispatch(actions.updateSendAmount(newAmount)),
  }
}

function getOriginalState (props) {
  const gasPrice = props.gasPrice || MIN_GAS_PRICE_DEC
  const gasLimit = props.gasLimit || MIN_GAS_LIMIT_DEC

  const gasTotal = multiplyCurrencies(gasLimit, gasPrice, {
    toNumericBase: 'hex',
    multiplicandBase: 16,
    multiplierBase: 16,
  })

  return {
    gasPrice,
    gasLimit,
    gasTotal,
    error: null,
    priceSigZeros: '',
    priceSigDec: '',
  }
}

inherits(CustomizeGasModal, Component)
function CustomizeGasModal (props) {
  Component.call(this)

  this.state = getOriginalState(props)
}

module.exports = connect(mapStateToProps, mapDispatchToProps)(CustomizeGasModal)

CustomizeGasModal.prototype.save = function (gasPrice, gasLimit, gasTotal) {
  const {
    updateGasPrice,
    updateGasLimit,
    hideModal,
    updateGasTotal,
    maxModeOn,
    selectedToken,
    balance,
    updateSendAmount,
  } = this.props

  if (maxModeOn && !selectedToken) {
    const maxAmount = subtractCurrencies(
      ethUtil.addHexPrefix(balance),
      ethUtil.addHexPrefix(gasTotal),
      { toNumericBase: 'hex' }
    )
    updateSendAmount(maxAmount)
  }

  updateGasPrice(ethUtil.addHexPrefix(gasPrice))
  updateGasLimit(ethUtil.addHexPrefix(gasLimit))
  updateGasTotal(ethUtil.addHexPrefix(gasTotal))
  hideModal()
}

CustomizeGasModal.prototype.revert = function () {
  this.setState(getOriginalState(this.props))
}

CustomizeGasModal.prototype.validate = function ({ gasTotal, gasLimit }) {
  const {
    amount,
    balance,
    selectedToken,
    amountConversionRate,
    conversionRate,
    maxModeOn,
  } = this.props

  let error = null

  const balanceIsSufficient = isBalanceSufficient({
    amount: selectedToken || maxModeOn ? '0' : amount,
    gasTotal,
    balance,
    selectedToken,
    amountConversionRate,
    conversionRate,
  })

  if (!balanceIsSufficient) {
    error = t(this.props.localeMessages, 'balanceIsInsufficientGas')
  }

  const gasLimitTooLow = gasLimit && conversionGreaterThan(
    {
      value: MIN_GAS_LIMIT_DEC,
      fromNumericBase: 'dec',
      conversionRate,
    },
    {
      value: gasLimit,
      fromNumericBase: 'hex',
    },
  )

  if (gasLimitTooLow) {
    error = t(this.props.localeMessages, 'gasLimitTooLow')
  }

  this.setState({ error })
  return error
}

CustomizeGasModal.prototype.convertAndSetGasLimit = function (newGasLimit) {
  const { gasPrice } = this.state

  const gasLimit = conversionUtil(newGasLimit, {
    fromNumericBase: 'dec',
    toNumericBase: 'hex',
  })

  const gasTotal = multiplyCurrencies(gasLimit, gasPrice, {
    toNumericBase: 'hex',
    multiplicandBase: 16,
    multiplierBase: 16,
  })

  this.validate({ gasTotal, gasLimit })

  this.setState({ gasTotal, gasLimit })
}

CustomizeGasModal.prototype.convertAndSetGasPrice = function (newGasPrice) {
  const { gasLimit } = this.state
  const sigZeros = String(newGasPrice).match(/^\d+[.]\d*?(0+)$/)
  const sigDec = String(newGasPrice).match(/^\d+([.])0*$/)

  this.setState({
    priceSigZeros: sigZeros && sigZeros[1] || '',
    priceSigDec: sigDec && sigDec[1] || '',
  })

  const gasPrice = conversionUtil(newGasPrice, {
    fromNumericBase: 'dec',
    toNumericBase: 'hex',
    fromDenomination: 'GWEI',
    toDenomination: 'WEI',
  })

  const gasTotal = multiplyCurrencies(gasLimit, gasPrice, {
    toNumericBase: 'hex',
    multiplicandBase: 16,
    multiplierBase: 16,
  })

  this.validate({ gasTotal })

  this.setState({ gasTotal, gasPrice })
}

CustomizeGasModal.prototype.render = function () {
  const { hideModal, forceGasMin } = this.props
  const { gasPrice, gasLimit, gasTotal, error, priceSigZeros, priceSigDec } = this.state

  let convertedGasPrice = conversionUtil(gasPrice, {
    fromNumericBase: 'hex',
    toNumericBase: 'dec',
    fromDenomination: 'WEI',
    toDenomination: 'GWEI',
  })

  convertedGasPrice += convertedGasPrice.match(/[.]/) ? priceSigZeros : `${priceSigDec}${priceSigZeros}`

  let newGasPrice = gasPrice
  if (forceGasMin) {
    const convertedMinPrice = conversionUtil(forceGasMin, {
      fromNumericBase: 'hex',
      toNumericBase: 'dec',
    })
    convertedGasPrice = conversionMax(
      { value: convertedMinPrice, fromNumericBase: 'dec' },
      { value: convertedGasPrice, fromNumericBase: 'dec' }
    )
    newGasPrice = conversionMax(
      { value: gasPrice, fromNumericBase: 'hex' },
      { value: forceGasMin, fromNumericBase: 'hex' }
    )
  }

  const convertedGasLimit = conversionUtil(gasLimit, {
    fromNumericBase: 'hex',
    toNumericBase: 'dec',
  })

  return h('div.send-v2__customize-gas', {}, [
    h('div.send-v2__customize-gas__content', {
    }, [
      h('div.send-v2__customize-gas__header', {}, [

        h('div.send-v2__customize-gas__title', t(this.props.localeMessages, 'customGas')),

        h('div.send-v2__customize-gas__close', {
          onClick: hideModal,
        }),

      ]),

      h('div.send-v2__customize-gas__body', {}, [

        h(GasModalCard, {
          value: convertedGasPrice,
          min: forceGasMin || MIN_GAS_PRICE_GWEI,
          // max: 1000,
          step: multiplyCurrencies(MIN_GAS_PRICE_GWEI, 10),
          onChange: value => this.convertAndSetGasPrice(value),
          title: t(this.props.localeMessages, 'gasPrice'),
          copy: t(this.props.localeMessages, 'gasPriceCalculation'),
        }),

        h(GasModalCard, {
          value: convertedGasLimit,
          min: 1,
          // max: 100000,
          step: 1,
          onChange: value => this.convertAndSetGasLimit(value),
          title: t(this.props.localeMessages, 'gasLimit'),
          copy: t(this.props.localeMessages, 'gasLimitCalculation'),
        }),

      ]),

      h('div.send-v2__customize-gas__footer', {}, [

        error && h('div.send-v2__customize-gas__error-message', [
          error,
        ]),

        h('div.send-v2__customize-gas__revert', {
          onClick: () => this.revert(),
        }, [t(this.props.localeMessages, 'revert')]),

        h('div.send-v2__customize-gas__buttons', [
          h('div.send-v2__customize-gas__cancel.allcaps', {
            onClick: this.props.hideModal,
          }, [t(this.props.localeMessages, 'cancel')]),

          h(`div.send-v2__customize-gas__save${error ? '__error' : ''}.allcaps`, {
<<<<<<< HEAD
            onClick: () => !error && this.save(gasPrice, gasLimit, gasTotal),
          }, [t(this.props.localeMessages, 'save')]),
=======
            onClick: () => !error && this.save(newGasPrice, gasLimit, gasTotal),
          }, [t('save')]),
>>>>>>> fd3e240d
        ]),

      ]),

    ]),
  ])
}<|MERGE_RESOLUTION|>--- conflicted
+++ resolved
@@ -307,13 +307,8 @@
           }, [t(this.props.localeMessages, 'cancel')]),
 
           h(`div.send-v2__customize-gas__save${error ? '__error' : ''}.allcaps`, {
-<<<<<<< HEAD
-            onClick: () => !error && this.save(gasPrice, gasLimit, gasTotal),
+            onClick: () => !error && this.save(newGasPrice, gasLimit, gasTotal),
           }, [t(this.props.localeMessages, 'save')]),
-=======
-            onClick: () => !error && this.save(newGasPrice, gasLimit, gasTotal),
-          }, [t('save')]),
->>>>>>> fd3e240d
         ]),
 
       ]),
