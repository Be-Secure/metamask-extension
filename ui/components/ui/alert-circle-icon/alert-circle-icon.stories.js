--- conflicted
+++ resolved
@@ -3,11 +3,7 @@
 import AlertCircleIcon from './alert-circle-icon.component';
 
 export default {
-<<<<<<< HEAD
-  title: 'Components/UI/Alert Circle Icon',
-=======
   title: 'Components/UI/AlertCircleIcon',
->>>>>>> 69e27c8a
   id: __filename,
   component: AlertCircleIcon,
   parameters: {
@@ -21,21 +17,11 @@
 };
 
 export const DefaultStory = (args) => <AlertCircleIcon type={args.type} />;
-<<<<<<< HEAD
-DefaultStory.storyName = 'Default';
-
-DefaultStory.args = {
-  type: 'danger',
-};
-
-export const Warning = (args) => <AlertCircleIcon type={args.type} />;
-=======
 
 DefaultStory.storyName = 'Default';
 
 export const Warning = (args) => <AlertCircleIcon type={args.type} />;
 
->>>>>>> 69e27c8a
 Warning.args = {
   type: 'warning',
 };