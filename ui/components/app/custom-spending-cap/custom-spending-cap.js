import React, { useState, useContext, useEffect } from 'react';
import { useDispatch, useSelector } from 'react-redux';
import PropTypes from 'prop-types';
import classnames from 'classnames';
import BigNumber from 'bignumber.js';
import { I18nContext } from '../../../contexts/i18n';
import Box from '../../ui/box';
import FormField from '../../ui/form-field';
import Typography from '../../ui/typography';
import { ButtonLink } from '../../component-library';
import {
  ALIGN_ITEMS,
  COLORS,
  DISPLAY,
  FLEX_DIRECTION,
  TEXT_ALIGN,
  FONT_WEIGHT,
  TYPOGRAPHY,
  JUSTIFY_CONTENT,
  SIZES,
  BLOCK_SIZES,
} from '../../../helpers/constants/design-system';
import { getCustomTokenAmount } from '../../../selectors';
import { setCustomTokenAmount } from '../../../ducks/app/app';
import { calcTokenAmount } from '../../../../shared/lib/transactions-controller-utils';
import {
  conversionGreaterThan,
  conversionLTE,
} from '../../../../shared/modules/conversion.utils';
import {
  MAX_TOKEN_ALLOWANCE_AMOUNT,
<<<<<<< HEAD
  TOKEN_ALLOWANCE_VALUE_REGEX,
=======
  NUM_W_OPT_DECIMAL_COMMA_OR_DOT_REGEX,
>>>>>>> 90d2ca07
  DECIMAL_REGEX,
} from '../../../../shared/constants/tokens';
import { CustomSpendingCapTooltip } from './custom-spending-cap-tooltip';

export default function CustomSpendingCap({
  tokenName,
  currentTokenBalance,
  dappProposedValue,
  siteOrigin,
  passTheErrorText,
  decimals,
}) {
  const t = useContext(I18nContext);
  const dispatch = useDispatch();

  const value = useSelector(getCustomTokenAmount);

  const [error, setError] = useState('');
  const [showUseDefaultButton, setShowUseDefaultButton] = useState(
    value !== String(dappProposedValue) && true,
  );
  const inputLogicEmptyStateText = t('inputLogicEmptyState');

  const replaceCommaToDot = (inputValue) => {
    return inputValue.replace(/,/gu, '.');
  };

  const decConversionGreaterThan = (tokenValue, tokenBalance) => {
    return conversionGreaterThan(
      { value: Number(replaceCommaToDot(tokenValue)), fromNumericBase: 'dec' },
      { value: Number(tokenBalance), fromNumericBase: 'dec' },
    );
  };

  const getInputTextLogic = (inputNumber) => {
    if (
      conversionLTE(
        {
          value: Number(replaceCommaToDot(inputNumber)),
          fromNumericBase: 'dec',
        },
        { value: Number(currentTokenBalance), fromNumericBase: 'dec' },
      )
    ) {
      return {
        className: 'custom-spending-cap__lowerValue',
        description: t('inputLogicEqualOrSmallerNumber', [
          <Typography
            key="custom-spending-cap"
            variant={TYPOGRAPHY.H6}
            fontWeight={FONT_WEIGHT.BOLD}
            className="custom-spending-cap__input-value-and-token-name"
          >
            {replaceCommaToDot(inputNumber)} {tokenName}
          </Typography>,
        ]),
      };
    } else if (decConversionGreaterThan(inputNumber, currentTokenBalance)) {
      return {
        className: 'custom-spending-cap__higherValue',
        description: t('inputLogicHigherNumber'),
      };
    }
    return {
      className: 'custom-spending-cap__emptyState',
      description: t('inputLogicEmptyState'),
    };
  };

  const [customSpendingCapText, setCustomSpendingCapText] = useState(
    getInputTextLogic(value).description,
  );

  const handleChange = (valueInput) => {
    let spendingCapError = '';
    const inputTextLogic = getInputTextLogic(valueInput);
    const inputTextLogicDescription = inputTextLogic.description;
    const match = DECIMAL_REGEX.exec(replaceCommaToDot(valueInput));
    if (match?.[1]?.length > decimals) {
      return;
    }

<<<<<<< HEAD
    if (valueInput && !TOKEN_ALLOWANCE_VALUE_REGEX.test(valueInput)) {
=======
    if (valueInput && !NUM_W_OPT_DECIMAL_COMMA_OR_DOT_REGEX.test(valueInput)) {
>>>>>>> 90d2ca07
      spendingCapError = t('spendingCapError');
      setCustomSpendingCapText(t('spendingCapErrorDescription', [siteOrigin]));
      setError(spendingCapError);
    } else {
      setCustomSpendingCapText(inputTextLogicDescription);
      setError('');
    }

    const maxTokenAmount = calcTokenAmount(
      MAX_TOKEN_ALLOWANCE_AMOUNT,
      decimals,
    );
    if (Number(valueInput.length) > 1 && Number(valueInput)) {
      const customSpendLimitNumber = new BigNumber(valueInput);
      if (customSpendLimitNumber.greaterThan(maxTokenAmount)) {
        spendingCapError = t('spendLimitTooLarge');
        setError(spendingCapError);
      }
    }

    dispatch(setCustomTokenAmount(String(valueInput)));
  };

  useEffect(() => {
    if (value !== String(dappProposedValue)) {
      setShowUseDefaultButton(true);
    }
  }, [value, dappProposedValue]);

  useEffect(() => {
    passTheErrorText(error);
  }, [error, passTheErrorText]);

  const chooseTooltipContentText = decConversionGreaterThan(
    value,
    currentTokenBalance,
  )
    ? t('warningTooltipText', [
        <Typography
          key="tooltip-text"
          variant={TYPOGRAPHY.H7}
          fontWeight={FONT_WEIGHT.BOLD}
          color={COLORS.ERROR_DEFAULT}
        >
          <i className="fa fa-exclamation-circle" /> {t('beCareful')}
        </Typography>,
      ])
    : t('inputLogicEmptyState');

  return (
    <>
      <Box
        className="custom-spending-cap"
        borderRadius={SIZES.SM}
        paddingTop={2}
        paddingRight={6}
        paddingLeft={6}
        display={DISPLAY.FLEX}
        alignItems={ALIGN_ITEMS.FLEX_START}
        flexDirection={FLEX_DIRECTION.COLUMN}
        backgroundColor={COLORS.BACKGROUND_ALTERNATIVE}
        gap={2}
      >
        <Box
          justifyContent={JUSTIFY_CONTENT.CENTER}
          display={DISPLAY.BLOCK}
          className="custom-spending-cap__input"
        >
          <label
            htmlFor={
              decConversionGreaterThan(value, currentTokenBalance)
                ? 'custom-spending-cap-input-value'
                : 'custom-spending-cap'
            }
          >
            <FormField
              dataTestId="custom-spending-cap-input"
              autoFocus
              wrappingLabelProps={{ as: 'div' }}
              id={
                decConversionGreaterThan(value, currentTokenBalance)
                  ? 'custom-spending-cap-input-value'
                  : 'custom-spending-cap'
              }
              TooltipCustomComponent={
                <CustomSpendingCapTooltip
                  tooltipContentText={
                    replaceCommaToDot(value) ? chooseTooltipContentText : ''
                  }
                  tooltipIcon={
                    replaceCommaToDot(value)
                      ? decConversionGreaterThan(value, currentTokenBalance)
                      : ''
                  }
                />
              }
              onChange={handleChange}
              titleText={t('customSpendingCap')}
              placeholder={t('enterANumber')}
              error={error}
              value={value}
              titleDetail={
                showUseDefaultButton && (
                  <ButtonLink
                    size={SIZES.AUTO}
                    onClick={(e) => {
                      e.preventDefault();
                      setShowUseDefaultButton(false);
                      handleChange(dappProposedValue);
                    }}
                  >
                    {t('useDefault')}
                  </ButtonLink>
                )
              }
              titleDetailWrapperProps={{ marginBottom: 2, marginRight: 0 }}
            />
            <Box
              width={BLOCK_SIZES.MAX}
              marginLeft="auto"
              paddingRight={4}
              paddingBottom={2}
              textAlign={TEXT_ALIGN.END}
              className={classnames('custom-spending-cap__max', {
                'custom-spending-cap__max--with-error-message': error,
              })}
            >
              <ButtonLink
                size={SIZES.AUTO}
                onClick={(e) => {
                  e.preventDefault();
                  handleChange(currentTokenBalance);
                }}
              >
                {t('max')}
              </ButtonLink>
            </Box>
            <Box
              className={classnames('custom-spending-cap__description', {
                'custom-spending-cap__description--with-error-message': error,
              })}
            >
              <Typography
                color={COLORS.TEXT_DEFAULT}
                variant={TYPOGRAPHY.H7}
                boxProps={{ paddingTop: 2, paddingBottom: 2 }}
              >
                {replaceCommaToDot(value)
                  ? customSpendingCapText
                  : inputLogicEmptyStateText}
              </Typography>
            </Box>
          </label>
        </Box>
      </Box>
    </>
  );
}

CustomSpendingCap.propTypes = {
  /**
   * Displayed the token name currently tracked in description related to the input state
   */
  tokenName: PropTypes.string,
  /**
   * The current token balance of the token
   */
  currentTokenBalance: PropTypes.string,
  /**
   * The dapp suggested amount
   */
  dappProposedValue: PropTypes.string,
  /**
   * The origin of the site generally the URL
   */
  siteOrigin: PropTypes.string,
  /**
   * Parent component's callback function passed in order to get the error text
   */
  passTheErrorText: PropTypes.func,
  /**
   * Number of decimals
   */
  decimals: PropTypes.string,
};<|MERGE_RESOLUTION|>--- conflicted
+++ resolved
@@ -29,11 +29,7 @@
 } from '../../../../shared/modules/conversion.utils';
 import {
   MAX_TOKEN_ALLOWANCE_AMOUNT,
-<<<<<<< HEAD
-  TOKEN_ALLOWANCE_VALUE_REGEX,
-=======
   NUM_W_OPT_DECIMAL_COMMA_OR_DOT_REGEX,
->>>>>>> 90d2ca07
   DECIMAL_REGEX,
 } from '../../../../shared/constants/tokens';
 import { CustomSpendingCapTooltip } from './custom-spending-cap-tooltip';
@@ -116,11 +112,7 @@
       return;
     }
 
-<<<<<<< HEAD
-    if (valueInput && !TOKEN_ALLOWANCE_VALUE_REGEX.test(valueInput)) {
-=======
     if (valueInput && !NUM_W_OPT_DECIMAL_COMMA_OR_DOT_REGEX.test(valueInput)) {
->>>>>>> 90d2ca07
       spendingCapError = t('spendingCapError');
       setCustomSpendingCapText(t('spendingCapErrorDescription', [siteOrigin]));
       setError(spendingCapError);
