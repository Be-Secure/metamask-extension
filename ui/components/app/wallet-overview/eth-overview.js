--- conflicted
+++ resolved
@@ -126,7 +126,10 @@
             className="eth-overview__button"
             data-testid="eth-overview-send"
             Icon={
-              <Icon name={ICON_NAMES.SEND_1} color={IconColor.primaryInverse} />
+              <Icon
+                name={ICON_NAMES.ARROW_2_RIGHT}
+                color={IconColor.primaryInverse}
+              />
             }
             label={t('send')}
             onClick={() => {
@@ -158,35 +161,8 @@
             onClick={() => {
               if (isSwapsChain) {
                 trackEvent({
-<<<<<<< HEAD
                   event: EVENT_NAMES.NAV_SWAP_BUTTON_CLICKED,
                   category: EVENT.CATEGORIES.SWAPS,
-=======
-                  event: EVENT_NAMES.NAV_BUY_BUTTON_CLICKED,
-                  category: EVENT.CATEGORIES.NAVIGATION,
-                  properties: {
-                    location: 'Home',
-                    text: 'Buy',
-                  },
-                });
-                setShowDepositPopover(true);
-              }}
-            />
-            <IconButton
-              className="eth-overview__button"
-              data-testid="eth-overview-send"
-              Icon={
-                <Icon
-                  name={ICON_NAMES.ARROW_2_RIGHT}
-                  color={IconColor.primaryInverse}
-                />
-              }
-              label={t('send')}
-              onClick={() => {
-                trackEvent({
-                  event: EVENT_NAMES.NAV_SEND_BUTTON_CLICKED,
-                  category: EVENT.CATEGORIES.NAVIGATION,
->>>>>>> f6ee35b6
                   properties: {
                     token_symbol: 'ETH',
                     location: EVENT.SOURCE.SWAPS.MAIN_VIEW,
