import React from 'react';
import { screen } from '@testing-library/react';

<<<<<<< HEAD
import {
  GAS_ESTIMATE_TYPES,
  PRIORITY_LEVELS,
} from '../../../../shared/constants/gas';
=======
import { GAS_ESTIMATE_TYPES } from '../../../../shared/constants/gas';
>>>>>>> 69e27c8a
import { TRANSACTION_ENVELOPE_TYPES } from '../../../../shared/constants/transaction';

import { GasFeeContextProvider } from '../../../contexts/gasFee';
import { renderWithProvider } from '../../../../test/jest';
import mockEstimates from '../../../../test/data/mock-estimates.json';
import mockState from '../../../../test/data/mock-state.json';
import configureStore from '../../../store/store';

import TransactionDetail from './transaction-detail.component';

jest.mock('../../../store/actions', () => ({
  disconnectGasFeeEstimatePoller: jest.fn(),
  getGasFeeEstimatesAndStartPolling: jest
    .fn()
    .mockImplementation(() => Promise.resolve()),
  addPollingTokenToAppState: jest.fn(),
}));

const render = ({ componentProps, contextProps } = {}) => {
  const store = configureStore({
    metamask: {
      ...mockState.metamask,
      accounts: {
        [mockState.metamask.selectedAddress]: {
          address: mockState.metamask.selectedAddress,
          balance: '0x1F4',
        },
      },
      gasFeeEstimates: mockEstimates[GAS_ESTIMATE_TYPES.FEE_MARKET],
    },
  });

  return renderWithProvider(
    <GasFeeContextProvider {...contextProps}>
      <TransactionDetail
        onEdit={() => {
          console.log('on edit');
        }}
        rows={[]}
        userAcknowledgedGasMissing
        {...componentProps}
      />
    </GasFeeContextProvider>,
    store,
  );
};

describe('TransactionDetail', () => {
  beforeEach(() => {
    process.env.EIP_1559_V2 = true;
  });

  afterEach(() => {
    process.env.EIP_1559_V2 = false;
  });

  it('should render edit link with text low if low gas estimates are selected', () => {
    render({ contextProps: { transaction: { userFeeLevel: 'low' } } });
    expect(screen.queryByText('🐢')).toBeInTheDocument();
    expect(screen.queryByText('Low')).toBeInTheDocument();
  });

<<<<<<< HEAD
  it('should render edit link with text markey if medium gas estimates are selected', () => {
    render({ contextProps: { transaction: { userFeeLevel: 'medium' } } });
    expect(screen.queryByText('🦊')).toBeInTheDocument();
    expect(screen.queryByText('Market')).toBeInTheDocument();
  });

  it('should render edit link with text agressive if high gas estimates are selected', () => {
    render({ contextProps: { transaction: { userFeeLevel: 'high' } } });
    expect(screen.queryByText('🦍')).toBeInTheDocument();
    expect(screen.queryByText('Aggressive')).toBeInTheDocument();
  });

  it('should render edit link with text Site suggested if site suggested estimated are used', () => {
    render({
      contextProps: {
        transaction: {
          userFeeLevel: PRIORITY_LEVELS.DAPP_SUGGESTED,
          dappSuggestedGasFees: { maxFeePerGas: 1, maxPriorityFeePerGas: 1 },
          txParams: { maxFeePerGas: 1, maxPriorityFeePerGas: 1 },
        },
      },
    });
    expect(screen.queryByText('🌐')).toBeInTheDocument();
    expect(screen.queryByText('Site suggested')).toBeInTheDocument();
    expect(document.getElementsByClassName('info-tooltip')).toHaveLength(1);
  });

  it('should render edit link with text advance if custom gas estimates are used', () => {
    render({
      contextProps: {
        defaultEstimateToUse: 'custom',
      },
    });
    expect(screen.queryByText('⚙')).toBeInTheDocument();
    expect(screen.queryByText('Advanced')).toBeInTheDocument();
=======
  it('should render edit link with text edit for legacy transactions', () => {
    render({
      contextProps: {
        transaction: {
          userFeeLevel: 'low',
          txParams: { type: TRANSACTION_ENVELOPE_TYPES.LEGACY },
        },
      },
    });
    expect(screen.queryByText('🐢')).not.toBeInTheDocument();
>>>>>>> 69e27c8a
    expect(screen.queryByText('Edit')).toBeInTheDocument();
  });

  it('should not render edit link if transaction has simulation error and prop userAcknowledgedGasMissing is false', () => {
    render({
      contextProps: {
        transaction: {
          simulationFails: true,
          userFeeLevel: 'low',
        },
      },
      componentProps: { userAcknowledgedGasMissing: false },
    });
    expect(screen.queryByRole('button')).not.toBeInTheDocument();
    expect(screen.queryByText('Low')).not.toBeInTheDocument();
  });

  it('should render edit link if userAcknowledgedGasMissing is true even if transaction has simulation error', () => {
    render({
      contextProps: {
        transaction: {
          simulationFails: true,
          userFeeLevel: 'low',
        },
      },
      componentProps: { userAcknowledgedGasMissing: true },
    });
    expect(screen.queryByRole('button')).toBeInTheDocument();
    expect(screen.queryByText('Low')).toBeInTheDocument();
  });

  it('should render edit link with text edit for legacy transactions', () => {
    render({
      contextProps: {
        transaction: {
          userFeeLevel: 'low',
          txParams: { type: TRANSACTION_ENVELOPE_TYPES.LEGACY },
        },
      },
    });
    expect(screen.queryByText('🐢')).not.toBeInTheDocument();
    expect(screen.queryByText('Edit')).toBeInTheDocument();
  });
});<|MERGE_RESOLUTION|>--- conflicted
+++ resolved
@@ -1,14 +1,7 @@
 import React from 'react';
 import { screen } from '@testing-library/react';
 
-<<<<<<< HEAD
-import {
-  GAS_ESTIMATE_TYPES,
-  PRIORITY_LEVELS,
-} from '../../../../shared/constants/gas';
-=======
 import { GAS_ESTIMATE_TYPES } from '../../../../shared/constants/gas';
->>>>>>> 69e27c8a
 import { TRANSACTION_ENVELOPE_TYPES } from '../../../../shared/constants/transaction';
 
 import { GasFeeContextProvider } from '../../../contexts/gasFee';
@@ -71,85 +64,6 @@
     expect(screen.queryByText('Low')).toBeInTheDocument();
   });
 
-<<<<<<< HEAD
-  it('should render edit link with text markey if medium gas estimates are selected', () => {
-    render({ contextProps: { transaction: { userFeeLevel: 'medium' } } });
-    expect(screen.queryByText('🦊')).toBeInTheDocument();
-    expect(screen.queryByText('Market')).toBeInTheDocument();
-  });
-
-  it('should render edit link with text agressive if high gas estimates are selected', () => {
-    render({ contextProps: { transaction: { userFeeLevel: 'high' } } });
-    expect(screen.queryByText('🦍')).toBeInTheDocument();
-    expect(screen.queryByText('Aggressive')).toBeInTheDocument();
-  });
-
-  it('should render edit link with text Site suggested if site suggested estimated are used', () => {
-    render({
-      contextProps: {
-        transaction: {
-          userFeeLevel: PRIORITY_LEVELS.DAPP_SUGGESTED,
-          dappSuggestedGasFees: { maxFeePerGas: 1, maxPriorityFeePerGas: 1 },
-          txParams: { maxFeePerGas: 1, maxPriorityFeePerGas: 1 },
-        },
-      },
-    });
-    expect(screen.queryByText('🌐')).toBeInTheDocument();
-    expect(screen.queryByText('Site suggested')).toBeInTheDocument();
-    expect(document.getElementsByClassName('info-tooltip')).toHaveLength(1);
-  });
-
-  it('should render edit link with text advance if custom gas estimates are used', () => {
-    render({
-      contextProps: {
-        defaultEstimateToUse: 'custom',
-      },
-    });
-    expect(screen.queryByText('⚙')).toBeInTheDocument();
-    expect(screen.queryByText('Advanced')).toBeInTheDocument();
-=======
-  it('should render edit link with text edit for legacy transactions', () => {
-    render({
-      contextProps: {
-        transaction: {
-          userFeeLevel: 'low',
-          txParams: { type: TRANSACTION_ENVELOPE_TYPES.LEGACY },
-        },
-      },
-    });
-    expect(screen.queryByText('🐢')).not.toBeInTheDocument();
->>>>>>> 69e27c8a
-    expect(screen.queryByText('Edit')).toBeInTheDocument();
-  });
-
-  it('should not render edit link if transaction has simulation error and prop userAcknowledgedGasMissing is false', () => {
-    render({
-      contextProps: {
-        transaction: {
-          simulationFails: true,
-          userFeeLevel: 'low',
-        },
-      },
-      componentProps: { userAcknowledgedGasMissing: false },
-    });
-    expect(screen.queryByRole('button')).not.toBeInTheDocument();
-    expect(screen.queryByText('Low')).not.toBeInTheDocument();
-  });
-
-  it('should render edit link if userAcknowledgedGasMissing is true even if transaction has simulation error', () => {
-    render({
-      contextProps: {
-        transaction: {
-          simulationFails: true,
-          userFeeLevel: 'low',
-        },
-      },
-      componentProps: { userAcknowledgedGasMissing: true },
-    });
-    expect(screen.queryByRole('button')).toBeInTheDocument();
-    expect(screen.queryByText('Low')).toBeInTheDocument();
-  });
-
   it('should render edit link with text edit for legacy transactions', () => {
     render({
       contextProps: {
