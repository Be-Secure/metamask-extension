@import 'signature-request-header/index';
@import 'signature-request-message/index';
@import 'signature-request-data/index';

.signature-request {
  display: flex;
  flex: 1 1 auto;
  flex-direction: column;
  min-width: 0;
  width: 408px;
  height: max-content;
  background-color: var(--color-background-default);
  box-shadow: var(--shadow-size-xs) var(--color-shadow-default);
  border-radius: 8px;

  @include screen-sm-min {
    max-height: 80vh;
    min-height: 570px;
    flex: 0 0 auto;
    margin-left: auto;
    margin-right: auto;
  }

  &__reject-all-button {
    margin-top: -15px;
  }

<<<<<<< HEAD
  &__error-container {
    padding: 0 10px;
=======
  &__origin {
    margin-top: 16px;
>>>>>>> cb113dd2
  }
}

.signature-request-header {
  flex: 1;

  .network-display {
    justify-content: flex-end;
    margin-left: auto;
  }
}

.signature-request-content {
  flex: 1 40%;
  margin-top: 1rem;
  display: flex;
  align-items: center;
  flex-direction: column;
  min-height: min-content;

  &__title {
    @include H5;

    font-weight: 500;
  }

  &__info {
    @include H7;

    padding: 0 12px 4px;
  }

  &__info--bolded {
    @include Paragraph;

    font-weight: 500;
  }

  p {
    @include H6;

    color: var(--color-text-muted);
  }
}

a.signature-request-content__verify-contract-details {
  padding: 0;
}<|MERGE_RESOLUTION|>--- conflicted
+++ resolved
@@ -25,13 +25,12 @@
     margin-top: -15px;
   }
 
-<<<<<<< HEAD
   &__error-container {
     padding: 0 10px;
-=======
+  }
+
   &__origin {
     margin-top: 16px;
->>>>>>> cb113dd2
   }
 }
 
