/* eslint-disable jest/require-top-level-describe */
import { render } from '@testing-library/react';
import React from 'react';
import { ButtonSecondary } from './button-secondary';
import { BUTTON_SECONDARY_SIZES } from './button-secondary.constants';

describe('ButtonSecondary', () => {
  it('should render button element correctly', () => {
    const { getByText, getByTestId, container } = render(
      <ButtonSecondary data-testid="button-secondary">
        Button Secondary
      </ButtonSecondary>,
    );
    expect(getByText('Button Secondary')).toBeDefined();
    expect(container.querySelector('button')).toBeDefined();
    expect(getByTestId('button-secondary')).toHaveClass('mm-button-base');
    expect(container).toMatchSnapshot();
  });

  it('should render anchor element correctly', () => {
    const { getByTestId, container } = render(
      <ButtonSecondary as="a" data-testid="button-secondary" />,
    );
    expect(getByTestId('button-secondary')).toHaveClass('mm-button-base');
    const anchor = container.getElementsByTagName('a').length;
    expect(anchor).toBe(1);
  });

  it('should render button as block', () => {
    const { getByTestId } = render(
      <ButtonSecondary block data-testid="block" />,
    );
    expect(getByTestId('block')).toHaveClass(`mm-button-base--block`);
  });

  it('should render with added classname', () => {
    const { getByTestId } = render(
      <ButtonSecondary data-testid="classname" className="mm-button--test" />,
    );
    expect(getByTestId('classname')).toHaveClass('mm-button--test');
  });

  it('should render with different size classes', () => {
    const { getByTestId } = render(
      <>
        <ButtonSecondary
          size={BUTTON_SECONDARY_SIZES.SM}
          data-testid={BUTTON_SECONDARY_SIZES.SM}
        />
        <ButtonSecondary
          size={BUTTON_SECONDARY_SIZES.MD}
          data-testid={BUTTON_SECONDARY_SIZES.MD}
        />
        <ButtonSecondary
          size={BUTTON_SECONDARY_SIZES.LG}
          data-testid={BUTTON_SECONDARY_SIZES.LG}
        />
      </>,
    );

    expect(getByTestId(BUTTON_SECONDARY_SIZES.SM)).toHaveClass(
      `mm-button-base--size-${BUTTON_SECONDARY_SIZES.SM}`,
    );
    expect(getByTestId(BUTTON_SECONDARY_SIZES.MD)).toHaveClass(
      `mm-button-base--size-${BUTTON_SECONDARY_SIZES.MD}`,
    );
    expect(getByTestId(BUTTON_SECONDARY_SIZES.LG)).toHaveClass(
      `mm-button-base--size-${BUTTON_SECONDARY_SIZES.LG}`,
    );
  });

  it('should render as danger', () => {
    const { getByTestId } = render(
      <>
        <ButtonSecondary danger data-testid="danger" />
      </>,
    );

    expect(getByTestId('danger')).toHaveClass(
      'mm-button-secondary--type-danger',
    );
  });

  it('should render with different button states', () => {
    const { getByTestId } = render(
      <>
        <ButtonSecondary loading data-testid="loading" />
        <ButtonSecondary disabled data-testid="disabled" />
      </>,
    );
    expect(getByTestId('loading')).toHaveClass(`mm-button-base--loading`);
    expect(getByTestId('disabled')).toHaveClass(`mm-button-base--disabled`);
  });
  it('should render with icon', () => {
    const { container } = render(
<<<<<<< HEAD
      <ButtonSecondary data-testid="icon" iconName="add-square-filled" />,
=======
      <ButtonSecondary data-testid="icon" iconName="add-square" />,
>>>>>>> 7e97ff2b
    );

    const icons = container.getElementsByClassName('mm-icon').length;
    expect(icons).toBe(1);
  });
});<|MERGE_RESOLUTION|>--- conflicted
+++ resolved
@@ -93,11 +93,7 @@
   });
   it('should render with icon', () => {
     const { container } = render(
-<<<<<<< HEAD
-      <ButtonSecondary data-testid="icon" iconName="add-square-filled" />,
-=======
       <ButtonSecondary data-testid="icon" iconName="add-square" />,
->>>>>>> 7e97ff2b
     );
 
     const icons = container.getElementsByClassName('mm-icon').length;
