--- conflicted
+++ resolved
@@ -130,11 +130,7 @@
 
 ### Icon Name
 
-<<<<<<< HEAD
-Use the `icon` prop and the `ICON_NAMES` object from `./ui/components/component-library` to select icon.
-=======
 Use the `iconName` prop and the `ICON_NAMES` object from `./ui/components/component-library` to select icon.
->>>>>>> 90d2ca07
 
 <Canvas>
   <Story id="ui-components-component-library-button-base-button-base-stories-js--iconName" />
