import React, { Component } from 'react';
import PropTypes from 'prop-types';
import classnames from 'classnames';
import copyToClipboard from 'copy-to-clipboard';
import { getTokenTrackerLink, getAccountLink } from '@metamask/etherscan-link';
import UrlIcon from '../../../components/ui/url-icon';
import { addressSummary, getURLHostName } from '../../../helpers/utils/util';
import { formatCurrency } from '../../../helpers/utils/confirm-tx.util';
import { isBeta } from '../../../helpers/utils/build-types';
import { ellipsify } from '../../send/send.utils';
import Typography from '../../../components/ui/typography';
import Box from '../../../components/ui/box';
import Button from '../../../components/ui/button';
import EditGasFeeButton from '../../../components/app/edit-gas-fee-button';
import MetaFoxLogo from '../../../components/ui/metafox-logo';
import Identicon from '../../../components/ui/identicon';
import MultiLayerFeeMessage from '../../../components/app/multilayer-fee-message';
import CopyIcon from '../../../components/ui/icon/copy-icon.component';
import {
  TYPOGRAPHY,
  FONT_WEIGHT,
  BLOCK_SIZES,
  JUSTIFY_CONTENT,
  COLORS,
  DISPLAY,
} from '../../../helpers/constants/design-system';
import { SECOND } from '../../../../shared/constants/time';
import { ConfirmPageContainerWarning } from '../../../components/app/confirm-page-container/confirm-page-container-content';
import GasDetailsItem from '../../../components/app/gas-details-item';
import LedgerInstructionField from '../../../components/app/ledger-instruction-field';
import { ERC1155, ERC20, ERC721 } from '../../../helpers/constants/common';

export default class ConfirmApproveContent extends Component {
  static contextTypes = {
    t: PropTypes.func,
  };

  static propTypes = {
    decimals: PropTypes.number,
    tokenAmount: PropTypes.string,
    customTokenAmount: PropTypes.string,
    tokenSymbol: PropTypes.string,
    siteImage: PropTypes.string,
    showCustomizeGasModal: PropTypes.func,
    showEditApprovalPermissionModal: PropTypes.func,
    origin: PropTypes.string,
    setCustomAmount: PropTypes.func,
    tokenBalance: PropTypes.string,
    data: PropTypes.string,
    toAddress: PropTypes.string,
    currentCurrency: PropTypes.string,
    nativeCurrency: PropTypes.string,
    fiatTransactionTotal: PropTypes.string,
    ethTransactionTotal: PropTypes.string,
    useNonceField: PropTypes.bool,
    customNonceValue: PropTypes.string,
    updateCustomNonce: PropTypes.func,
    getNextNonce: PropTypes.func,
    nextNonce: PropTypes.number,
    showCustomizeNonceModal: PropTypes.func,
    warning: PropTypes.string,
    txData: PropTypes.object,
    fromAddressIsLedger: PropTypes.bool,
    chainId: PropTypes.string,
    rpcPrefs: PropTypes.object,
    isContract: PropTypes.bool,
    hexTransactionTotal: PropTypes.string,
    isMultiLayerFeeNetwork: PropTypes.bool,
    supportsEIP1559V2: PropTypes.bool,
    assetName: PropTypes.string,
    tokenId: PropTypes.string,
    assetStandard: PropTypes.string,
  };

  state = {
    showFullTxDetails: false,
    copied: false,
  };

  renderApproveContentCard({
    showHeader = true,
    symbol,
    title,
    showEdit,
    showAdvanceGasFeeOptions = false,
    onEditClick,
    content,
    footer,
    noBorder,
  }) {
    const { supportsEIP1559V2 } = this.props;
    const { t } = this.context;
    return (
      <div
        className={classnames({
          'confirm-approve-content__card': !noBorder,
          'confirm-approve-content__card--no-border': noBorder,
        })}
      >
        {showHeader && (
          <div className="confirm-approve-content__card-header">
            {!supportsEIP1559V2 && (
              <>
                <div className="confirm-approve-content__card-header__symbol">
                  {symbol}
                </div>
                <div className="confirm-approve-content__card-header__title">
                  {title}
                </div>
              </>
            )}
            {showEdit && (!showAdvanceGasFeeOptions || !supportsEIP1559V2) && (
              <Box width={BLOCK_SIZES.ONE_SIXTH}>
                <Button
                  type="link"
                  className="confirm-approve-content__small-blue-text"
                  onClick={() => onEditClick()}
                >
                  {t('edit')}
                </Button>
              </Box>
            )}
            {showEdit && showAdvanceGasFeeOptions && supportsEIP1559V2 && (
              <EditGasFeeButton />
            )}
          </div>
        )}
        <div className="confirm-approve-content__card-content">{content}</div>
        {footer}
      </div>
    );
  }

  // TODO: Add "Learn Why" with link to the feeAssociatedRequest text
  renderTransactionDetailsContent() {
    const { t } = this.context;
    const {
      currentCurrency,
      nativeCurrency,
      ethTransactionTotal,
      fiatTransactionTotal,
      hexTransactionTotal,
      txData,
      isMultiLayerFeeNetwork,
      supportsEIP1559V2,
    } = this.props;
    if (!isMultiLayerFeeNetwork && supportsEIP1559V2) {
      return <GasDetailsItem />;
    }
    return (
      <div className="confirm-approve-content__transaction-details-content">
        {isMultiLayerFeeNetwork ? (
          <div className="confirm-approve-content__transaction-details-extra-content">
            <div className="confirm-approve-content__transaction-details-content__labelled-fee">
              <span>{t('transactionDetailLayer2GasHeading')}</span>
              {`${ethTransactionTotal} ${nativeCurrency}`}
            </div>
            <MultiLayerFeeMessage
              transaction={txData}
              layer2fee={hexTransactionTotal}
              nativeCurrency={nativeCurrency}
              plainStyle
            />
          </div>
        ) : (
          <>
            <div className="confirm-approve-content__small-text">
              {t('feeAssociatedRequest')}
            </div>
            <div className="confirm-approve-content__transaction-details-content__fee">
              <div className="confirm-approve-content__transaction-details-content__primary-fee">
                {formatCurrency(fiatTransactionTotal, currentCurrency)}
              </div>
              <div className="confirm-approve-content__transaction-details-content__secondary-fee">
                {`${ethTransactionTotal} ${nativeCurrency}`}
              </div>
            </div>
          </>
        )}
      </div>
    );
  }

  renderERC721OrERC1155PermissionContent() {
    const { t } = this.context;
    const { origin, toAddress, isContract, assetName, tokenId } = this.props;

    const displayedAddress = isContract
      ? `${t('contract')} (${addressSummary(toAddress)})`
      : addressSummary(toAddress);
    return (
      <div className="flex-column">
        <div className="confirm-approve-content__small-text">
          {t('accessAndSpendNoticeNFT', [origin])}
        </div>
        <div className="flex-row">
          <div className="confirm-approve-content__label">
            {t('approvedAsset')}:
          </div>
          <div className="confirm-approve-content__medium-text">
            {`${assetName} #${tokenId}`}
          </div>
        </div>
        <div className="flex-row">
          <div className="confirm-approve-content__label">
            {t('grantedToWithColon')}
          </div>
          <div className="confirm-approve-content__medium-text">
            {displayedAddress}
          </div>
          <div className="confirm-approve-content__medium-text">
            <Button
              type="link"
              className="confirm-approve-content__copy-address"
              onClick={() => {
                this.setState({ copied: true });
                this.copyTimeout = setTimeout(
                  () => this.setState({ copied: false }),
                  SECOND * 3,
                );
                copyToClipboard(toAddress);
              }}
              title={
                this.state.copied
                  ? t('copiedExclamation')
                  : t('copyToClipboard')
              }
            >
<<<<<<< HEAD
              <CopyIcon size={14} color="#6a737d" />
=======
              <CopyIcon size={14} color="var(--color-icon-default)" />
>>>>>>> 53006d4c
            </Button>
          </div>
        </div>
      </div>
    );
  }

  renderERC20PermissionContent() {
    const { t } = this.context;
    const {
      customTokenAmount,
      tokenAmount,
      tokenSymbol,
      origin,
      toAddress,
      isContract,
    } = this.props;

    const displayedAddress = isContract
      ? `${t('contract')} (${addressSummary(toAddress)})`
      : addressSummary(toAddress);
    return (
      <div className="flex-column">
        <div className="confirm-approve-content__small-text">
          {t('accessAndSpendNotice', [origin])}
        </div>
        <div className="flex-row">
          <div className="confirm-approve-content__label">
            {t('approvedAmountWithColon')}
          </div>
          <div className="confirm-approve-content__medium-text">
            {`${Number(customTokenAmount || tokenAmount)} ${tokenSymbol}`}
          </div>
        </div>
        <div className="flex-row">
          <div className="confirm-approve-content__label">
            {t('grantedToWithColon')}
          </div>
          <div className="confirm-approve-content__medium-text">
            {`${displayedAddress}`}
          </div>
          <div className="confirm-approve-content__medium-text">
            <Button
              type="link"
              className="confirm-approve-content__copy-address"
              onClick={() => {
                this.setState({ copied: true });
                this.copyTimeout = setTimeout(
                  () => this.setState({ copied: false }),
                  SECOND * 3,
                );
                copyToClipboard(toAddress);
              }}
              title={
                this.state.copied
                  ? t('copiedExclamation')
                  : t('copyToClipboard')
              }
            >
              <CopyIcon size={14} color="var(--color-icon-default)" />
            </Button>
          </div>
        </div>
      </div>
    );
  }

  renderDataContent() {
    const { t } = this.context;
    const { data } = this.props;
    return (
      <div className="flex-column">
        <div className="confirm-approve-content__small-text">
          {t('functionApprove')}
        </div>
        <div className="confirm-approve-content__small-text confirm-approve-content__data__data-block">
          {data}
        </div>
      </div>
    );
  }

  renderFullDetails() {
    const { t } = this.context;
    const {
      assetStandard,
      showEditApprovalPermissionModal,
      customTokenAmount,
      tokenAmount,
      decimals,
      origin,
      setCustomAmount,
      tokenSymbol,
      tokenBalance,
    } = this.props;
    if (assetStandard === ERC20) {
      return (
        <div className="confirm-approve-content__full-tx-content">
          <div className="confirm-approve-content__permission">
            {this.renderApproveContentCard({
<<<<<<< HEAD
              symbol: <img src="./images/user-check.svg" alt="" />,
=======
              symbol: <i className="fa fa-user-check" />,
>>>>>>> 53006d4c
              title: t('permissionRequest'),
              content: this.renderERC20PermissionContent(),
              showEdit: true,
              onEditClick: () =>
                showEditApprovalPermissionModal({
                  customTokenAmount,
                  decimals,
                  origin,
                  setCustomAmount,
                  tokenAmount,
                  tokenSymbol,
                  tokenBalance,
                }),
            })}
          </div>
          <div className="confirm-approve-content__data">
            {this.renderApproveContentCard({
              symbol: <i className="fa fa-file" />,
              title: 'Data',
              content: this.renderDataContent(),
              noBorder: true,
            })}
          </div>
        </div>
      );
    } else if (assetStandard === ERC721 || assetStandard === ERC1155) {
      return (
        <div className="confirm-approve-content__full-tx-content">
          <div className="confirm-approve-content__permission">
            {this.renderApproveContentCard({
<<<<<<< HEAD
              symbol: <img src="./images/user-check.svg" alt="" />,
=======
              symbol: <i className="fas fa-user-check" />,
>>>>>>> 53006d4c
              title: t('permissionRequest'),
              content: this.renderERC721OrERC1155PermissionContent(),
              showEdit: false,
            })}
          </div>
          <div className="confirm-approve-content__data">
            {this.renderApproveContentCard({
              symbol: <i className="fa fa-file" />,
              title: t('data'),
              content: this.renderDataContent(),
              noBorder: true,
            })}
          </div>
        </div>
      );
    }
    return null;
  }

  renderCustomNonceContent() {
    const { t } = this.context;
    const {
      useNonceField,
      customNonceValue,
      updateCustomNonce,
      getNextNonce,
      nextNonce,
      showCustomizeNonceModal,
    } = this.props;
    return (
      <>
        {useNonceField && (
          <div className="confirm-approve-content__custom-nonce-content">
            <Box
              className="confirm-approve-content__custom-nonce-header"
              justifyContent={JUSTIFY_CONTENT.FLEX_START}
            >
              <Typography
                variant={TYPOGRAPHY.H6}
                fontWeight={FONT_WEIGHT.NORMAL}
              >
                {t('nonce')}
              </Typography>
              <Button
                type="link"
                className="confirm-approve-content__custom-nonce-edit"
                onClick={() =>
                  showCustomizeNonceModal({
                    nextNonce,
                    customNonceValue,
                    updateCustomNonce,
                    getNextNonce,
                  })
                }
              >
                {t('edit')}
              </Button>
            </Box>
            <Typography
              className="confirm-approve-content__custom-nonce-value"
              variant={TYPOGRAPHY.H6}
              fontWeight={FONT_WEIGHT.BOLD}
            >
              {customNonceValue || nextNonce}
            </Typography>
          </div>
        )}
      </>
    );
  }

  render() {
    const { t } = this.context;
    const {
      decimals,
      siteImage,
      tokenAmount,
      customTokenAmount,
      origin,
      tokenSymbol,
      showCustomizeGasModal,
      showEditApprovalPermissionModal,
      setCustomAmount,
      tokenBalance,
      useNonceField,
      warning,
      txData,
      fromAddressIsLedger,
      toAddress,
      chainId,
      rpcPrefs,
      isContract,
      assetStandard,
      tokenId,
      assetName,
    } = this.props;
    const { showFullTxDetails } = this.state;

    return (
      <div
        className={classnames('confirm-approve-content', {
          'confirm-approve-content--full': showFullTxDetails,
        })}
      >
        {warning && (
          <div className="confirm-approve-content__custom-nonce-warning">
            <ConfirmPageContainerWarning warning={warning} />
          </div>
        )}
        <Box
          display={DISPLAY.FLEX}
          className="confirm-approve-content__icon-display-content"
        >
          <Box className="confirm-approve-content__metafoxlogo">
            <MetaFoxLogo useDark={isBeta()} />
          </Box>
          <Box
            display={DISPLAY.FLEX}
            className="confirm-approve-content__siteinfo"
          >
            <UrlIcon
              className="confirm-approve-content__siteimage-identicon"
              fallbackClassName="confirm-approve-content__siteimage-identicon"
              name={getURLHostName(origin)}
              url={siteImage}
            />
            <Typography
              variant={TYPOGRAPHY.H6}
              fontWeight={FONT_WEIGHT.NORMAL}
              color={COLORS.TEXT_ALTERNATIVE}
              boxProps={{ marginLeft: 1, marginTop: 2 }}
            >
              {getURLHostName(origin)}
            </Typography>
          </Box>
        </Box>
        <div className="confirm-approve-content__title">
          {t('allowSpendToken', [
            assetStandard === ERC20
              ? tokenSymbol
              : `${assetName} (#${tokenId})`,
          ])}
        </div>
        <div className="confirm-approve-content__description">
          {t('trustSiteApprovePermission', [
            isContract
              ? t('contract').toLowerCase()
              : t('account').toLowerCase(),
          ])}
        </div>
        <Box className="confirm-approve-content__address-display-content">
          <Box display={DISPLAY.FLEX}>
            <Identicon
              className="confirm-approve-content__address-identicon"
              diameter={20}
              address={toAddress}
            />
            <Typography
              variant={TYPOGRAPHY.H6}
              fontWeight={FONT_WEIGHT.NORMAL}
              color={COLORS.TEXT_ALTERNATIVE}
              boxProps={{ marginBottom: 0 }}
            >
              {ellipsify(toAddress)}
            </Typography>
            <Button
              type="link"
              className="confirm-approve-content__copy-address"
              onClick={() => {
                this.setState({ copied: true });
                this.copyTimeout = setTimeout(
                  () => this.setState({ copied: false }),
                  SECOND * 3,
                );
                copyToClipboard(toAddress);
              }}
              title={
                this.state.copied
                  ? t('copiedExclamation')
                  : t('copyToClipboard')
              }
            >
              <CopyIcon size={9} color="var(--color-icon-default)" />
            </Button>
            <Button
              type="link"
              className="confirm-approve-content__etherscan-link"
              onClick={() => {
                const blockExplorerTokenLink = isContract
                  ? getTokenTrackerLink(toAddress, chainId, null, null, {
                      blockExplorerUrl: rpcPrefs?.blockExplorerUrl ?? null,
                    })
                  : getAccountLink(
                      toAddress,
                      chainId,
                      { blockExplorerUrl: rpcPrefs?.blockExplorerUrl ?? null },
                      null,
                    );
                global.platform.openTab({
                  url: blockExplorerTokenLink,
                });
              }}
              target="_blank"
              rel="noopener noreferrer"
              title={t('etherscanView')}
            >
              <i
                className="fa fa-share-square fa-sm"
                style={{ color: 'var(--color-icon-default)', fontSize: 11 }}
                title={t('etherscanView')}
              />
            </Button>
          </Box>
        </Box>
        {assetStandard === ERC20 ? (
          <div className="confirm-approve-content__edit-submission-button-container">
            <div
              className="confirm-approve-content__medium-link-text cursor-pointer"
              onClick={() =>
                showEditApprovalPermissionModal({
                  customTokenAmount,
                  decimals,
                  origin,
                  setCustomAmount,
                  tokenAmount,
                  tokenSymbol,
                  tokenBalance,
                })
              }
            >
              {t('editPermission')}
            </div>
          </div>
        ) : null}
        <div className="confirm-approve-content__card-wrapper">
          {this.renderApproveContentCard({
            symbol: <i className="fa fa-tag" />,
            title: t('transactionFee'),
            showEdit: true,
            showAdvanceGasFeeOptions: true,
            onEditClick: showCustomizeGasModal,
            content: this.renderTransactionDetailsContent(),
            noBorder: useNonceField || !showFullTxDetails,
            footer: !useNonceField && (
              <div
                className="confirm-approve-content__view-full-tx-button-wrapper"
                onClick={() =>
                  this.setState({
                    showFullTxDetails: !this.state.showFullTxDetails,
                  })
                }
              >
                <div className="confirm-approve-content__view-full-tx-button cursor-pointer">
                  <div className="confirm-approve-content__small-blue-text">
                    {t('viewFullTransactionDetails')}
                  </div>
                  <i
                    className={classnames({
                      'fa fa-caret-up': showFullTxDetails,
                      'fa fa-caret-down': !showFullTxDetails,
                    })}
                  />
                </div>
              </div>
            ),
          })}
          {useNonceField &&
            this.renderApproveContentCard({
              showHeader: false,
              content: this.renderCustomNonceContent(),
              useNonceField,
              noBorder: !showFullTxDetails,
              footer: (
                <div
                  className="confirm-approve-content__view-full-tx-button-wrapper"
                  onClick={() =>
                    this.setState({
                      showFullTxDetails: !this.state.showFullTxDetails,
                    })
                  }
                >
                  <div className="confirm-approve-content__view-full-tx-button cursor-pointer">
                    <div className="confirm-approve-content__small-blue-text">
                      {t('viewFullTransactionDetails')}
                    </div>
                    <i
                      className={classnames({
                        'fa fa-caret-up': showFullTxDetails,
                        'fa fa-caret-down': !showFullTxDetails,
                      })}
                    />
                  </div>
                </div>
              ),
            })}
        </div>

        {fromAddressIsLedger ? (
          <div className="confirm-approve-content__ledger-instruction-wrapper">
            <LedgerInstructionField
              showDataInstruction={Boolean(txData.txParams?.data)}
            />
          </div>
        ) : null}

        {showFullTxDetails ? this.renderFullDetails() : null}
      </div>
    );
  }
}<|MERGE_RESOLUTION|>--- conflicted
+++ resolved
@@ -226,11 +226,7 @@
                   : t('copyToClipboard')
               }
             >
-<<<<<<< HEAD
-              <CopyIcon size={14} color="#6a737d" />
-=======
               <CopyIcon size={14} color="var(--color-icon-default)" />
->>>>>>> 53006d4c
             </Button>
           </div>
         </div>
@@ -331,11 +327,7 @@
         <div className="confirm-approve-content__full-tx-content">
           <div className="confirm-approve-content__permission">
             {this.renderApproveContentCard({
-<<<<<<< HEAD
-              symbol: <img src="./images/user-check.svg" alt="" />,
-=======
               symbol: <i className="fa fa-user-check" />,
->>>>>>> 53006d4c
               title: t('permissionRequest'),
               content: this.renderERC20PermissionContent(),
               showEdit: true,
@@ -366,11 +358,7 @@
         <div className="confirm-approve-content__full-tx-content">
           <div className="confirm-approve-content__permission">
             {this.renderApproveContentCard({
-<<<<<<< HEAD
-              symbol: <img src="./images/user-check.svg" alt="" />,
-=======
               symbol: <i className="fas fa-user-check" />,
->>>>>>> 53006d4c
               title: t('permissionRequest'),
               content: this.renderERC721OrERC1155PermissionContent(),
               showEdit: false,
