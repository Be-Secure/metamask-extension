import React, { useEffect, useRef, useState, useCallback } from 'react';
import { useDispatch, useSelector } from 'react-redux';
import { useParams } from 'react-router-dom';
import ConfirmTransactionBase from '../confirm-transaction-base';
import { EDIT_GAS_MODES } from '../../../shared/constants/gas';
import {
  showModal,
  updateCustomNonce,
  getNextNonce,
} from '../../store/actions';
import { getTokenData } from '../../helpers/utils/transactions.util';
import {
  calcTokenAmount,
  getTokenAddressParam,
  getTokenValueParam,
} from '../../helpers/utils/token-util';
import { readAddressAsContract } from '../../../shared/modules/contract-utils';
import { useTokenTracker } from '../../hooks/useTokenTracker';
import { getTokens, getNativeCurrency } from '../../ducks/metamask/metamask';
import {
  transactionFeeSelector,
  txDataSelector,
  getCurrentCurrency,
  getDomainMetadata,
  getUseNonceField,
  getCustomNonceValue,
  getNextSuggestedNonce,
  doesAddressRequireLedgerHidConnection,
<<<<<<< HEAD
=======
  getCurrentChainId,
  getRpcPrefsForCurrentProvider,
>>>>>>> 87ab272a
} from '../../selectors';

import { useApproveTransaction } from '../../hooks/useApproveTransaction';

import { currentNetworkTxListSelector } from '../../selectors/transactions';
import Loading from '../../components/ui/loading-screen';
import EditGasPopover from '../../components/app/edit-gas-popover/edit-gas-popover.component';
import { isEqualCaseInsensitive } from '../../helpers/utils/util';
import { getCustomTxParamsData } from './confirm-approve.util';
import ConfirmApproveContent from './confirm-approve-content';

const doesAddressRequireLedgerHidConnectionByFromAddress = (address) => (
  state,
) => {
  return doesAddressRequireLedgerHidConnection(state, address);
};

export default function ConfirmApprove() {
  const dispatch = useDispatch();
  const { id: paramsTransactionId } = useParams();
  const {
    id: transactionId,
    txParams: { to: tokenAddress, data, from } = {},
  } = useSelector(txDataSelector);

  const currentCurrency = useSelector(getCurrentCurrency);
  const nativeCurrency = useSelector(getNativeCurrency);
  const currentNetworkTxList = useSelector(currentNetworkTxListSelector);
  const domainMetadata = useSelector(getDomainMetadata);
  const tokens = useSelector(getTokens);
  const useNonceField = useSelector(getUseNonceField);
  const nextNonce = useSelector(getNextSuggestedNonce);
  const customNonceValue = useSelector(getCustomNonceValue);
  const chainId = useSelector(getCurrentChainId);
  const rpcPrefs = useSelector(getRpcPrefsForCurrentProvider);

  const ledgerWalletRequiredHidConnection = useSelector(
    doesAddressRequireLedgerHidConnectionByFromAddress(from),
  );

  const ledgerWalletRequiredHidConnection = useSelector(
    doesAddressRequireLedgerHidConnectionByFromAddress(from),
  );

  const transaction =
    currentNetworkTxList.find(
      ({ id }) => id === (Number(paramsTransactionId) || transactionId),
    ) || {};
  const { ethTransactionTotal, fiatTransactionTotal } = useSelector((state) =>
    transactionFeeSelector(state, transaction),
  );

  const currentToken = (tokens &&
    tokens.find(({ address }) =>
      isEqualCaseInsensitive(tokenAddress, address),
    )) || {
    address: tokenAddress,
  };

  const { tokensWithBalances } = useTokenTracker([currentToken]);
  const tokenTrackerBalance = tokensWithBalances[0]?.balance || '';

  const tokenSymbol = currentToken?.symbol;
  const decimals = Number(currentToken?.decimals);
  const tokenImage = currentToken?.image;
  const tokenData = getTokenData(data);
  const tokenValue = getTokenValueParam(tokenData);
  const toAddress = getTokenAddressParam(tokenData);
  const tokenAmount =
    tokenData && calcTokenAmount(tokenValue, decimals).toString(10);

  const [customPermissionAmount, setCustomPermissionAmount] = useState('');

  const previousTokenAmount = useRef(tokenAmount);

  const {
    approveTransaction,
    showCustomizeGasPopover,
    closeCustomizeGasPopover,
  } = useApproveTransaction();

  useEffect(() => {
    if (customPermissionAmount && previousTokenAmount.current !== tokenAmount) {
      setCustomPermissionAmount(tokenAmount);
    }
    previousTokenAmount.current = tokenAmount;
  }, [customPermissionAmount, tokenAmount]);

  const [submitWarning, setSubmitWarning] = useState('');
  const prevNonce = useRef(nextNonce);
  const prevCustomNonce = useRef(customNonceValue);
  useEffect(() => {
    if (
      prevNonce.current !== nextNonce ||
      prevCustomNonce.current !== customNonceValue
    ) {
      if (nextNonce !== null && customNonceValue > nextNonce) {
        setSubmitWarning(
          `Nonce is higher than suggested nonce of ${nextNonce}`,
        );
      } else {
        setSubmitWarning('');
      }
    }
    prevCustomNonce.current = customNonceValue;
    prevNonce.current = nextNonce;
  }, [customNonceValue, nextNonce]);

  const [isContract, setIsContract] = useState(false);
  const checkIfContract = useCallback(async () => {
    const { isContractAddress } = await readAddressAsContract(
      global.eth,
      toAddress,
    );
    setIsContract(isContractAddress);
  }, [setIsContract, toAddress]);
  useEffect(() => {
    checkIfContract();
  }, [checkIfContract]);

  const { origin } = transaction;
  const formattedOrigin = origin
    ? origin[0].toUpperCase() + origin.slice(1)
    : '';

  const { icon: siteImage = '' } = domainMetadata[origin] || {};

  const tokensText = `${Number(tokenAmount)} ${tokenSymbol}`;
  const tokenBalance = tokenTrackerBalance
    ? calcTokenAmount(tokenTrackerBalance, decimals).toString(10)
    : '';
  const customData = customPermissionAmount
    ? getCustomTxParamsData(data, { customPermissionAmount, decimals })
    : null;

  return tokenSymbol === undefined ? (
    <Loading />
  ) : (
    <ConfirmTransactionBase
      toAddress={toAddress}
      identiconAddress={tokenAddress}
      showAccountInHeader
      title={tokensText}
      contentComponent={
        <>
          <ConfirmApproveContent
            decimals={decimals}
            siteImage={siteImage}
            setCustomAmount={setCustomPermissionAmount}
            customTokenAmount={String(customPermissionAmount)}
            tokenAmount={tokenAmount}
            origin={formattedOrigin}
            tokenSymbol={tokenSymbol}
            tokenImage={tokenImage}
            tokenBalance={tokenBalance}
            showCustomizeGasModal={approveTransaction}
            showEditApprovalPermissionModal={({
              /* eslint-disable no-shadow */
              customTokenAmount,
              decimals,
              origin,
              setCustomAmount,
              tokenAmount,
              tokenBalance,
              tokenSymbol,
              /* eslint-enable no-shadow */
            }) =>
              dispatch(
                showModal({
                  name: 'EDIT_APPROVAL_PERMISSION',
                  customTokenAmount,
                  decimals,
                  origin,
                  setCustomAmount,
                  tokenAmount,
                  tokenBalance,
                  tokenSymbol,
                }),
              )
            }
            data={customData || data}
            toAddress={toAddress}
            currentCurrency={currentCurrency}
            nativeCurrency={nativeCurrency}
            ethTransactionTotal={ethTransactionTotal}
            fiatTransactionTotal={fiatTransactionTotal}
            useNonceField={useNonceField}
            nextNonce={nextNonce}
            customNonceValue={customNonceValue}
            updateCustomNonce={(value) => {
              dispatch(updateCustomNonce(value));
            }}
            getNextNonce={() => dispatch(getNextNonce())}
            showCustomizeNonceModal={({
              /* eslint-disable no-shadow */
              useNonceField,
              nextNonce,
              customNonceValue,
              updateCustomNonce,
              getNextNonce,
              /* eslint-disable no-shadow */
            }) =>
              dispatch(
                showModal({
                  name: 'CUSTOMIZE_NONCE',
                  useNonceField,
                  nextNonce,
                  customNonceValue,
                  updateCustomNonce,
                  getNextNonce,
                }),
              )
            }
            warning={submitWarning}
            txData={transaction}
            ledgerWalletRequiredHidConnection={
              ledgerWalletRequiredHidConnection
            }
<<<<<<< HEAD
=======
            chainId={chainId}
            rpcPrefs={rpcPrefs}
            isContract={isContract}
>>>>>>> 87ab272a
          />
          {showCustomizeGasPopover && (
            <EditGasPopover
              onClose={closeCustomizeGasPopover}
              mode={EDIT_GAS_MODES.MODIFY_IN_PLACE}
              transaction={transaction}
            />
          )}
        </>
      }
      hideSenderToRecipient
      customTxParamsData={customData}
    />
  );
}<|MERGE_RESOLUTION|>--- conflicted
+++ resolved
@@ -26,11 +26,8 @@
   getCustomNonceValue,
   getNextSuggestedNonce,
   doesAddressRequireLedgerHidConnection,
-<<<<<<< HEAD
-=======
   getCurrentChainId,
   getRpcPrefsForCurrentProvider,
->>>>>>> 87ab272a
 } from '../../selectors';
 
 import { useApproveTransaction } from '../../hooks/useApproveTransaction';
@@ -66,10 +63,6 @@
   const customNonceValue = useSelector(getCustomNonceValue);
   const chainId = useSelector(getCurrentChainId);
   const rpcPrefs = useSelector(getRpcPrefsForCurrentProvider);
-
-  const ledgerWalletRequiredHidConnection = useSelector(
-    doesAddressRequireLedgerHidConnectionByFromAddress(from),
-  );
 
   const ledgerWalletRequiredHidConnection = useSelector(
     doesAddressRequireLedgerHidConnectionByFromAddress(from),
@@ -249,12 +242,9 @@
             ledgerWalletRequiredHidConnection={
               ledgerWalletRequiredHidConnection
             }
-<<<<<<< HEAD
-=======
             chainId={chainId}
             rpcPrefs={rpcPrefs}
             isContract={isContract}
->>>>>>> 87ab272a
           />
           {showCustomizeGasPopover && (
             <EditGasPopover
