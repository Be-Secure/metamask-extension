@use "design-system";

.networks-tab {
  &__imageclose {
    cursor: pointer;
    color: var(--color-icon-default);
  }

  &__content {
    &--with-networks-list-popup-footer {
      // padding-bottom required to offset content from fixed footer: &__networks-list-popup-footer
      padding-bottom: 80px;
      // isolation contains stacking context(z-index) of &__networks-list-popup-footer
      isolation: isolate;
    }

    @media screen and (min-width: $break-large) {
      display: grid;
      grid-template-columns: 1fr 1fr;
    }

    &__icon-check {
      max-width: 24px;
      flex: 0 0 24px;
    }

    &__custom-image {
      border: 1px solid var(--color-border-muted);
    }

    &__icon-with-fallback {
<<<<<<< HEAD
      padding: 0 1px 2px 2px;
      color: var(--color-text-alternative);
      margin-inline-start: 8px;
=======
      display: flex;
      align-items: center;
      padding: 0;
      max-width: 24px;
      flex: 0 0 24px;
      color: var(--color-text-alternative);
>>>>>>> afb3475d

      @each $variant, $color in design-system.$color-map {
        &--color-#{$variant} {
          background: var($color);
          color: var(--color-primary-inverse); // TODO: design-tokens needs network colors
        }
      }
    }
  }

  &__body {
    display: flex;
    flex-direction: column;

    @media screen and (min-width: $break-large) {
      margin-inline-end: 16px;
      margin-bottom: 24px;
    }
  }

  &__subheader {
    display: none;

    @media screen and (min-width: $break-large) {
      @include H4;

      padding: 16px 4px;
      border-bottom: 1px solid var(--color-border-default);
      height: 72px;
      align-items: center;
      display: flex;
      gap: 8px;
      flex-flow: row nowrap;
    }
  }

  &__sub-header-text {
    @include H4;

    color: var(--color-text-muted);
  }

  &__network-form {
    padding: 16px 24px;

    @media screen and (min-width: $break-large) {
      padding: 16px;
    }

    .page-container__footer {
      border-top: none;

      footer {
        padding: 10px 0;
      }
    }
  }

  &__networks-list {
    display: flex;
    flex-direction: column;
    gap: 16px;
    padding: 16px 24px;

    @media screen and (min-width: $break-large) {
      padding: 16px;
      min-width: 160px; // Allow network form to take priority in the grid on resize
      border-right: 1px solid var(--color-border-muted);
    }
<<<<<<< HEAD
  }

  &__add-network-form-body {
    display: grid;
    grid-template-columns: 48% 48%;
    column-gap: 5%;
    margin-top: 24px;
    width: 100%;
  }

  &__networks-list {
    flex: 0.5 0 auto;
    max-width: 350px;
    border-right: 1px solid var(--color-border-muted);
=======
>>>>>>> afb3475d

    &__custom-search-network {
      @include H6;

      @media screen and (min-width: $break-large) {
        @include Paragraph;
      }
    }
  }

  &__networks-list-popup-footer {
    display: flex;
    justify-content: center;
    padding: 16px 24px;
    border-top: 1px solid var(--color-border-default);
    position: fixed;
    bottom: 0;
    left: 0;
    width: 100%;
    background: var(--color-background-default);

    @media screen and (min-width: $break-large) {
      display: none;
    }
  }

  &__add-network-header-button-wrapper {
    justify-content: center;

    .button {
      width: 138px;
      padding: 10px;
    }

    @media screen and (max-width: $break-small) {
      display: none;
    }
  }

  &__networks-list--selection {
    @media screen and (max-width: $break-small) {
      display: none;
    }
  }

  &__networks-list-item {
    display: flex;
<<<<<<< HEAD
    padding: 12px 16px 12px 0;
    position: relative;
    align-items: center;
    width: 311px;

    .color-indicator {
      &:hover {
        cursor: pointer;
      }

      @media screen and (max-width: $break-small) {
        margin: 0 4px 0 20px;
      }
    }

    @media screen and (max-width: $break-small) {
      padding: 12px 0 12px 24px;
      max-width: 351px;
    }
  }

  &__networks-list-item:last-of-type {
    @media screen and (max-width: $break-small) {
      border-bottom: none;
    }
=======
    gap: 4px;
    padding-top: 4px;
    padding-bottom: 4px;
>>>>>>> afb3475d
  }

  &__networks-list-name {
    @include Paragraph;

    margin-left: 8px;
    color: var(--color-text-alternative);
    text-overflow: ellipsis;
    white-space: nowrap;
    overflow: hidden;
    flex-grow: 1;

    &:hover {
      cursor: pointer;
    }

    svg {
      margin-inline-start: 15px;
      padding-top: 3px;
    }

    @media screen and (max-width: $break-small) {
      color: var(--color-text-default);
    }
  }

  &__networks-list-name--selected {
    font-weight: bold;
    color: var(--color-text-default);

    @media screen and (max-width: $break-small) {
      font-weight: normal;
      color: var(--color-text-default);
    }
  }

  &__networks-list-name--disabled {
    color: var(--color-text-muted);

    @media screen and (max-width: $break-small) {
      color: var(--color-text-default);
    }
  }

  &__network-form-footer {
    display: flex;
    flex-flow: row nowrap;
    padding: 12px 0;

    .btn--rounded {
      white-space: nowrap;
    }

    .btn--rounded {
      white-space: nowrap;
    }

    .btn-secondary {
      margin-left: auto;
    }

    .btn-primary {
      margin-left: 16px;
    }

    .btn-danger {
      margin-right: 16px;
    }
  }

  &__add-network-form {
    padding: 16px 24px;
    grid-column: span 2; // spread both columns of grid layout

    @media screen and (min-width: $break-large) {
      max-width: 400px; // but only expand to 400px
      padding: 16px;
    }

    &__alert {
      margin-top: 0;
    }
  }

  &__add-network-form-footer {
    display: flex;
    flex-flow: row;
    padding: 12px 0;
    width: 60%;

    .btn-secondary {
      margin-right: 0.5rem;
    }

    .btn-primary {
      margin-left: 0.5rem;
    }
  }
}<|MERGE_RESOLUTION|>--- conflicted
+++ resolved
@@ -29,18 +29,12 @@
     }
 
     &__icon-with-fallback {
-<<<<<<< HEAD
-      padding: 0 1px 2px 2px;
-      color: var(--color-text-alternative);
-      margin-inline-start: 8px;
-=======
       display: flex;
       align-items: center;
       padding: 0;
       max-width: 24px;
       flex: 0 0 24px;
       color: var(--color-text-alternative);
->>>>>>> afb3475d
 
       @each $variant, $color in design-system.$color-map {
         &--color-#{$variant} {
@@ -110,23 +104,6 @@
       min-width: 160px; // Allow network form to take priority in the grid on resize
       border-right: 1px solid var(--color-border-muted);
     }
-<<<<<<< HEAD
-  }
-
-  &__add-network-form-body {
-    display: grid;
-    grid-template-columns: 48% 48%;
-    column-gap: 5%;
-    margin-top: 24px;
-    width: 100%;
-  }
-
-  &__networks-list {
-    flex: 0.5 0 auto;
-    max-width: 350px;
-    border-right: 1px solid var(--color-border-muted);
-=======
->>>>>>> afb3475d
 
     &__custom-search-network {
       @include H6;
@@ -174,37 +151,9 @@
 
   &__networks-list-item {
     display: flex;
-<<<<<<< HEAD
-    padding: 12px 16px 12px 0;
-    position: relative;
-    align-items: center;
-    width: 311px;
-
-    .color-indicator {
-      &:hover {
-        cursor: pointer;
-      }
-
-      @media screen and (max-width: $break-small) {
-        margin: 0 4px 0 20px;
-      }
-    }
-
-    @media screen and (max-width: $break-small) {
-      padding: 12px 0 12px 24px;
-      max-width: 351px;
-    }
-  }
-
-  &__networks-list-item:last-of-type {
-    @media screen and (max-width: $break-small) {
-      border-bottom: none;
-    }
-=======
     gap: 4px;
     padding-top: 4px;
     padding-bottom: 4px;
->>>>>>> afb3475d
   }
 
   &__networks-list-name {
@@ -258,10 +207,6 @@
       white-space: nowrap;
     }
 
-    .btn--rounded {
-      white-space: nowrap;
-    }
-
     .btn-secondary {
       margin-left: auto;
     }
