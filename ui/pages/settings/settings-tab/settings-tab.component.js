import React, { PureComponent } from 'react';
import PropTypes from 'prop-types';
import classnames from 'classnames';
import availableCurrencies from '../../../helpers/constants/available-conversions.json';
import { TYPOGRAPHY, COLORS } from '../../../helpers/constants/design-system';
import Dropdown from '../../../components/ui/dropdown';
import ToggleButton from '../../../components/ui/toggle-button';
import locales from '../../../../app/_locales/index.json';
import Jazzicon from '../../../components/ui/jazzicon';
import BlockieIdenticon from '../../../components/ui/identicon/blockieIdenticon';
import Typography from '../../../components/ui/typography';
<<<<<<< HEAD
=======

import {
  getSettingsSectionNumber,
  handleSettingsRefs,
} from '../../../helpers/utils/settings-search';
>>>>>>> 3327c5c7

const sortedCurrencies = availableCurrencies.sort((a, b) => {
  return a.name.toLocaleLowerCase().localeCompare(b.name.toLocaleLowerCase());
});

const currencyOptions = sortedCurrencies.map(({ code, name }) => {
  return {
    name: `${code.toUpperCase()} - ${name}`,
    value: code,
  };
});

const localeOptions = locales.map((locale) => {
  return {
    name: `${locale.name}`,
    value: locale.code,
  };
});

export default class SettingsTab extends PureComponent {
  static contextTypes = {
    t: PropTypes.func,
    metricsEvent: PropTypes.func,
  };

  static propTypes = {
    setUseBlockie: PropTypes.func,
    setCurrentCurrency: PropTypes.func,
    warning: PropTypes.string,
    updateCurrentLocale: PropTypes.func,
    currentLocale: PropTypes.string,
    useBlockie: PropTypes.bool,
    currentCurrency: PropTypes.string,
    nativeCurrency: PropTypes.string,
    useNativeCurrencyAsPrimaryCurrency: PropTypes.bool,
    setUseNativeCurrencyAsPrimaryCurrencyPreference: PropTypes.func,
    hideZeroBalanceTokens: PropTypes.bool,
    setHideZeroBalanceTokens: PropTypes.func,
    lastFetchedConversionDate: PropTypes.number,
    selectedAddress: PropTypes.string,
    useTokenDetection: PropTypes.bool,
    tokenList: PropTypes.object,
  };

  settingsRefs = Array(
    getSettingsSectionNumber(this.context.t, this.context.t('general')),
  )
    .fill(undefined)
    .map(() => {
      return React.createRef();
    });

  componentDidUpdate() {
    const { t } = this.context;
    handleSettingsRefs(t, t('general'), this.settingsRefs);
  }

  componentDidMount() {
    const { t } = this.context;
    handleSettingsRefs(t, t('general'), this.settingsRefs);
  }

  renderCurrentConversion() {
    const { t } = this.context;
    const {
      currentCurrency,
      setCurrentCurrency,
      lastFetchedConversionDate,
    } = this.props;

    return (
      <div ref={this.settingsRefs[0]} className="settings-page__content-row">
        <div className="settings-page__content-item">
          <span>{t('currencyConversion')}</span>
          <span className="settings-page__content-description">
            {lastFetchedConversionDate
              ? t('updatedWithDate', [
                  new Date(lastFetchedConversionDate * 1000).toString(),
                ])
              : t('noConversionDateAvailable')}
          </span>
        </div>
        <div className="settings-page__content-item">
          <div className="settings-page__content-item-col">
            <Dropdown
              id="select-currency"
              options={currencyOptions}
              selectedOption={currentCurrency}
              onChange={(newCurrency) => setCurrentCurrency(newCurrency)}
            />
          </div>
        </div>
      </div>
    );
  }

  renderCurrentLocale() {
    const { t } = this.context;
    const { updateCurrentLocale, currentLocale } = this.props;
    const currentLocaleMeta = locales.find(
      (locale) => locale.code === currentLocale,
    );
    const currentLocaleName = currentLocaleMeta ? currentLocaleMeta.name : '';

    return (
      <div ref={this.settingsRefs[2]} className="settings-page__content-row">
        <div className="settings-page__content-item">
          <span className="settings-page__content-label">
            {t('currentLanguage')}
          </span>
          <span className="settings-page__content-description">
            {currentLocaleName}
          </span>
        </div>
        <div className="settings-page__content-item">
          <div className="settings-page__content-item-col">
            <Dropdown
              id="select-locale"
              options={localeOptions}
              selectedOption={currentLocale}
              onChange={async (newLocale) => updateCurrentLocale(newLocale)}
            />
          </div>
        </div>
      </div>
    );
  }

  renderHideZeroBalanceTokensOptIn() {
    const { t } = this.context;
    const { hideZeroBalanceTokens, setHideZeroBalanceTokens } = this.props;

    return (
      <div
        ref={this.settingsRefs[4]}
        className="settings-page__content-row"
        id="toggle-zero-balance"
      >
        <div className="settings-page__content-item">
          <span>{t('hideZeroBalanceTokens')}</span>
        </div>
        <div className="settings-page__content-item">
          <div className="settings-page__content-item-col">
            <ToggleButton
              value={hideZeroBalanceTokens}
              onToggle={(value) => setHideZeroBalanceTokens(!value)}
              offLabel={t('off')}
              onLabel={t('on')}
            />
          </div>
        </div>
      </div>
    );
  }

  renderBlockieOptIn() {
    const { t } = this.context;
    const {
      useBlockie,
      setUseBlockie,
      selectedAddress,
      useTokenDetection,
      tokenList,
    } = this.props;

    const getIconStyles = () => ({
      display: 'block',
      borderRadius: '16px',
      width: '32px',
      height: '32px',
    });

    return (
<<<<<<< HEAD
      <div className="settings-page__content-row" id="blockie-optin">
=======
      <div
        ref={this.settingsRefs[3]}
        className="settings-page__content-row"
        id="blockie-optin"
      >
>>>>>>> 3327c5c7
        <div className="settings-page__content-item">
          <Typography variant={TYPOGRAPHY.H5} color={COLORS.BLACK}>
            {t('accountIdenticon')}
          </Typography>
          <span className="settings-page__content-item__description">
            {t('jazzAndBlockies')}
          </span>
          <div className="settings-page__content-item__identicon">
            <div className="settings-page__content-item__identicon__item">
              <div
                data-test-id="jazz_icon"
                className={classnames(
                  'settings-page__content-item__identicon__item__icon',
                  {
                    'settings-page__content-item__identicon__item__icon--active': !useBlockie,
                  },
                )}
                onClick={() => setUseBlockie(false)}
              >
                <Jazzicon
                  id="jazzicon"
                  address={selectedAddress}
                  diameter={32}
                  useTokenDetection={useTokenDetection}
                  tokenList={tokenList}
                  style={getIconStyles()}
                />
              </div>
              <Typography
                color={COLORS.BLACK}
                variant={TYPOGRAPHY.H7}
                margin={[0, 12, 0, 3]}
              >
                {t('jazzicons')}
              </Typography>
            </div>
            <div className="settings-page__content-item__identicon__item">
              <div
                data-test-id="blockie_icon"
                className={classnames(
                  'settings-page__content-item__identicon__item__icon',
                  {
                    'settings-page__content-item__identicon__item__icon--active': useBlockie,
                  },
                )}
                onClick={() => setUseBlockie(true)}
              >
                <BlockieIdenticon
                  id="blockies"
                  address={selectedAddress}
                  diameter={32}
                  borderRadius="50%"
                />
              </div>
              <Typography
                color={COLORS.BLACK}
                variant={TYPOGRAPHY.H7}
                margin={[0, 0, 0, 3]}
              >
                {t('blockies')}
              </Typography>
            </div>
          </div>
        </div>
      </div>
    );
  }

  renderUsePrimaryCurrencyOptions() {
    const { t } = this.context;
    const {
      nativeCurrency,
      setUseNativeCurrencyAsPrimaryCurrencyPreference,
      useNativeCurrencyAsPrimaryCurrency,
    } = this.props;

    return (
      <div ref={this.settingsRefs[1]} className="settings-page__content-row">
        <div className="settings-page__content-item">
          <span>{t('primaryCurrencySetting')}</span>
          <div className="settings-page__content-description">
            {t('primaryCurrencySettingDescription')}
          </div>
        </div>
        <div className="settings-page__content-item">
          <div className="settings-page__content-item-col">
            <div className="settings-tab__radio-buttons">
              <div className="settings-tab__radio-button">
                <input
                  type="radio"
                  id="native-primary-currency"
                  onChange={() =>
                    setUseNativeCurrencyAsPrimaryCurrencyPreference(true)
                  }
                  checked={Boolean(useNativeCurrencyAsPrimaryCurrency)}
                />
                <label
                  htmlFor="native-primary-currency"
                  className="settings-tab__radio-label"
                >
                  {nativeCurrency}
                </label>
              </div>
              <div className="settings-tab__radio-button">
                <input
                  type="radio"
                  id="fiat-primary-currency"
                  onChange={() =>
                    setUseNativeCurrencyAsPrimaryCurrencyPreference(false)
                  }
                  checked={!useNativeCurrencyAsPrimaryCurrency}
                />
                <label
                  htmlFor="fiat-primary-currency"
                  className="settings-tab__radio-label"
                >
                  {t('fiat')}
                </label>
              </div>
            </div>
          </div>
        </div>
      </div>
    );
  }

  render() {
    const { warning } = this.props;

    return (
      <div className="settings-page__body">
        {warning ? <div className="settings-tab__error">{warning}</div> : null}
        {this.renderCurrentConversion()}
        {this.renderUsePrimaryCurrencyOptions()}
        {this.renderCurrentLocale()}
        {this.renderBlockieOptIn()}
        {this.renderHideZeroBalanceTokensOptIn()}
      </div>
    );
  }
}<|MERGE_RESOLUTION|>--- conflicted
+++ resolved
@@ -9,14 +9,11 @@
 import Jazzicon from '../../../components/ui/jazzicon';
 import BlockieIdenticon from '../../../components/ui/identicon/blockieIdenticon';
 import Typography from '../../../components/ui/typography';
-<<<<<<< HEAD
-=======
 
 import {
   getSettingsSectionNumber,
   handleSettingsRefs,
 } from '../../../helpers/utils/settings-search';
->>>>>>> 3327c5c7
 
 const sortedCurrencies = availableCurrencies.sort((a, b) => {
   return a.name.toLocaleLowerCase().localeCompare(b.name.toLocaleLowerCase());
@@ -190,15 +187,11 @@
     });
 
     return (
-<<<<<<< HEAD
-      <div className="settings-page__content-row" id="blockie-optin">
-=======
       <div
         ref={this.settingsRefs[3]}
         className="settings-page__content-row"
         id="blockie-optin"
       >
->>>>>>> 3327c5c7
         <div className="settings-page__content-item">
           <Typography variant={TYPOGRAPHY.H5} color={COLORS.BLACK}>
             {t('accountIdenticon')}
