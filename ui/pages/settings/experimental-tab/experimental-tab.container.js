--- conflicted
+++ resolved
@@ -4,20 +4,12 @@
 import {
   setUseNftDetection,
   setOpenSeaEnabled,
-<<<<<<< HEAD
-  setEIP1559V2Enabled,
-=======
->>>>>>> 90d2ca07
   setImprovedTokenAllowanceEnabled,
   setTransactionSecurityCheckEnabled,
 } from '../../../store/actions';
 import {
   getUseNftDetection,
   getOpenSeaEnabled,
-<<<<<<< HEAD
-  getEIP1559V2Enabled,
-=======
->>>>>>> 90d2ca07
   getIsImprovedTokenAllowanceEnabled,
   getIsTransactionSecurityCheckEnabled,
 } from '../../../selectors';
@@ -27,10 +19,6 @@
   return {
     useNftDetection: getUseNftDetection(state),
     openSeaEnabled: getOpenSeaEnabled(state),
-<<<<<<< HEAD
-    eip1559V2Enabled: getEIP1559V2Enabled(state),
-=======
->>>>>>> 90d2ca07
     improvedTokenAllowanceEnabled: getIsImprovedTokenAllowanceEnabled(state),
     transactionSecurityCheckEnabled:
       getIsTransactionSecurityCheckEnabled(state),
@@ -41,10 +29,6 @@
   return {
     setUseNftDetection: (val) => dispatch(setUseNftDetection(val)),
     setOpenSeaEnabled: (val) => dispatch(setOpenSeaEnabled(val)),
-<<<<<<< HEAD
-    setEIP1559V2Enabled: (val) => dispatch(setEIP1559V2Enabled(val)),
-=======
->>>>>>> 90d2ca07
     setImprovedTokenAllowanceEnabled: (val) =>
       dispatch(setImprovedTokenAllowanceEnabled(val)),
     setTransactionSecurityCheckEnabled: (val) =>
