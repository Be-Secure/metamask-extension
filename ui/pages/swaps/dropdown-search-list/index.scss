.dropdown-search-list {
  &__search-list-open {
    margin: 24px;
    box-shadow: none;
    border-radius: 6px;
    min-height: 297px;
    width: 100%;
  }

  &__token-container {
    margin: 0;
    min-height: auto;
    border: 1px solid var(--color-border-default);
    box-sizing: border-box;
    box-shadow: none;
    border-radius: 6px;
    width: 100%;
  }

  &--open {
    box-shadow: 0 0 14px rgba(0, 0, 0, 0.18); /* TODO! */
    border: 1px solid var(--color-border-default);
  }

  &__close-area {
    position: fixed;
    top: 0;
    left: 0;
    z-index: 1000;
    width: 100%;
    height: 100%;
  }

  &__selector-closed-container {
    display: flex;
    width: 100%;
    position: relative;
    align-items: center;
    max-height: 60px;
    transition: 200ms ease-in-out;
    border-radius: 6px;
    box-shadow: none;
    border: 1px solid var(--color-border-default);
    height: 60px;

    &:hover {
      background: var(--color-background-alternative);
    }
  }

  &__caret {
    position: absolute;
    right: 16px;
    color: var(--color-icon-muted);
  }

  &__selector-closed {
    display: flex;
    flex-flow: row nowrap;
    padding: 16px 12px;
    box-sizing: border-box;
    cursor: pointer;
    position: relative;
    align-items: center;
    flex: 1;
    height: 60px;

    i {
      font-size: 1.2em;
    }

    .dropdown-search-list__item-labels {
      width: 56%;
    }
  }

  &__selector-closed-icon {
    width: 34px;
    height: 34px;
  }

  &__closed-primary-label {
    @include H4;

    color: var(--color-text-default);
    max-width: 100%;
    overflow: hidden;
    text-overflow: ellipsis;
    white-space: nowrap;
  }

  &__search-list--open {
    box-shadow: 0 0 14px rgba(0, 0, 0, 0.18);
    border: 1px solid var(--color-border-muted);
  }

  &__default-dropdown-icon {
    width: 34px;
    height: 34px;
    border-radius: 50%;
    background: var(--color-background-alternative);
    flex: 0 1 auto;
  }

  &__labels {
    display: flex;
    justify-content: space-between;
    width: 100%;
    flex: 1;
  }

  &__item-labels {
    display: flex;
    flex-direction: column;
    justify-content: center;
    margin-left: 8px;
  }

  &__select-default {
    color: var(--color-text-muted);
  }

  &__placeholder {
    @include H6;

    padding: 16px;
<<<<<<< HEAD
    color: var(--Grey-500);
=======
    color: var(--color-text-alternative);
    min-height: 300px;
>>>>>>> 634cf70a
    position: relative;
    z-index: 1002;
    background: var(--color-background-default);
    border-radius: 6px;
    min-height: 194px;
    overflow: hidden;
    text-overflow: ellipsis;

    .searchable-item-list__item--add-token {
      padding: 8px 0;
    }
  }

  &__loading-item {
    transition: 200ms ease-in-out;
    display: flex;
    flex-flow: row nowrap;
    align-items: center;
    justify-content: center;
    padding: 16px 12px;
    box-sizing: border-box;
    cursor: pointer;
    border-top: 1px solid var(--color-border-muted);
    position: relative;
    z-index: 1;
    background: var(--color-background-default);
  }

  &__loading-item-text-container {
    margin-left: 4px;
  }

  &__loading-item-text {
    font-weight: bold;
  }
}<|MERGE_RESOLUTION|>--- conflicted
+++ resolved
@@ -124,12 +124,7 @@
     @include H6;
 
     padding: 16px;
-<<<<<<< HEAD
-    color: var(--Grey-500);
-=======
     color: var(--color-text-alternative);
-    min-height: 300px;
->>>>>>> 634cf70a
     position: relative;
     z-index: 1002;
     background: var(--color-background-default);
