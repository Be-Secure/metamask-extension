import React, { Component } from 'react';
import PropTypes from 'prop-types';
import { ENVIRONMENT_TYPE_NOTIFICATION } from '../../../shared/constants/app';
import { getEnvironmentType } from '../../../app/scripts/lib/util';
import ConfirmPageContainer from '../../components/app/confirm-page-container';
import { isBalanceSufficient } from '../send/send.utils';
import {
  addHexes,
  hexToDecimal,
  hexWEIToDecGWEI,
} from '../../helpers/utils/conversions.util';
import {
  CONFIRM_TRANSACTION_ROUTE,
  DEFAULT_ROUTE,
} from '../../helpers/constants/routes';
import {
  INSUFFICIENT_FUNDS_ERROR_KEY,
  TRANSACTION_ERROR_KEY,
  GAS_LIMIT_TOO_LOW_ERROR_KEY,
  ETH_GAS_PRICE_FETCH_WARNING_KEY,
  GAS_PRICE_FETCH_FAILURE_ERROR_KEY,
} from '../../helpers/constants/error-keys';
import UserPreferencedCurrencyDisplay from '../../components/app/user-preferenced-currency-display';
import { PRIMARY, SECONDARY } from '../../helpers/constants/common';
import TextField from '../../components/ui/text-field';
import {
  TRANSACTION_TYPES,
  TRANSACTION_STATUSES,
} from '../../../shared/constants/transaction';
import { getTransactionTypeTitle } from '../../helpers/utils/transactions.util';
import { toBuffer } from '../../../shared/modules/buffer-utils';

import TransactionDetail from '../../components/app/transaction-detail/transaction-detail.component';
import TransactionDetailItem from '../../components/app/transaction-detail-item/transaction-detail-item.component';
import InfoTooltip from '../../components/ui/info-tooltip/info-tooltip';
import LoadingHeartBeat from '../../components/ui/loading-heartbeat';
import GasTiming from '../../components/app/gas-timing/gas-timing.component';
import LedgerInstructionField from '../../components/app/ledger-instruction-field';
import MultiLayerFeeMessage from '../../components/app/multilayer-fee-message';

import {
  COLORS,
  FONT_STYLE,
  TYPOGRAPHY,
} from '../../helpers/constants/design-system';
import {
  disconnectGasFeeEstimatePoller,
  getGasFeeEstimatesAndStartPolling,
  addPollingTokenToAppState,
  removePollingTokenFromAppState,
} from '../../store/actions';

import Typography from '../../components/ui/typography/typography';
import { MIN_GAS_LIMIT_DEC } from '../send/send.constants';

import GasDetailsItem from './gas-details-item';

// eslint-disable-next-line prefer-destructuring
const EIP_1559_V2 = process.env.EIP_1559_V2;

const renderHeartBeatIfNotInTest = () =>
  process.env.IN_TEST === 'true' ? null : <LoadingHeartBeat />;

export default class ConfirmTransactionBase extends Component {
  static contextTypes = {
    t: PropTypes.func,
    metricsEvent: PropTypes.func,
  };

  static propTypes = {
    // react-router props
    history: PropTypes.object,
    // Redux props
    balance: PropTypes.string,
    cancelTransaction: PropTypes.func,
    cancelAllTransactions: PropTypes.func,
    clearConfirmTransaction: PropTypes.func,
    conversionRate: PropTypes.number,
    fromAddress: PropTypes.string,
    fromName: PropTypes.string,
    hexTransactionAmount: PropTypes.string,
    hexMinimumTransactionFee: PropTypes.string,
    hexMaximumTransactionFee: PropTypes.string,
    hexTransactionTotal: PropTypes.string,
    methodData: PropTypes.object,
    nonce: PropTypes.string,
    useNonceField: PropTypes.bool,
    customNonceValue: PropTypes.string,
    updateCustomNonce: PropTypes.func,
    sendTransaction: PropTypes.func,
    showTransactionConfirmedModal: PropTypes.func,
    showRejectTransactionsConfirmationModal: PropTypes.func,
    toAddress: PropTypes.string,
    tokenData: PropTypes.object,
    tokenProps: PropTypes.object,
    toName: PropTypes.string,
    toEns: PropTypes.string,
    toNickname: PropTypes.string,
    transactionStatus: PropTypes.string,
    txData: PropTypes.object,
    unapprovedTxCount: PropTypes.number,
    currentNetworkUnapprovedTxs: PropTypes.object,
    customGas: PropTypes.object,
    // Component props
    actionKey: PropTypes.string,
    contentComponent: PropTypes.node,
    dataComponent: PropTypes.node,
    hideData: PropTypes.bool,
    hideSubtitle: PropTypes.bool,
    identiconAddress: PropTypes.string,
    onEdit: PropTypes.func,
    subtitleComponent: PropTypes.node,
    title: PropTypes.string,
    type: PropTypes.string,
    getNextNonce: PropTypes.func,
    nextNonce: PropTypes.number,
    tryReverseResolveAddress: PropTypes.func.isRequired,
    hideSenderToRecipient: PropTypes.bool,
    showAccountInHeader: PropTypes.bool,
    mostRecentOverviewPage: PropTypes.string.isRequired,
    isEthGasPrice: PropTypes.bool,
    noGasPrice: PropTypes.bool,
    setDefaultHomeActiveTabName: PropTypes.func,
    primaryTotalTextOverride: PropTypes.string,
    secondaryTotalTextOverride: PropTypes.string,
    gasIsLoading: PropTypes.bool,
    primaryTotalTextOverrideMaxAmount: PropTypes.string,
    useNativeCurrencyAsPrimaryCurrency: PropTypes.bool,
    maxFeePerGas: PropTypes.string,
    maxPriorityFeePerGas: PropTypes.string,
    baseFeePerGas: PropTypes.string,
    isMainnet: PropTypes.bool,
    gasFeeIsCustom: PropTypes.bool,
    showLedgerSteps: PropTypes.bool.isRequired,
    nativeCurrency: PropTypes.string,
    supportsEIP1559: PropTypes.bool,
    hardwareWalletRequiresConnection: PropTypes.bool,
    isMultiLayerFeeNetwork: PropTypes.bool,
  };

  state = {
    submitting: false,
    submitError: null,
    submitWarning: '',
    ethGasPriceWarning: '',
    editingGas: false,
  };

  componentDidUpdate(prevProps) {
    const {
      transactionStatus,
      showTransactionConfirmedModal,
      history,
      clearConfirmTransaction,
      nextNonce,
      customNonceValue,
      toAddress,
      tryReverseResolveAddress,
      isEthGasPrice,
      setDefaultHomeActiveTabName,
    } = this.props;
    const {
      customNonceValue: prevCustomNonceValue,
      nextNonce: prevNextNonce,
      toAddress: prevToAddress,
      transactionStatus: prevTxStatus,
      isEthGasPrice: prevIsEthGasPrice,
    } = prevProps;
    const statusUpdated = transactionStatus !== prevTxStatus;
    const txDroppedOrConfirmed =
      transactionStatus === TRANSACTION_STATUSES.DROPPED ||
      transactionStatus === TRANSACTION_STATUSES.CONFIRMED;

    if (
      nextNonce !== prevNextNonce ||
      customNonceValue !== prevCustomNonceValue
    ) {
      if (nextNonce !== null && customNonceValue > nextNonce) {
        this.setState({
          submitWarning: this.context.t('nextNonceWarning', [nextNonce]),
        });
      } else {
        this.setState({ submitWarning: '' });
      }
    }

    if (statusUpdated && txDroppedOrConfirmed) {
      showTransactionConfirmedModal({
        onSubmit: () => {
          clearConfirmTransaction();
          setDefaultHomeActiveTabName('Activity').then(() => {
            history.push(DEFAULT_ROUTE);
          });
        },
      });
    }

    if (toAddress && toAddress !== prevToAddress) {
      tryReverseResolveAddress(toAddress);
    }

    if (isEthGasPrice !== prevIsEthGasPrice) {
      if (isEthGasPrice) {
        this.setState({
          ethGasPriceWarning: this.context.t(ETH_GAS_PRICE_FETCH_WARNING_KEY),
        });
      } else {
        this.setState({
          ethGasPriceWarning: '',
        });
      }
    }
  }

  getErrorKey() {
    const {
      balance,
      conversionRate,
      hexMaximumTransactionFee,
      txData: { simulationFails, txParams: { value: amount } = {} } = {},
      customGas,
      noGasPrice,
      gasFeeIsCustom,
    } = this.props;

    const insufficientBalance =
      balance &&
      !isBalanceSufficient({
        amount,
        gasTotal: hexMaximumTransactionFee || '0x0',
        balance,
        conversionRate,
      });

    if (insufficientBalance) {
      return {
        valid: false,
        errorKey: INSUFFICIENT_FUNDS_ERROR_KEY,
      };
    }

    if (hexToDecimal(customGas.gasLimit) < Number(MIN_GAS_LIMIT_DEC)) {
      return {
        valid: false,
        errorKey: GAS_LIMIT_TOO_LOW_ERROR_KEY,
      };
    }

    if (simulationFails) {
      return {
        valid: true,
        errorKey: simulationFails.errorKey
          ? simulationFails.errorKey
          : TRANSACTION_ERROR_KEY,
      };
    }

    if (noGasPrice && !gasFeeIsCustom) {
      return {
        valid: false,
        errorKey: GAS_PRICE_FETCH_FAILURE_ERROR_KEY,
      };
    }

    return {
      valid: true,
    };
  }

  handleEditGas() {
    const {
      actionKey,
      txData: { origin },
      methodData = {},
    } = this.props;

    this.context.metricsEvent({
      eventOpts: {
        category: 'Transactions',
        action: 'Confirm Screen',
        name: 'User clicks "Edit" on gas',
      },
      customVariables: {
        recipientKnown: null,
        functionType:
          actionKey ||
          getMethodName(methodData.name) ||
          TRANSACTION_TYPES.CONTRACT_INTERACTION,
        origin,
      },
    });

    this.setState({ editingGas: true });
  }

  handleCloseEditGas() {
    this.setState({ editingGas: false });
  }

  renderDetails() {
    const {
      primaryTotalTextOverride,
      secondaryTotalTextOverride,
      hexMinimumTransactionFee,
      hexMaximumTransactionFee,
      hexTransactionTotal,
      useNonceField,
      customNonceValue,
      updateCustomNonce,
      nextNonce,
      getNextNonce,
      txData,
      useNativeCurrencyAsPrimaryCurrency,
      primaryTotalTextOverrideMaxAmount,
      maxFeePerGas,
      maxPriorityFeePerGas,
      isMainnet,
      showLedgerSteps,
      supportsEIP1559,
      isMultiLayerFeeNetwork,
      nativeCurrency,
    } = this.props;
    const { t } = this.context;

    const renderTotalMaxAmount = () => {
      if (
        primaryTotalTextOverrideMaxAmount === undefined &&
        secondaryTotalTextOverride === undefined
      ) {
        // Native Send
        return (
          <UserPreferencedCurrencyDisplay
            type={PRIMARY}
            key="total-max-amount"
            value={addHexes(txData.txParams.value, hexMaximumTransactionFee)}
            hideLabel={!useNativeCurrencyAsPrimaryCurrency}
          />
        );
      }

      // Token send
      return useNativeCurrencyAsPrimaryCurrency
        ? primaryTotalTextOverrideMaxAmount
        : secondaryTotalTextOverride;
    };

    const renderTotalDetailTotal = () => {
      if (
        primaryTotalTextOverride === undefined &&
        secondaryTotalTextOverride === undefined
      ) {
        return (
          <UserPreferencedCurrencyDisplay
            type={PRIMARY}
            key="total-detail-value"
            value={hexTransactionTotal}
            hideLabel={!useNativeCurrencyAsPrimaryCurrency}
          />
        );
      }
      return useNativeCurrencyAsPrimaryCurrency
        ? primaryTotalTextOverride
        : secondaryTotalTextOverride;
    };

    const renderTotalDetailText = () => {
      if (
        primaryTotalTextOverride === undefined &&
        secondaryTotalTextOverride === undefined
      ) {
        return (
          <UserPreferencedCurrencyDisplay
            type={SECONDARY}
            key="total-detail-text"
            value={hexTransactionTotal}
            hideLabel={Boolean(useNativeCurrencyAsPrimaryCurrency)}
          />
        );
      }
      return useNativeCurrencyAsPrimaryCurrency
        ? secondaryTotalTextOverride
        : primaryTotalTextOverride;
    };

    const nonceField = useNonceField ? (
      <div>
        <div className="confirm-detail-row">
          <div className="confirm-detail-row__label">
            {t('nonceFieldHeading')}
          </div>
          <div className="custom-nonce-input">
            <TextField
              type="number"
              min="0"
              placeholder={
                typeof nextNonce === 'number' ? nextNonce.toString() : null
              }
              onChange={({ target: { value } }) => {
                if (!value.length || Number(value) < 0) {
                  updateCustomNonce('');
                } else {
                  updateCustomNonce(String(Math.floor(value)));
                }
                getNextNonce();
              }}
              fullWidth
              margin="dense"
              value={customNonceValue || ''}
            />
          </div>
        </div>
      </div>
    ) : null;

    return (
      <div className="confirm-page-container-content__details">
        <TransactionDetail
          onEdit={() => this.handleEditGas()}
          rows={[
<<<<<<< HEAD
            EIP_1559_V2 ? (
              <GasDetailsItem
                key="gas_details"
                hexMaximumTransactionFee={hexMaximumTransactionFee}
                hexMinimumTransactionFee={hexMinimumTransactionFee}
                isMainnet={isMainnet}
                maxFeePerGas={maxFeePerGas}
                maxPriorityFeePerGas={maxPriorityFeePerGas}
                supportsEIP1559={supportsEIP1559}
                txData={txData}
                useNativeCurrencyAsPrimaryCurrency={
                  useNativeCurrencyAsPrimaryCurrency
                }
              />
            ) : (
              <TransactionDetailItem
                key="gas-item"
                detailTitle={
                  txData.dappSuggestedGasFees ? (
                    <>
                      {t('transactionDetailGasHeading')}
                      <InfoTooltip
                        contentText={t('transactionDetailDappGasTooltip')}
                        position="top"
                      >
                        <i className="fa fa-info-circle" />
                      </InfoTooltip>
                    </>
=======
            <TransactionDetailItem
              key="gas-item"
              detailTitle={
                txData.dappSuggestedGasFees ? (
                  <>
                    {isMultiLayerFeeNetwork
                      ? t('transactionDetailLayer2GasHeading')
                      : t('transactionDetailGasHeading')}
                    <InfoTooltip
                      contentText={t('transactionDetailDappGasTooltip')}
                      position="top"
                    >
                      <i className="fa fa-info-circle" />
                    </InfoTooltip>
                  </>
                ) : (
                  <>
                    {isMultiLayerFeeNetwork
                      ? t('transactionDetailLayer2GasHeading')
                      : t('transactionDetailGasHeading')}
                    <InfoTooltip
                      contentText={
                        <>
                          <p>
                            {t('transactionDetailGasTooltipIntro', [
                              isMainnet ? t('networkNameEthereum') : '',
                            ])}
                          </p>
                          <p>{t('transactionDetailGasTooltipExplanation')}</p>
                          <p>
                            <a
                              href="https://community.metamask.io/t/what-is-gas-why-do-transactions-take-so-long/3172"
                              target="_blank"
                              rel="noopener noreferrer"
                            >
                              {t('transactionDetailGasTooltipConversion')}
                            </a>
                          </p>
                        </>
                      }
                      position="top"
                    >
                      <i className="fa fa-info-circle" />
                    </InfoTooltip>
                  </>
                )
              }
              detailTitleColor={COLORS.BLACK}
              detailText={
                !isMultiLayerFeeNetwork && (
                  <div className="confirm-page-container-content__currency-container">
                    {renderHeartBeatIfNotInTest()}
                    <UserPreferencedCurrencyDisplay
                      type={SECONDARY}
                      value={hexMinimumTransactionFee}
                      hideLabel={Boolean(useNativeCurrencyAsPrimaryCurrency)}
                    />
                  </div>
                )
              }
              detailTotal={
                <div className="confirm-page-container-content__currency-container">
                  {renderHeartBeatIfNotInTest()}
                  <UserPreferencedCurrencyDisplay
                    type={PRIMARY}
                    value={hexMinimumTransactionFee}
                    hideLabel={!useNativeCurrencyAsPrimaryCurrency}
                    numberOfDecimals={isMultiLayerFeeNetwork ? 18 : 6}
                  />
                </div>
              }
              subText={
                !isMultiLayerFeeNetwork &&
                t('editGasSubTextFee', [
                  <b key="editGasSubTextFeeLabel">
                    {t('editGasSubTextFeeLabel')}
                  </b>,
                  <div
                    key="editGasSubTextFeeValue"
                    className="confirm-page-container-content__currency-container"
                  >
                    {renderHeartBeatIfNotInTest()}
                    <UserPreferencedCurrencyDisplay
                      key="editGasSubTextFeeAmount"
                      type={PRIMARY}
                      value={hexMaximumTransactionFee}
                      hideLabel={!useNativeCurrencyAsPrimaryCurrency}
                    />
                  </div>,
                ])
              }
              subTitle={
                <>
                  {txData.dappSuggestedGasFees ? (
                    <Typography
                      variant={TYPOGRAPHY.H7}
                      fontStyle={FONT_STYLE.ITALIC}
                      color={COLORS.GRAY}
                    >
                      {t('transactionDetailDappGasMoreInfo')}
                    </Typography>
>>>>>>> f20cce1f
                  ) : (
                    <>
                      {t('transactionDetailGasHeading')}
                      <InfoTooltip
                        contentText={
                          <>
                            <p>
                              {t('transactionDetailGasTooltipIntro', [
                                isMainnet ? t('networkNameEthereum') : '',
                              ])}
                            </p>
                            <p>{t('transactionDetailGasTooltipExplanation')}</p>
                            <p>
                              <a
                                href="https://community.metamask.io/t/what-is-gas-why-do-transactions-take-so-long/3172"
                                target="_blank"
                                rel="noopener noreferrer"
                              >
                                {t('transactionDetailGasTooltipConversion')}
                              </a>
                            </p>
                          </>
                        }
                        position="top"
                      >
                        <i className="fa fa-info-circle" />
                      </InfoTooltip>
                    </>
                  )
                }
                detailTitleColor={COLORS.BLACK}
                detailText={
                  <div className="confirm-page-container-content__currency-container">
                    {renderHeartBeatIfNotInTest()}
                    <UserPreferencedCurrencyDisplay
                      type={SECONDARY}
                      value={hexMinimumTransactionFee}
                      hideLabel={Boolean(useNativeCurrencyAsPrimaryCurrency)}
                    />
<<<<<<< HEAD
                  </div>
                }
                detailTotal={
                  <div className="confirm-page-container-content__currency-container">
                    {renderHeartBeatIfNotInTest()}
                    <UserPreferencedCurrencyDisplay
                      type={PRIMARY}
                      value={hexMinimumTransactionFee}
                      hideLabel={!useNativeCurrencyAsPrimaryCurrency}
                    />
                  </div>
                }
                subText={t('editGasSubTextFee', [
                  <b key="editGasSubTextFeeLabel">
                    {t('editGasSubTextFeeLabel')}
                  </b>,
                  <div
                    key="editGasSubTextFeeValue"
                    className="confirm-page-container-content__currency-container"
                  >
                    {renderHeartBeatIfNotInTest()}
                    <UserPreferencedCurrencyDisplay
                      key="editGasSubTextFeeAmount"
                      type={PRIMARY}
                      value={hexMaximumTransactionFee}
                      hideLabel={!useNativeCurrencyAsPrimaryCurrency}
                    />
                  </div>,
                ])}
                subTitle={
                  <>
                    {txData.dappSuggestedGasFees ? (
                      <Typography
                        variant={TYPOGRAPHY.H7}
                        fontStyle={FONT_STYLE.ITALIC}
                        color={COLORS.UI4}
                      >
                        {t('transactionDetailDappGasMoreInfo')}
                      </Typography>
                    ) : (
                      ''
                    )}
                    {supportsEIP1559 && (
                      <GasTiming
                        maxPriorityFeePerGas={hexWEIToDecGWEI(
                          maxPriorityFeePerGas ||
                            txData.txParams.maxPriorityFeePerGas,
                        )}
                        maxFeePerGas={hexWEIToDecGWEI(
                          maxFeePerGas || txData.txParams.maxFeePerGas,
                        )}
                      />
                    )}
                  </>
                }
              />
            ),
            <TransactionDetailItem
              key="total-item"
              detailTitle={t('total')}
              detailText={renderTotalDetailText()}
              detailTotal={renderTotalDetailTotal()}
              subTitle={t('transactionDetailGasTotalSubtitle')}
              subText={t('editGasSubTextAmount', [
                <b key="editGasSubTextAmountLabel">
                  {t('editGasSubTextAmountLabel')}
                </b>,
                renderTotalMaxAmount(),
              ])}
            />,
=======
                  )}
                </>
              }
            />,
            isMultiLayerFeeNetwork && (
              <MultiLayerFeeMessage
                transaction={txData}
                layer2fee={hexMinimumTransactionFee}
                nativeCurrency={nativeCurrency}
              />
            ),
            !isMultiLayerFeeNetwork && (
              <TransactionDetailItem
                key="total-item"
                detailTitle={t('total')}
                detailText={renderTotalDetailText()}
                detailTotal={renderTotalDetailTotal()}
                subTitle={t('transactionDetailGasTotalSubtitle')}
                subText={t('editGasSubTextAmount', [
                  <b key="editGasSubTextAmountLabel">
                    {t('editGasSubTextAmountLabel')}
                  </b>,
                  renderTotalMaxAmount(),
                ])}
              />
            ),
>>>>>>> f20cce1f
          ]}
        />
        {nonceField}
        {showLedgerSteps ? (
          <LedgerInstructionField
            showDataInstruction={Boolean(txData.txParams?.data)}
          />
        ) : null}
      </div>
    );
  }

  renderData(functionType) {
    const { t } = this.context;
    const {
      txData: { txParams: { data } = {} } = {},
      methodData: { params } = {},
      hideData,
      dataComponent,
    } = this.props;

    if (hideData) {
      return null;
    }

    return (
      dataComponent || (
        <div className="confirm-page-container-content__data">
          <div className="confirm-page-container-content__data-box-label">
            {`${t('functionType')}:`}
            <span className="confirm-page-container-content__function-type">
              {functionType}
            </span>
          </div>
          {params && (
            <div className="confirm-page-container-content__data-box">
              <div className="confirm-page-container-content__data-field-label">
                {`${t('parameters')}:`}
              </div>
              <div>
                <pre>{JSON.stringify(params, null, 2)}</pre>
              </div>
            </div>
          )}
          <div className="confirm-page-container-content__data-box-label">
            {`${t('hexData')}: ${toBuffer(data).length} bytes`}
          </div>
          <div className="confirm-page-container-content__data-box">{data}</div>
        </div>
      )
    );
  }

  handleEdit() {
    const {
      txData,
      tokenData,
      tokenProps,
      onEdit,
      actionKey,
      txData: { origin },
      methodData = {},
    } = this.props;

    this.context.metricsEvent({
      eventOpts: {
        category: 'Transactions',
        action: 'Confirm Screen',
        name: 'Edit Transaction',
      },
      customVariables: {
        recipientKnown: null,
        functionType:
          actionKey ||
          getMethodName(methodData.name) ||
          TRANSACTION_TYPES.CONTRACT_INTERACTION,
        origin,
      },
    });

    onEdit({ txData, tokenData, tokenProps });
  }

  handleCancelAll() {
    const {
      cancelAllTransactions,
      clearConfirmTransaction,
      history,
      mostRecentOverviewPage,
      showRejectTransactionsConfirmationModal,
      unapprovedTxCount,
    } = this.props;

    showRejectTransactionsConfirmationModal({
      unapprovedTxCount,
      onSubmit: async () => {
        this._removeBeforeUnload();
        await cancelAllTransactions();
        clearConfirmTransaction();
        history.push(mostRecentOverviewPage);
      },
    });
  }

  handleCancel() {
    const {
      txData,
      cancelTransaction,
      history,
      mostRecentOverviewPage,
      clearConfirmTransaction,
      updateCustomNonce,
    } = this.props;

    this._removeBeforeUnload();
    updateCustomNonce('');
    cancelTransaction(txData).then(() => {
      clearConfirmTransaction();
      history.push(mostRecentOverviewPage);
    });
  }

  handleSubmit() {
    const {
      sendTransaction,
      clearConfirmTransaction,
      txData,
      history,
      mostRecentOverviewPage,
      updateCustomNonce,
      maxFeePerGas,
      maxPriorityFeePerGas,
      baseFeePerGas,
    } = this.props;
    const { submitting } = this.state;

    if (submitting) {
      return;
    }

    if (baseFeePerGas) {
      txData.estimatedBaseFee = baseFeePerGas;
    }

    if (maxFeePerGas) {
      txData.txParams = {
        ...txData.txParams,
        maxFeePerGas,
      };
    }

    if (maxPriorityFeePerGas) {
      txData.txParams = {
        ...txData.txParams,
        maxPriorityFeePerGas,
      };
    }

    this.setState(
      {
        submitting: true,
        submitError: null,
      },
      () => {
        this._removeBeforeUnload();

        sendTransaction(txData)
          .then(() => {
            clearConfirmTransaction();
            this.setState(
              {
                submitting: false,
              },
              () => {
                history.push(mostRecentOverviewPage);
                updateCustomNonce('');
              },
            );
          })
          .catch((error) => {
            this.setState({
              submitting: false,
              submitError: error.message,
            });
            updateCustomNonce('');
          });
      },
    );
  }

  renderTitleComponent() {
    const { title, hexTransactionAmount } = this.props;

    // Title string passed in by props takes priority
    if (title) {
      return null;
    }

    return (
      <UserPreferencedCurrencyDisplay
        value={hexTransactionAmount}
        type={PRIMARY}
        showEthLogo
        ethLogoHeight="26"
        hideLabel
      />
    );
  }

  renderSubtitleComponent() {
    const { subtitleComponent, hexTransactionAmount } = this.props;

    return (
      subtitleComponent || (
        <UserPreferencedCurrencyDisplay
          value={hexTransactionAmount}
          type={SECONDARY}
          showEthLogo
          hideLabel
        />
      )
    );
  }

  handleNextTx(txId) {
    const { history, clearConfirmTransaction } = this.props;

    if (txId) {
      clearConfirmTransaction();
      history.push(`${CONFIRM_TRANSACTION_ROUTE}/${txId}`);
    }
  }

  getNavigateTxData() {
    const { currentNetworkUnapprovedTxs, txData: { id } = {} } = this.props;
    const enumUnapprovedTxs = Object.keys(currentNetworkUnapprovedTxs);
    const currentPosition = enumUnapprovedTxs.indexOf(id ? id.toString() : '');

    return {
      totalTx: enumUnapprovedTxs.length,
      positionOfCurrentTx: currentPosition + 1,
      nextTxId: enumUnapprovedTxs[currentPosition + 1],
      prevTxId: enumUnapprovedTxs[currentPosition - 1],
      showNavigation: enumUnapprovedTxs.length > 1,
      firstTx: enumUnapprovedTxs[0],
      lastTx: enumUnapprovedTxs[enumUnapprovedTxs.length - 1],
      ofText: this.context.t('ofTextNofM'),
      requestsWaitingText: this.context.t('requestsAwaitingAcknowledgement'),
    };
  }

  _beforeUnload = () => {
    const { txData: { id } = {}, cancelTransaction } = this.props;
    cancelTransaction({ id });
  };

  _beforeUnloadForGasPolling = () => {
    this._isMounted = false;
    if (this.state.pollingToken) {
      disconnectGasFeeEstimatePoller(this.state.pollingToken);
      removePollingTokenFromAppState(this.state.pollingToken);
    }
  };

  _removeBeforeUnload = () => {
    if (getEnvironmentType() === ENVIRONMENT_TYPE_NOTIFICATION) {
      window.removeEventListener('beforeunload', this._beforeUnload);
    }
    window.removeEventListener('beforeunload', this._beforeUnloadForGasPolling);
  };

  componentDidMount() {
    this._isMounted = true;
    const {
      toAddress,
      txData: { origin } = {},
      getNextNonce,
      tryReverseResolveAddress,
    } = this.props;
    const { metricsEvent } = this.context;
    metricsEvent({
      eventOpts: {
        category: 'Transactions',
        action: 'Confirm Screen',
        name: 'Confirm: Started',
      },
      customVariables: {
        origin,
      },
    });

    if (getEnvironmentType() === ENVIRONMENT_TYPE_NOTIFICATION) {
      window.addEventListener('beforeunload', this._beforeUnload);
    }

    getNextNonce();
    if (toAddress) {
      tryReverseResolveAddress(toAddress);
    }

    /**
     * This makes a request to get estimates and begin polling, keeping track of the poll
     * token in component state.
     * It then disconnects polling upon componentWillUnmount. If the hook is unmounted
     * while waiting for `getGasFeeEstimatesAndStartPolling` to resolve, the `_isMounted`
     * flag ensures that a call to disconnect happens after promise resolution.
     */
    getGasFeeEstimatesAndStartPolling().then((pollingToken) => {
      if (this._isMounted) {
        addPollingTokenToAppState(pollingToken);
        this.setState({ pollingToken });
      } else {
        disconnectGasFeeEstimatePoller(pollingToken);
        removePollingTokenFromAppState(this.state.pollingToken);
      }
    });
    window.addEventListener('beforeunload', this._beforeUnloadForGasPolling);
  }

  componentWillUnmount() {
    this._beforeUnloadForGasPolling();
    this._removeBeforeUnload();
  }

  render() {
    const { t } = this.context;
    const {
      fromName,
      fromAddress,
      toName,
      toAddress,
      toEns,
      toNickname,
      methodData,
      title,
      hideSubtitle,
      identiconAddress,
      contentComponent,
      onEdit,
      nonce,
      customNonceValue,
      unapprovedTxCount,
      type,
      hideSenderToRecipient,
      showAccountInHeader,
      txData,
      gasIsLoading,
      gasFeeIsCustom,
      nativeCurrency,
      hardwareWalletRequiresConnection,
    } = this.props;
    const {
      submitting,
      submitError,
      submitWarning,
      ethGasPriceWarning,
      editingGas,
    } = this.state;

    const { name } = methodData;
    const { valid, errorKey } = this.getErrorKey();
    const {
      totalTx,
      positionOfCurrentTx,
      nextTxId,
      prevTxId,
      showNavigation,
      firstTx,
      lastTx,
      ofText,
      requestsWaitingText,
    } = this.getNavigateTxData();

    let functionType = getMethodName(name);
    if (!functionType) {
      if (type) {
        functionType = getTransactionTypeTitle(t, type, nativeCurrency);
      } else {
        functionType = t('contractInteraction');
      }
    }
    return (
      <ConfirmPageContainer
        fromName={fromName}
        fromAddress={fromAddress}
        showAccountInHeader={showAccountInHeader}
        toName={toName}
        toAddress={toAddress}
        toEns={toEns}
        toNickname={toNickname}
        showEdit={Boolean(onEdit)}
        action={functionType}
        title={title}
        titleComponent={this.renderTitleComponent()}
        subtitleComponent={this.renderSubtitleComponent()}
        hideSubtitle={hideSubtitle}
        detailsComponent={this.renderDetails()}
        dataComponent={this.renderData(functionType)}
        contentComponent={contentComponent}
        nonce={customNonceValue || nonce}
        unapprovedTxCount={unapprovedTxCount}
        identiconAddress={identiconAddress}
        errorMessage={submitError}
        errorKey={errorKey}
        warning={submitWarning}
        totalTx={totalTx}
        positionOfCurrentTx={positionOfCurrentTx}
        nextTxId={nextTxId}
        prevTxId={prevTxId}
        showNavigation={showNavigation}
        onNextTx={(txId) => this.handleNextTx(txId)}
        firstTx={firstTx}
        lastTx={lastTx}
        ofText={ofText}
        requestsWaitingText={requestsWaitingText}
        disabled={
          !valid ||
          submitting ||
          hardwareWalletRequiresConnection ||
          (gasIsLoading && !gasFeeIsCustom)
        }
        onEdit={() => this.handleEdit()}
        onCancelAll={() => this.handleCancelAll()}
        onCancel={() => this.handleCancel()}
        onSubmit={() => this.handleSubmit()}
        hideSenderToRecipient={hideSenderToRecipient}
        origin={txData.origin}
        ethGasPriceWarning={ethGasPriceWarning}
        editingGas={editingGas}
        handleCloseEditGas={() => this.handleCloseEditGas()}
        currentTransaction={txData}
      />
    );
  }
}

export function getMethodName(camelCase) {
  if (!camelCase || typeof camelCase !== 'string') {
    return '';
  }

  return camelCase
    .replace(/([a-z])([A-Z])/gu, '$1 $2')
    .replace(/([A-Z])([a-z])/gu, ' $1$2')
    .replace(/ +/gu, ' ');
}<|MERGE_RESOLUTION|>--- conflicted
+++ resolved
@@ -417,7 +417,6 @@
         <TransactionDetail
           onEdit={() => this.handleEditGas()}
           rows={[
-<<<<<<< HEAD
             EIP_1559_V2 ? (
               <GasDetailsItem
                 key="gas_details"
@@ -438,7 +437,9 @@
                 detailTitle={
                   txData.dappSuggestedGasFees ? (
                     <>
-                      {t('transactionDetailGasHeading')}
+                      {isMultiLayerFeeNetwork
+                        ? t('transactionDetailLayer2GasHeading')
+                        : t('transactionDetailGasHeading')}
                       <InfoTooltip
                         contentText={t('transactionDetailDappGasTooltip')}
                         position="top"
@@ -446,112 +447,11 @@
                         <i className="fa fa-info-circle" />
                       </InfoTooltip>
                     </>
-=======
-            <TransactionDetailItem
-              key="gas-item"
-              detailTitle={
-                txData.dappSuggestedGasFees ? (
-                  <>
-                    {isMultiLayerFeeNetwork
-                      ? t('transactionDetailLayer2GasHeading')
-                      : t('transactionDetailGasHeading')}
-                    <InfoTooltip
-                      contentText={t('transactionDetailDappGasTooltip')}
-                      position="top"
-                    >
-                      <i className="fa fa-info-circle" />
-                    </InfoTooltip>
-                  </>
-                ) : (
-                  <>
-                    {isMultiLayerFeeNetwork
-                      ? t('transactionDetailLayer2GasHeading')
-                      : t('transactionDetailGasHeading')}
-                    <InfoTooltip
-                      contentText={
-                        <>
-                          <p>
-                            {t('transactionDetailGasTooltipIntro', [
-                              isMainnet ? t('networkNameEthereum') : '',
-                            ])}
-                          </p>
-                          <p>{t('transactionDetailGasTooltipExplanation')}</p>
-                          <p>
-                            <a
-                              href="https://community.metamask.io/t/what-is-gas-why-do-transactions-take-so-long/3172"
-                              target="_blank"
-                              rel="noopener noreferrer"
-                            >
-                              {t('transactionDetailGasTooltipConversion')}
-                            </a>
-                          </p>
-                        </>
-                      }
-                      position="top"
-                    >
-                      <i className="fa fa-info-circle" />
-                    </InfoTooltip>
-                  </>
-                )
-              }
-              detailTitleColor={COLORS.BLACK}
-              detailText={
-                !isMultiLayerFeeNetwork && (
-                  <div className="confirm-page-container-content__currency-container">
-                    {renderHeartBeatIfNotInTest()}
-                    <UserPreferencedCurrencyDisplay
-                      type={SECONDARY}
-                      value={hexMinimumTransactionFee}
-                      hideLabel={Boolean(useNativeCurrencyAsPrimaryCurrency)}
-                    />
-                  </div>
-                )
-              }
-              detailTotal={
-                <div className="confirm-page-container-content__currency-container">
-                  {renderHeartBeatIfNotInTest()}
-                  <UserPreferencedCurrencyDisplay
-                    type={PRIMARY}
-                    value={hexMinimumTransactionFee}
-                    hideLabel={!useNativeCurrencyAsPrimaryCurrency}
-                    numberOfDecimals={isMultiLayerFeeNetwork ? 18 : 6}
-                  />
-                </div>
-              }
-              subText={
-                !isMultiLayerFeeNetwork &&
-                t('editGasSubTextFee', [
-                  <b key="editGasSubTextFeeLabel">
-                    {t('editGasSubTextFeeLabel')}
-                  </b>,
-                  <div
-                    key="editGasSubTextFeeValue"
-                    className="confirm-page-container-content__currency-container"
-                  >
-                    {renderHeartBeatIfNotInTest()}
-                    <UserPreferencedCurrencyDisplay
-                      key="editGasSubTextFeeAmount"
-                      type={PRIMARY}
-                      value={hexMaximumTransactionFee}
-                      hideLabel={!useNativeCurrencyAsPrimaryCurrency}
-                    />
-                  </div>,
-                ])
-              }
-              subTitle={
-                <>
-                  {txData.dappSuggestedGasFees ? (
-                    <Typography
-                      variant={TYPOGRAPHY.H7}
-                      fontStyle={FONT_STYLE.ITALIC}
-                      color={COLORS.GRAY}
-                    >
-                      {t('transactionDetailDappGasMoreInfo')}
-                    </Typography>
->>>>>>> f20cce1f
                   ) : (
                     <>
-                      {t('transactionDetailGasHeading')}
+                      {isMultiLayerFeeNetwork
+                        ? t('transactionDetailLayer2GasHeading')
+                        : t('transactionDetailGasHeading')}
                       <InfoTooltip
                         contentText={
                           <>
@@ -581,15 +481,16 @@
                 }
                 detailTitleColor={COLORS.BLACK}
                 detailText={
-                  <div className="confirm-page-container-content__currency-container">
-                    {renderHeartBeatIfNotInTest()}
-                    <UserPreferencedCurrencyDisplay
-                      type={SECONDARY}
-                      value={hexMinimumTransactionFee}
-                      hideLabel={Boolean(useNativeCurrencyAsPrimaryCurrency)}
-                    />
-<<<<<<< HEAD
-                  </div>
+                  !isMultiLayerFeeNetwork && (
+                    <div className="confirm-page-container-content__currency-container">
+                      {renderHeartBeatIfNotInTest()}
+                      <UserPreferencedCurrencyDisplay
+                        type={SECONDARY}
+                        value={hexMinimumTransactionFee}
+                        hideLabel={Boolean(useNativeCurrencyAsPrimaryCurrency)}
+                      />
+                    </div>
+                  )
                 }
                 detailTotal={
                   <div className="confirm-page-container-content__currency-container">
@@ -601,23 +502,26 @@
                     />
                   </div>
                 }
-                subText={t('editGasSubTextFee', [
-                  <b key="editGasSubTextFeeLabel">
-                    {t('editGasSubTextFeeLabel')}
-                  </b>,
-                  <div
-                    key="editGasSubTextFeeValue"
-                    className="confirm-page-container-content__currency-container"
-                  >
-                    {renderHeartBeatIfNotInTest()}
-                    <UserPreferencedCurrencyDisplay
-                      key="editGasSubTextFeeAmount"
-                      type={PRIMARY}
-                      value={hexMaximumTransactionFee}
-                      hideLabel={!useNativeCurrencyAsPrimaryCurrency}
-                    />
-                  </div>,
-                ])}
+                subText={
+                  !isMultiLayerFeeNetwork &&
+                  t('editGasSubTextFee', [
+                    <b key="editGasSubTextFeeLabel">
+                      {t('editGasSubTextFeeLabel')}
+                    </b>,
+                    <div
+                      key="editGasSubTextFeeValue"
+                      className="confirm-page-container-content__currency-container"
+                    >
+                      {renderHeartBeatIfNotInTest()}
+                      <UserPreferencedCurrencyDisplay
+                        key="editGasSubTextFeeAmount"
+                        type={PRIMARY}
+                        value={hexMaximumTransactionFee}
+                        hideLabel={!useNativeCurrencyAsPrimaryCurrency}
+                      />
+                    </div>,
+                  ])
+                }
                 subTitle={
                   <>
                     {txData.dappSuggestedGasFees ? (
@@ -646,24 +550,6 @@
                 }
               />
             ),
-            <TransactionDetailItem
-              key="total-item"
-              detailTitle={t('total')}
-              detailText={renderTotalDetailText()}
-              detailTotal={renderTotalDetailTotal()}
-              subTitle={t('transactionDetailGasTotalSubtitle')}
-              subText={t('editGasSubTextAmount', [
-                <b key="editGasSubTextAmountLabel">
-                  {t('editGasSubTextAmountLabel')}
-                </b>,
-                renderTotalMaxAmount(),
-              ])}
-            />,
-=======
-                  )}
-                </>
-              }
-            />,
             isMultiLayerFeeNetwork && (
               <MultiLayerFeeMessage
                 transaction={txData}
@@ -686,7 +572,6 @@
                 ])}
               />
             ),
->>>>>>> f20cce1f
           ]}
         />
         {nonceField}
