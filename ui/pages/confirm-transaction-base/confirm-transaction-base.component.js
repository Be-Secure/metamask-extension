import React, { Component } from 'react';
import PropTypes from 'prop-types';
import ConfirmPageContainer from '../../components/app/confirm-page-container';
import TransactionDecoding from '../../components/app/transaction-decoding';
import { isBalanceSufficient } from '../send/send.utils';
import { DEFAULT_ROUTE } from '../../helpers/constants/routes';
import {
  INSUFFICIENT_FUNDS_ERROR_KEY,
  GAS_LIMIT_TOO_LOW_ERROR_KEY,
  ETH_GAS_PRICE_FETCH_WARNING_KEY,
  GAS_PRICE_FETCH_FAILURE_ERROR_KEY,
} from '../../helpers/constants/error-keys';
import UserPreferencedCurrencyDisplay from '../../components/app/user-preferenced-currency-display';
import CopyRawData from '../../components/app/transaction-decoding/components/ui/copy-raw-data';

import { PRIMARY, SECONDARY } from '../../helpers/constants/common';
import TextField from '../../components/ui/text-field';
import SimulationErrorMessage from '../../components/ui/simulation-error-message';
import Disclosure from '../../components/ui/disclosure';
import {
  HardwareDeviceNames,
  LedgerTransportTypes,
  LEDGER_LOCKED_ERROR_CODES,
} from '../../../shared/constants/hardware-wallets';
import { EVENT } from '../../../shared/constants/metametrics';
import {
  TransactionType,
  TransactionStatus,
} from '../../../shared/constants/transaction';
import { getMethodName } from '../../helpers/utils/metrics';
import {
  getTransactionTypeTitle,
  isLegacyTransaction,
} from '../../helpers/utils/transactions.util';
import { toBuffer } from '../../../shared/modules/buffer-utils';

import { TransactionModalContextProvider } from '../../contexts/transaction-modal';
import TransactionDetail from '../../components/app/transaction-detail/transaction-detail.component';
import TransactionDetailItem from '../../components/app/transaction-detail-item/transaction-detail-item.component';
import InfoTooltip from '../../components/ui/info-tooltip/info-tooltip';
import LoadingHeartBeat from '../../components/ui/loading-heartbeat';
import GasDetailsItem from '../../components/app/gas-details-item';
import GasTiming from '../../components/app/gas-timing/gas-timing.component';
import LedgerInstructionField from '../../components/app/ledger-instruction-field';
import MultiLayerFeeMessage from '../../components/app/multilayer-fee-message';
import Typography from '../../components/ui/typography/typography';
import {
  TextColor,
  FONT_STYLE,
  TypographyVariant,
} from '../../helpers/constants/design-system';
import {
  disconnectGasFeeEstimatePoller,
  getGasFeeEstimatesAndStartPolling,
  addPollingTokenToAppState,
  removePollingTokenFromAppState,
  attemptLedgerTransportCreation,
  isDeviceAccessible,
} from '../../store/actions';

import { MIN_GAS_LIMIT_DEC } from '../send/send.constants';

import { NETWORK_TO_NAME_MAP } from '../../../shared/constants/network';
import {
  addHexes,
  hexToDecimal,
  hexWEIToDecGWEI,
} from '../../../shared/modules/conversion.utils';
import TransactionAlerts from '../../components/app/transaction-alerts';

const renderHeartBeatIfNotInTest = () =>
  process.env.IN_TEST ? null : <LoadingHeartBeat />;

export default class ConfirmTransactionBase extends Component {
  static contextTypes = {
    t: PropTypes.func,
    trackEvent: PropTypes.func,
  };

  static propTypes = {
    // react-router props
    history: PropTypes.object,
    // Redux props
    balance: PropTypes.string,
    cancelTransaction: PropTypes.func,
    cancelAllTransactions: PropTypes.func,
    clearConfirmTransaction: PropTypes.func,
    conversionRate: PropTypes.number,
    fromAddress: PropTypes.string,
    fromName: PropTypes.string,
    hexTransactionAmount: PropTypes.string,
    hexMinimumTransactionFee: PropTypes.string,
    hexMaximumTransactionFee: PropTypes.string,
    hexTransactionTotal: PropTypes.string,
    methodData: PropTypes.object,
    nonce: PropTypes.string,
    useNonceField: PropTypes.bool,
    customNonceValue: PropTypes.string,
    updateCustomNonce: PropTypes.func,
    sendTransaction: PropTypes.func,
    showTransactionConfirmedModal: PropTypes.func,
    showRejectTransactionsConfirmationModal: PropTypes.func,
    toAccounts: PropTypes.array,
    toAddress: PropTypes.string,
    tokenData: PropTypes.object,
    tokenProps: PropTypes.object,
    toName: PropTypes.string,
    toEns: PropTypes.string,
    toNickname: PropTypes.string,
    transactionStatus: PropTypes.string,
    txData: PropTypes.object,
    unapprovedTxCount: PropTypes.number,
    customGas: PropTypes.object,
    addToAddressBookIfNew: PropTypes.func,
    // Component props
    actionKey: PropTypes.string,
    contentComponent: PropTypes.node,
    dataComponent: PropTypes.node,
    dataHexComponent: PropTypes.node,
    hideData: PropTypes.bool,
    hideSubtitle: PropTypes.bool,
    tokenAddress: PropTypes.string,
    customTokenAmount: PropTypes.string,
    dappProposedTokenAmount: PropTypes.string,
    currentTokenBalance: PropTypes.string,
    onEdit: PropTypes.func,
    subtitleComponent: PropTypes.node,
    title: PropTypes.string,
    image: PropTypes.string,
    type: PropTypes.string,
    getNextNonce: PropTypes.func,
    nextNonce: PropTypes.number,
    tryReverseResolveAddress: PropTypes.func.isRequired,
    hideSenderToRecipient: PropTypes.bool,
    showAccountInHeader: PropTypes.bool,
    mostRecentOverviewPage: PropTypes.string.isRequired,
    isEthGasPrice: PropTypes.bool,
    noGasPrice: PropTypes.bool,
    setDefaultHomeActiveTabName: PropTypes.func,
    primaryTotalTextOverride: PropTypes.string,
    secondaryTotalTextOverride: PropTypes.string,
    gasIsLoading: PropTypes.bool,
    primaryTotalTextOverrideMaxAmount: PropTypes.string,
    useNativeCurrencyAsPrimaryCurrency: PropTypes.bool,
    maxFeePerGas: PropTypes.string,
    maxPriorityFeePerGas: PropTypes.string,
    baseFeePerGas: PropTypes.string,
    isMainnet: PropTypes.bool,
    gasFeeIsCustom: PropTypes.bool,
    showLedgerSteps: PropTypes.bool.isRequired,

    isHardwareWallet: PropTypes.bool,
    device: PropTypes.string,
    hdPath: PropTypes.string,
    checkHardwareStatus: PropTypes.func,
    // attemptLedgerTransportCreation: PropTypes.func,

    nativeCurrency: PropTypes.string,
    supportsEIP1559: PropTypes.bool,
    hardwareWalletRequiresConnection: PropTypes.bool,
    isMultiLayerFeeNetwork: PropTypes.bool,
    isBuyableChain: PropTypes.bool,
    isApprovalOrRejection: PropTypes.bool,
    assetStandard: PropTypes.string,
    useCurrencyRateCheck: PropTypes.bool,
  };

  state = {
    locked: false,
    submitting: false,
    submitError: null,
    submitWarning: '',
    ethGasPriceWarning: '',
    editingGas: false,
    userAcknowledgedGasMissing: false,
    showWarningModal: false,
  };

  componentDidUpdate(prevProps) {
    const {
      transactionStatus,
      showTransactionConfirmedModal,
      history,
      clearConfirmTransaction,
      nextNonce,
      customNonceValue,
      toAddress,
      tryReverseResolveAddress,
      isEthGasPrice,
      setDefaultHomeActiveTabName,
    } = this.props;

    const {
      customNonceValue: prevCustomNonceValue,
      nextNonce: prevNextNonce,
      toAddress: prevToAddress,
      transactionStatus: prevTxStatus,
      isEthGasPrice: prevIsEthGasPrice,
    } = prevProps;
    const statusUpdated = transactionStatus !== prevTxStatus;
    const txDroppedOrConfirmed =
      transactionStatus === TransactionStatus.dropped ||
      transactionStatus === TransactionStatus.confirmed;

    if (
      nextNonce !== prevNextNonce ||
      customNonceValue !== prevCustomNonceValue
    ) {
      if (nextNonce !== null && customNonceValue > nextNonce) {
        this.setState({
          submitWarning: this.context.t('nextNonceWarning', [nextNonce]),
        });
      } else {
        this.setState({ submitWarning: '' });
      }
    }

    if (statusUpdated && txDroppedOrConfirmed) {
      showTransactionConfirmedModal({
        onSubmit: () => {
          clearConfirmTransaction();
          setDefaultHomeActiveTabName('activity').then(() => {
            history.push(DEFAULT_ROUTE);
          });
        },
      });
    }

    if (toAddress && toAddress !== prevToAddress) {
      tryReverseResolveAddress(toAddress);
    }

    if (isEthGasPrice !== prevIsEthGasPrice) {
      if (isEthGasPrice) {
        this.setState({
          ethGasPriceWarning: this.context.t(ETH_GAS_PRICE_FETCH_WARNING_KEY),
        });
      } else {
        this.setState({
          ethGasPriceWarning: '',
        });
      }
    }
  }

  getErrorKey() {
    const {
      balance,
      conversionRate,
      hexMaximumTransactionFee,
      txData: { txParams: { value: amount } = {} } = {},
      customGas,
      noGasPrice,
      gasFeeIsCustom,
    } = this.props;

    const insufficientBalance =
      balance &&
      !isBalanceSufficient({
        amount,
        gasTotal: hexMaximumTransactionFee || '0x0',
        balance,
        conversionRate,
      });

    if (insufficientBalance) {
      return {
        valid: false,
        errorKey: INSUFFICIENT_FUNDS_ERROR_KEY,
      };
    }

    if (hexToDecimal(customGas.gasLimit) < Number(MIN_GAS_LIMIT_DEC)) {
      return {
        valid: false,
        errorKey: GAS_LIMIT_TOO_LOW_ERROR_KEY,
      };
    }

    if (noGasPrice && !gasFeeIsCustom) {
      return {
        valid: false,
        errorKey: GAS_PRICE_FETCH_FAILURE_ERROR_KEY,
      };
    }

    return {
      valid: true,
    };
  }

  handleEditGas() {
    const {
      actionKey,
      txData: { origin },
      methodData = {},
    } = this.props;

    this.context.trackEvent({
      category: EVENT.CATEGORIES.TRANSACTIONS,
      event: 'User clicks "Edit" on gas',
      properties: {
        action: 'Confirm Screen',
        legacy_event: true,
        recipientKnown: null,
        functionType:
          actionKey ||
          getMethodName(methodData.name) ||
          TransactionType.contractInteraction,
        origin,
      },
    });

    this.setState({ editingGas: true });
  }

  handleCloseEditGas() {
    this.setState({ editingGas: false });
  }

  setUserAcknowledgedGasMissing() {
    this.setState({ userAcknowledgedGasMissing: true });
  }

  renderDetails() {
    const {
      primaryTotalTextOverride,
      secondaryTotalTextOverride,
      hexMinimumTransactionFee,
      hexMaximumTransactionFee,
      hexTransactionTotal,
      useNonceField,
      customNonceValue,
      updateCustomNonce,
      nextNonce,
      getNextNonce,
      txData,
      useNativeCurrencyAsPrimaryCurrency,
      primaryTotalTextOverrideMaxAmount,
      maxFeePerGas,
      maxPriorityFeePerGas,
      isMainnet,
      showLedgerSteps,
      supportsEIP1559,
      isHardwareWallet,
      isMultiLayerFeeNetwork,      
      nativeCurrency,
      isBuyableChain,
      useCurrencyRateCheck,
    } = this.props;
    const { t } = this.context;
    const { userAcknowledgedGasMissing, locked } = this.state;

    const { valid } = this.getErrorKey();
    const isDisabled = () => {
      return userAcknowledgedGasMissing ? false : !valid;
    };

    const hasSimulationError = Boolean(txData.simulationFails);

    const renderSimulationFailureWarning =
      hasSimulationError && !userAcknowledgedGasMissing;
    const networkName = NETWORK_TO_NAME_MAP[txData.chainId];

    const renderTotalMaxAmount = () => {
      if (
        primaryTotalTextOverrideMaxAmount === undefined &&
        secondaryTotalTextOverride === undefined
      ) {
        // Native Send
        return (
          <UserPreferencedCurrencyDisplay
            type={PRIMARY}
            key="total-max-amount"
            value={addHexes(txData.txParams.value, hexMaximumTransactionFee)}
            hideLabel={!useNativeCurrencyAsPrimaryCurrency}
          />
        );
      }

      // Token send
      return useNativeCurrencyAsPrimaryCurrency
        ? primaryTotalTextOverrideMaxAmount
        : secondaryTotalTextOverride;
    };

    const renderTotalDetailTotal = () => {
      if (
        primaryTotalTextOverride === undefined &&
        secondaryTotalTextOverride === undefined
      ) {
        return (
          <div className="confirm-page-container-content__total-value">
            <LoadingHeartBeat estimateUsed={this.props.txData?.userFeeLevel} />
            <UserPreferencedCurrencyDisplay
              type={PRIMARY}
              key="total-detail-value"
              value={hexTransactionTotal}
              hideLabel={!useNativeCurrencyAsPrimaryCurrency}
            />
          </div>
        );
      }
      return useNativeCurrencyAsPrimaryCurrency
        ? primaryTotalTextOverride
        : secondaryTotalTextOverride;
    };

    const renderTotalDetailText = () => {
      if (
        primaryTotalTextOverride === undefined &&
        secondaryTotalTextOverride === undefined
      ) {
        return (
          <div className="confirm-page-container-content__total-value">
            <LoadingHeartBeat estimateUsed={this.props.txData?.userFeeLevel} />
            <UserPreferencedCurrencyDisplay
              type={SECONDARY}
              key="total-detail-text"
              value={hexTransactionTotal}
              hideLabel={Boolean(useNativeCurrencyAsPrimaryCurrency)}
            />
          </div>
        );
      }
      return useNativeCurrencyAsPrimaryCurrency
        ? secondaryTotalTextOverride
        : primaryTotalTextOverride;
    };

    const nonceField = useNonceField ? (
      <div>
        <div className="confirm-detail-row">
          <div className="confirm-detail-row__label">
            {t('nonceFieldHeading')}
          </div>
          <div className="custom-nonce-input">
            <TextField
              type="number"
              min={0}
              placeholder={
                typeof nextNonce === 'number' ? nextNonce.toString() : null
              }
              onChange={({ target: { value } }) => {
                if (!value.length || Number(value) < 0) {
                  updateCustomNonce('');
                } else {
                  updateCustomNonce(String(Math.floor(value)));
                }
                getNextNonce();
              }}
              fullWidth
              margin="dense"
              value={customNonceValue || ''}
            />
          </div>
        </div>
      </div>
    ) : null;

    const renderGasDetailsItem = () => {
      return this.supportsEIP1559 ? (
        <GasDetailsItem
          key="gas_details"
          userAcknowledgedGasMissing={userAcknowledgedGasMissing}
        />
      ) : (
        <TransactionDetailItem
          key="gas-item"
          detailTitle={
            txData.dappSuggestedGasFees ? (
              <>
                {t('transactionDetailGasHeading')}
                <InfoTooltip
                  contentText={t('transactionDetailDappGasTooltip')}
                  position="top"
                >
                  <i className="fa fa-info-circle" />
                </InfoTooltip>
              </>
            ) : (
              <>
                {t('transactionDetailGasHeading')}
                <InfoTooltip
                  contentText={
                    <>
                      <p>
                        {t('transactionDetailGasTooltipIntro', [
                          isMainnet ? t('networkNameEthereum') : '',
                        ])}
                      </p>
                      <p>{t('transactionDetailGasTooltipExplanation')}</p>
                      <p>
                        <a
                          href="https://community.metamask.io/t/what-is-gas-why-do-transactions-take-so-long/3172"
                          target="_blank"
                          rel="noopener noreferrer"
                        >
                          {t('transactionDetailGasTooltipConversion')}
                        </a>
                      </p>
                    </>
                  }
                  position="top"
                >
                  <i className="fa fa-info-circle" />
                </InfoTooltip>
              </>
            )
          }
          detailText={
            useCurrencyRateCheck && (
              <div className="confirm-page-container-content__currency-container test">
                {renderHeartBeatIfNotInTest()}
                <UserPreferencedCurrencyDisplay
                  type={SECONDARY}
                  value={hexMinimumTransactionFee}
                  hideLabel={Boolean(useNativeCurrencyAsPrimaryCurrency)}
                />
              </div>
            )
          }
          detailTotal={
            <div className="confirm-page-container-content__currency-container">
              {renderHeartBeatIfNotInTest()}
              <UserPreferencedCurrencyDisplay
                type={PRIMARY}
                value={hexMinimumTransactionFee}
                hideLabel={!useNativeCurrencyAsPrimaryCurrency}
                numberOfDecimals={6}
              />
            </div>
          }
          subText={
            <>
              <strong key="editGasSubTextFeeLabel">
                {t('editGasSubTextFeeLabel')}
              </strong>
              <div
                key="editGasSubTextFeeValue"
                className="confirm-page-container-content__currency-container"
              >
                {renderHeartBeatIfNotInTest()}
                <UserPreferencedCurrencyDisplay
                  key="editGasSubTextFeeAmount"
                  type={PRIMARY}
                  value={hexMaximumTransactionFee}
                  hideLabel={!useNativeCurrencyAsPrimaryCurrency}
                />
              </div>
            </>
          }
          subTitle={
            <>
              {txData.dappSuggestedGasFees ? (
                <Typography
                  variant={TypographyVariant.H7}
                  fontStyle={FONT_STYLE.ITALIC}
                  color={TextColor.textAlternative}
                >
                  {t('transactionDetailDappGasMoreInfo')}
                </Typography>
              ) : (
                ''
              )}
              {supportsEIP1559 && (
                <GasTiming
                  maxPriorityFeePerGas={hexWEIToDecGWEI(
                    maxPriorityFeePerGas ||
                      txData.txParams.maxPriorityFeePerGas,
                  ).toString()}
                  maxFeePerGas={hexWEIToDecGWEI(
                    maxFeePerGas || txData.txParams.maxFeePerGas,
                  ).toString()}
                />
              )}
            </>
          }
        />
      );
    };

    const simulationFailureWarning = () => (
      <div className="confirm-page-container-content__error-container">
        <SimulationErrorMessage
          userAcknowledgedGasMissing={userAcknowledgedGasMissing}
          setUserAcknowledgedGasMissing={() =>
            this.setUserAcknowledgedGasMissing()
          }
        />
      </div>
    );

    const deviceLockedWarning = () => (
      <div className="confirm-page-container-content__error-container" key="hw-locked-error">
        <span className="hw-connect__error">{t('ledgerLocked')}</span>
      </div>
    );

    return (
      <div className="confirm-page-container-content__details">
        <TransactionAlerts
          setUserAcknowledgedGasMissing={() =>
            this.setUserAcknowledgedGasMissing()
          }
          userAcknowledgedGasMissing={userAcknowledgedGasMissing}
          nativeCurrency={nativeCurrency}
          networkName={networkName}
          type={txData.type}
          isBuyableChain={isBuyableChain}
        />
        <TransactionDetail
          disabled={isDisabled()}
          userAcknowledgedGasMissing={userAcknowledgedGasMissing}
          onEdit={
            renderSimulationFailureWarning || isMultiLayerFeeNetwork
              ? null
              : () => this.handleEditGas()
          }
          rows={[
<<<<<<< HEAD
            renderSimulationFailureWarning &&
              !this.supportsEIP1559 &&
              simulationFailureWarning(),
            isHardwareWallet && locked &&
              deviceLockedWarning(),
=======
            renderSimulationFailureWarning && simulationFailureWarning(),
>>>>>>> c3643886
            !renderSimulationFailureWarning &&
              !isMultiLayerFeeNetwork &&
              renderGasDetailsItem(),
            !renderSimulationFailureWarning && isMultiLayerFeeNetwork && (
              <MultiLayerFeeMessage
                transaction={txData}
                layer2fee={hexMinimumTransactionFee}
                nativeCurrency={nativeCurrency}
              />
            ),
            !isMultiLayerFeeNetwork && (
              <TransactionDetailItem
                key="total-item"
                detailTitle={t('total')}
                detailText={useCurrencyRateCheck && renderTotalDetailText()}
                detailTotal={renderTotalDetailTotal()}
                subTitle={t('transactionDetailGasTotalSubtitle')}
                subText={
                  <div className="confirm-page-container-content__total-amount">
                    <LoadingHeartBeat
                      estimateUsed={this.props.txData?.userFeeLevel}
                    />
                    <strong key="editGasSubTextAmountLabel">
                      {t('editGasSubTextAmountLabel')}
                    </strong>{' '}
                    {renderTotalMaxAmount()}
                  </div>
                }
              />
            ),
          ]}
        />
        {nonceField}
        {showLedgerSteps ? (
          <LedgerInstructionField
            showDataInstruction={Boolean(txData.txParams?.data)}
          />
        ) : null}
      </div>
    );
  }

  renderData(functionType) {
    const { t } = this.context;
    const {
      txData: { txParams } = {},
      methodData: { params } = {},
      hideData,
      dataComponent,
    } = this.props;

    if (hideData) {
      return null;
    }

    const functionParams = params?.length
      ? `(${params.map(({ type }) => type).join(', ')})`
      : '';

    return (
      dataComponent || (
        <div className="confirm-page-container-content__data">
          <div className="confirm-page-container-content__data-box-label">
            {`${t('functionType')}:`}
            <span className="confirm-page-container-content__function-type">
              {`${functionType} ${functionParams}`}
            </span>
          </div>
          <Disclosure>
            <TransactionDecoding to={txParams?.to} inputData={txParams?.data} />
          </Disclosure>
        </div>
      )
    );
  }

  renderDataHex(functionType) {
    const { t } = this.context;
    const {
      txData: { txParams } = {},
      methodData: { params } = {},
      hideData,
      dataHexComponent,
    } = this.props;

    if (hideData || !txParams.to) {
      return null;
    }

    const functionParams = params?.length
      ? `(${params.map(({ type }) => type).join(', ')})`
      : '';

    return (
      dataHexComponent || (
        <div className="confirm-page-container-content__data">
          <div className="confirm-page-container-content__data-box-label">
            {`${t('functionType')}:`}
            <span className="confirm-page-container-content__function-type">
              {`${functionType} ${functionParams}`}
            </span>
          </div>
          {params && (
            <div className="confirm-page-container-content__data-box">
              <div className="confirm-page-container-content__data-field-label">
                {`${t('parameters')}:`}
              </div>
              <div>
                <pre>{JSON.stringify(params, null, 2)}</pre>
              </div>
            </div>
          )}
          <div className="confirm-page-container-content__data-box-label">
            {`${t('hexData')}: ${toBuffer(txParams?.data).length} bytes`}
          </div>
          <div className="confirm-page-container-content__data-box">
            {txParams?.data}
          </div>
          <CopyRawData data={txParams?.data} />
        </div>
      )
    );
  }


  // @TODO - copied from connect-hardware, move to shared utility
  async checkIfUnlocked() {
    const { device, hdPath, fromAddress, checkHardwareStatus } = this.props;    
    const unlocked = await isDeviceAccessible(device, hdPath);

console.log(`UNLOCKED? ${unlocked}`);  

    this.setState({ locked: !unlocked });
    return unlocked;
  }  

  handleEdit() {
    const {
      txData,
      tokenData,
      tokenProps,
      onEdit,
      actionKey,
      txData: { origin },
      methodData = {},
    } = this.props;

    this.context.trackEvent({
      category: EVENT.CATEGORIES.TRANSACTIONS,
      event: 'Edit Transaction',
      properties: {
        action: 'Confirm Screen',
        legacy_event: true,
        recipientKnown: null,
        functionType:
          actionKey ||
          getMethodName(methodData.name) ||
          TransactionType.contractInteraction,
        origin,
      },
    });

    onEdit({ txData, tokenData, tokenProps });
  }

  handleCancelAll() {
    const {
      cancelAllTransactions,
      clearConfirmTransaction,
      history,
      mostRecentOverviewPage,
      showRejectTransactionsConfirmationModal,
      unapprovedTxCount,
    } = this.props;

    showRejectTransactionsConfirmationModal({
      unapprovedTxCount,
      onSubmit: async () => {
        this._removeBeforeUnload();
        await cancelAllTransactions();
        clearConfirmTransaction();
        history.push(mostRecentOverviewPage);
      },
    });
  }

  handleCancel() {
    const {
      txData,
      cancelTransaction,
      history,
      mostRecentOverviewPage,
      clearConfirmTransaction,
      updateCustomNonce,
    } = this.props;

    this._removeBeforeUnload();
    updateCustomNonce('');
    cancelTransaction(txData).then(() => {
      clearConfirmTransaction();
      history.push(mostRecentOverviewPage);
    });
  }

  handleSubmit() {
    const {
      sendTransaction,
      clearConfirmTransaction,
      txData,
      history,
      mostRecentOverviewPage,
      updateCustomNonce,
      maxFeePerGas,
      customTokenAmount,
      dappProposedTokenAmount,
      currentTokenBalance,
      maxPriorityFeePerGas,
      baseFeePerGas,
      methodData,
      addToAddressBookIfNew,
      toAccounts,
      toAddress,
      isHardwareWallet,
    } = this.props;
    const { submitting, locked } = this.state;
    const { name } = methodData;

    if (txData.type === TransactionType.simpleSend) {
      addToAddressBookIfNew(toAddress, toAccounts);
    }
    if (submitting) {
      return;
    }

    if (isHardwareWallet) {
      this.checkIfUnlocked(); // @TODO - async function
      if (this.state.locked) {
        this.setState({
          submitting: false,
          submitError: "DEVICE IS LOCKED!!!",
        });
        return;
      }
    }

    if (baseFeePerGas) {
      txData.estimatedBaseFee = baseFeePerGas;
    }

    if (name) {
      txData.contractMethodName = name;
    }

    if (dappProposedTokenAmount) {
      txData.dappProposedTokenAmount = dappProposedTokenAmount;
      txData.originalApprovalAmount = dappProposedTokenAmount;
    }

    if (customTokenAmount) {
      txData.customTokenAmount = customTokenAmount;
      txData.finalApprovalAmount = customTokenAmount;
    } else if (dappProposedTokenAmount !== undefined) {
      txData.finalApprovalAmount = dappProposedTokenAmount;
    }

    if (currentTokenBalance) {
      txData.currentTokenBalance = currentTokenBalance;
    }

    if (maxFeePerGas) {
      txData.txParams = {
        ...txData.txParams,
        maxFeePerGas,
      };
    }

    if (maxPriorityFeePerGas) {
      txData.txParams = {
        ...txData.txParams,
        maxPriorityFeePerGas,
      };
    }

    this.setState(
      {
        submitting: true,
        submitError: null,
      },
      () => {
        this._removeBeforeUnload();

        sendTransaction(txData)
          .then(() => {
            clearConfirmTransaction();
            this.setState(
              {
                submitting: false,
              },
              () => {
                history.push(mostRecentOverviewPage);
                updateCustomNonce('');
              },
            );
          })
          .catch((error) => {
            this.setState({
              submitting: false,
              submitError: error.message,
            });
            updateCustomNonce('');
          });
      },
    );
  }

  handleSetApprovalForAll() {
    this.setState({ showWarningModal: true });
  }

  renderTitleComponent() {
    const { title, hexTransactionAmount, txData } = this.props;

    // Title string passed in by props takes priority
    if (title) {
      return null;
    }

    const isContractInteraction =
      txData.type === TransactionType.contractInteraction;

    return (
      <UserPreferencedCurrencyDisplay
        value={hexTransactionAmount}
        type={PRIMARY}
        showEthLogo
        ethLogoHeight={24}
        hideLabel={!isContractInteraction}
        showCurrencySuffix={isContractInteraction}
      />
    );
  }

  renderSubtitleComponent() {
    const { subtitleComponent, hexTransactionAmount } = this.props;

    return (
      subtitleComponent || (
        <UserPreferencedCurrencyDisplay
          value={hexTransactionAmount}
          type={SECONDARY}
          showEthLogo
          hideLabel
        />
      )
    );
  }

  _beforeUnloadForGasPolling = () => {
    this._isMounted = false;
    if (this.state.pollingToken) {
      disconnectGasFeeEstimatePoller(this.state.pollingToken);
      removePollingTokenFromAppState(this.state.pollingToken);
    }
  };

  _removeBeforeUnload = () => {
    window.removeEventListener('beforeunload', this._beforeUnloadForGasPolling);
  };

  componentDidMount() {
    this._isMounted = true;
    const {
      toAddress,
      txData: { origin } = {},
      getNextNonce,
      tryReverseResolveAddress,
      hardwareWalletRequiresConnection,
      isHardwareWallet,
    } = this.props;
    const { trackEvent } = this.context;
    trackEvent({
      category: EVENT.CATEGORIES.TRANSACTIONS,
      event: 'Confirm: Started',
      properties: {
        action: 'Confirm Screen',
        legacy_event: true,
        origin,
      },
    });

    getNextNonce();
    if (toAddress) {
      tryReverseResolveAddress(toAddress);
    }

    // need to keep an eye on the hardware wallet status?
    if (isHardwareWallet) {
      this.checkIfUnlocked();
      this.hdStatusIntervalId = setInterval(() => this.checkIfUnlocked(), 5000);
    }

    /**
     * This makes a request to get estimates and begin polling, keeping track of the poll
     * token in component state.
     * It then disconnects polling upon componentWillUnmount. If the hook is unmounted
     * while waiting for `getGasFeeEstimatesAndStartPolling` to resolve, the `_isMounted`
     * flag ensures that a call to disconnect happens after promise resolution.
     */
    getGasFeeEstimatesAndStartPolling().then((pollingToken) => {
      if (this._isMounted) {
        addPollingTokenToAppState(pollingToken);
        this.setState({ pollingToken });  
      } else {
        disconnectGasFeeEstimatePoller(pollingToken);
        removePollingTokenFromAppState(this.state.pollingToken);
      }
    });
    window.addEventListener('beforeunload', this._beforeUnloadForGasPolling);
  }

  componentWillUnmount() {
    this._beforeUnloadForGasPolling();
    this._removeBeforeUnload();
    if (this.hdStatusIntervalId) {
      clearInterval(this.hdStatusIntervalId);
    }
  }

  supportsEIP1559 =
    this.props.supportsEIP1559 && !isLegacyTransaction(this.props.txData);

  render() {
    const { t } = this.context;
    const {
      fromName,
      fromAddress,
      toName,
      toAddress,
      toEns,
      toNickname,
      methodData,
      title,
      hideSubtitle,
      tokenAddress,
      contentComponent,
      onEdit,
      nonce,
      customNonceValue,
      unapprovedTxCount,
      type,
      hideSenderToRecipient,
      showAccountInHeader,
      txData,
      gasIsLoading,
      gasFeeIsCustom,
      nativeCurrency,
      hardwareWalletRequiresConnection,
      image,
      isApprovalOrRejection,
      assetStandard,
    } = this.props;
    const {
      locked,
      submitting,
      submitError,
      submitWarning,
      ethGasPriceWarning,
      editingGas,
      userAcknowledgedGasMissing,
      showWarningModal,
    } = this.state;

    const { name } = methodData;
    const { valid, errorKey } = this.getErrorKey();
    const hasSimulationError = Boolean(txData.simulationFails);
    const renderSimulationFailureWarning =
      hasSimulationError && !userAcknowledgedGasMissing;

    // This `isTokenApproval` case is added to handle possible rendering of this component from
    // confirm-approve.js when `assetStandard` is `undefined`. That will happen if the request to
    // get the asset standard fails. In that scenario, confirm-approve.js returns the `<ConfirmContractInteraction />`
    // component, which in turn returns this `<ConfirmTransactionBase />` component. We meed to prevent
    // the user from editing the transaction in those cases.

    const isTokenApproval =
      txData.type === TransactionType.tokenMethodSetApprovalForAll ||
      txData.type === TransactionType.tokenMethodApprove;

    const isContractInteraction =
      txData.type === TransactionType.contractInteraction;

    const isContractInteractionFromDapp =
      (isTokenApproval || isContractInteraction) &&
      txData.origin !== 'metamask';
    let functionType;
    if (isContractInteractionFromDapp) {
      functionType = getMethodName(name);
    }

    if (!functionType) {
      if (type) {
        functionType = getTransactionTypeTitle(t, type, nativeCurrency);
      } else {
        functionType = t('contractInteraction');
      }
    }

    return (
      <TransactionModalContextProvider>
        <ConfirmPageContainer
          fromName={fromName}
          fromAddress={fromAddress}
          showAccountInHeader={showAccountInHeader}
          toName={toName}
          toAddress={toAddress}
          toEns={toEns}
          toNickname={toNickname}
          showEdit={!isContractInteractionFromDapp && Boolean(onEdit)}
          action={functionType}
          title={title}
          image={image}
          titleComponent={this.renderTitleComponent()}
          subtitleComponent={this.renderSubtitleComponent()}
          hideSubtitle={hideSubtitle}
          detailsComponent={this.renderDetails()}
          dataComponent={this.renderData(functionType)}
          dataHexComponent={this.renderDataHex(functionType)}
          contentComponent={contentComponent}
          nonce={customNonceValue || nonce}
          unapprovedTxCount={unapprovedTxCount}
          tokenAddress={tokenAddress}
          errorMessage={submitError}
          errorKey={errorKey}
          hasSimulationError={hasSimulationError}
          warning={submitWarning}
          disabled={
            renderSimulationFailureWarning ||
            !valid ||
            submitting ||
            hardwareWalletRequiresConnection ||
            locked ||
            (gasIsLoading && !gasFeeIsCustom)
          }
          onEdit={() => this.handleEdit()}
          onCancelAll={() => this.handleCancelAll()}
          onCancel={() => this.handleCancel()}
          onSubmit={() => this.handleSubmit()}
          onSetApprovalForAll={() => this.handleSetApprovalForAll()}
          showWarningModal={showWarningModal}
          hideSenderToRecipient={hideSenderToRecipient}
          origin={txData.origin}
          ethGasPriceWarning={ethGasPriceWarning}
          editingGas={editingGas}
          handleCloseEditGas={() => this.handleCloseEditGas()}
          currentTransaction={txData}
          supportsEIP1559={this.supportsEIP1559}
          nativeCurrency={nativeCurrency}
          isApprovalOrRejection={isApprovalOrRejection}
          assetStandard={assetStandard}
          txData={txData}
        />
      </TransactionModalContextProvider>
    );
  }
}<|MERGE_RESOLUTION|>--- conflicted
+++ resolved
@@ -618,15 +618,8 @@
               : () => this.handleEditGas()
           }
           rows={[
-<<<<<<< HEAD
-            renderSimulationFailureWarning &&
-              !this.supportsEIP1559 &&
-              simulationFailureWarning(),
-            isHardwareWallet && locked &&
-              deviceLockedWarning(),
-=======
+            isHardwareWallet && locked && deviceLockedWarning(),
             renderSimulationFailureWarning && simulationFailureWarning(),
->>>>>>> c3643886
             !renderSimulationFailureWarning &&
               !isMultiLayerFeeNetwork &&
               renderGasDetailsItem(),
