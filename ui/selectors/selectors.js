import {
  createSelector,
  createSelectorCreator,
  defaultMemoize,
} from 'reselect';
import {
  ///: BEGIN:ONLY_INCLUDE_IN(flask)
  memoize,
  ///: END:ONLY_INCLUDE_IN
  isEqual,
} from 'lodash';
import { addHexPrefix } from '../../app/scripts/lib/util';
import {
  TEST_CHAINS,
  NATIVE_CURRENCY_TOKEN_IMAGE_MAP,
  BUYABLE_CHAINS_MAP,
  MAINNET_DISPLAY_NAME,
  BSC_DISPLAY_NAME,
  POLYGON_DISPLAY_NAME,
  AVALANCHE_DISPLAY_NAME,
  CHAIN_ID_TO_RPC_URL_MAP,
  CHAIN_IDS,
  NETWORK_TYPES,
} from '../../shared/constants/network';
import { KEYRING_TYPES } from '../../shared/constants/keyrings';
import {
  WEBHID_CONNECTED_STATUSES,
  LEDGER_TRANSPORT_TYPES,
  TRANSPORT_STATES,
} from '../../shared/constants/hardware-wallets';

import {
  MESSAGE_TYPE,
  ///: BEGIN:ONLY_INCLUDE_IN(flask)
  SUBJECT_TYPES,
  ///: END:ONLY_INCLUDE_IN
} from '../../shared/constants/app';

import { TRUNCATED_NAME_CHAR_LIMIT } from '../../shared/constants/labels';

import {
  SWAPS_CHAINID_DEFAULT_TOKEN_MAP,
  ALLOWED_PROD_SWAPS_CHAIN_IDS,
  ALLOWED_DEV_SWAPS_CHAIN_IDS,
} from '../../shared/constants/swaps';

import {
  shortenAddress,
  getAccountByAddress,
  getURLHostName,
} from '../helpers/utils/util';
import { getValueFromWeiHex } from '../helpers/utils/conversions.util';

import { TEMPLATED_CONFIRMATION_MESSAGE_TYPES } from '../pages/confirmation/templates';
import { STATIC_MAINNET_TOKEN_LIST } from '../../shared/constants/tokens';
import { toChecksumHexAddress } from '../../shared/modules/hexstring-utils';
import { DAY } from '../../shared/constants/time';
import {
  getNativeCurrency,
  getConversionRate,
  isNotEIP1559Network,
  isEIP1559Network,
  getLedgerTransportType,
  isAddressLedger,
  findKeyringForAddress,
} from '../ducks/metamask/metamask';
import {
  getLedgerWebHidConnectedStatus,
  getLedgerTransportStatus,
} from '../ducks/app/app';
import { isEqualCaseInsensitive } from '../../shared/modules/string-utils';
import { hexToDecimal } from '../../shared/lib/metamask-controller-utils';
import { formatMoonpaySymbol } from '../helpers/utils/moonpay';
import { TRANSACTION_STATUSES } from '../../shared/constants/transaction';
///: BEGIN:ONLY_INCLUDE_IN(flask)
import { SNAPS_VIEW_ROUTE } from '../helpers/constants/routes';
import { getPermissionSubjects } from './permissions';
///: END:ONLY_INCLUDE_IN

/**
 * One of the only remaining valid uses of selecting the network subkey of the
 * metamask state tree is to determine if the network is currently 'loading'.
 *
 * This will be used for all cases where this state key is accessed only for that
 * purpose.
 *
 * @param {object} state - redux state object
 */
export function isNetworkLoading(state) {
  return state.metamask.network === 'loading';
}

export function getNetworkIdentifier(state) {
  const {
    metamask: {
      provider: { type, nickname, rpcUrl },
    },
  } = state;

  return nickname || rpcUrl || type;
}

export function getMetricsNetworkIdentifier(state) {
  const { provider } = state.metamask;
  return provider.type === NETWORK_TYPES.RPC ? provider.rpcUrl : provider.type;
}

export function getCurrentChainId(state) {
  const { chainId } = state.metamask.provider;
  return chainId;
}

export function isCurrentProviderCustom(state) {
  const provider = getProvider(state);
  return (
    provider.type === NETWORK_TYPES.RPC &&
    !Object.values(CHAIN_IDS).includes(provider.chainId)
  );
}

export function getCurrentQRHardwareState(state) {
  const { qrHardware } = state.metamask;
  return qrHardware || {};
}

export function hasUnsignedQRHardwareTransaction(state) {
  const { txParams } = state.confirmTransaction.txData;
  if (!txParams) {
    return false;
  }
  const { from } = txParams;
  const { keyrings } = state.metamask;
  const qrKeyring = keyrings.find((kr) => kr.type === KEYRING_TYPES.QR);
  if (!qrKeyring) {
    return false;
  }
  return Boolean(
    qrKeyring.accounts.find(
      (account) => account.toLowerCase() === from.toLowerCase(),
    ),
  );
}

export function hasUnsignedQRHardwareMessage(state) {
  const { type, msgParams } = state.confirmTransaction.txData;
  if (!type || !msgParams) {
    return false;
  }
  const { from } = msgParams;
  const { keyrings } = state.metamask;
  const qrKeyring = keyrings.find((kr) => kr.type === KEYRING_TYPES.QR);
  if (!qrKeyring) {
    return false;
  }
  switch (type) {
    case MESSAGE_TYPE.ETH_SIGN_TYPED_DATA:
    case MESSAGE_TYPE.ETH_SIGN:
    case MESSAGE_TYPE.PERSONAL_SIGN:
      return Boolean(
        qrKeyring.accounts.find(
          (account) => account.toLowerCase() === from.toLowerCase(),
        ),
      );
    default:
      return false;
  }
}

export function getCurrentKeyring(state) {
  const identity = getSelectedIdentity(state);

  if (!identity) {
    return null;
  }

  const keyring = findKeyringForAddress(state, identity.address);

  return keyring;
}

export function getParticipateInMetaMetrics(state) {
  return Boolean(state.metamask.participateInMetaMetrics);
}

export function isEIP1559Account() {
  return true;
}

/**
 * The function returns true if network and account details are fetched and
 * both of them support EIP-1559.
 *
 * @param state
 */
export function checkNetworkAndAccountSupports1559(state) {
  const networkSupports1559 = isEIP1559Network(state);
  const accountSupports1559 = isEIP1559Account(state);

  return networkSupports1559 && accountSupports1559;
}

/**
 * The function returns true if network and account details are fetched and
 * either of them do not support EIP-1559.
 *
 * @param state
 */
export function checkNetworkOrAccountNotSupports1559(state) {
  const networkNotSupports1559 = isNotEIP1559Network(state);
  const accountSupports1559 = isEIP1559Account(state);

  return networkNotSupports1559 || accountSupports1559 === false;
}

/**
 * Checks if the current wallet is a hardware wallet.
 *
 * @param {object} state
 * @returns {boolean}
 */
export function isHardwareWallet(state) {
  const keyring = getCurrentKeyring(state);
  return Boolean(keyring?.type?.includes('Hardware'));
}

/**
 * Get a HW wallet type, e.g. "Ledger Hardware"
 *
 * @param {object} state
 * @returns {string | undefined}
 */
export function getHardwareWalletType(state) {
  const keyring = getCurrentKeyring(state);
  return isHardwareWallet(state) ? keyring.type : undefined;
}

export function getAccountType(state) {
  const currentKeyring = getCurrentKeyring(state);
  const type = currentKeyring && currentKeyring.type;

  switch (type) {
    case KEYRING_TYPES.TREZOR:
    case KEYRING_TYPES.LEDGER:
    case KEYRING_TYPES.LATTICE:
      return 'hardware';
    case KEYRING_TYPES.IMPORTED:
      return 'imported';
    default:
      return 'default';
  }
}

/**
 * get the currently selected networkId which will be 'loading' when the
 * network changes. The network id should not be used in most cases,
 * instead use chainId in most situations. There are a limited number of
 * use cases to use this method still, such as when comparing transaction
 * metadata that predates the switch to using chainId.
 *
 * @deprecated - use getCurrentChainId instead
 * @param {object} state - redux state object
 */
export function deprecatedGetCurrentNetworkId(state) {
  return state.metamask.network;
}

export const getMetaMaskAccounts = createSelector(
  getMetaMaskAccountsRaw,
  getMetaMaskCachedBalances,
  (currentAccounts, cachedBalances) =>
    Object.entries(currentAccounts).reduce(
      (selectedAccounts, [accountID, account]) => {
        if (account.balance === null || account.balance === undefined) {
          return {
            ...selectedAccounts,
            [accountID]: {
              ...account,
              balance: cachedBalances && cachedBalances[accountID],
            },
          };
        }
        return {
          ...selectedAccounts,
          [accountID]: account,
        };
      },
      {},
    ),
);

export function getSelectedAddress(state) {
  return state.metamask.selectedAddress;
}

export function getSelectedIdentity(state) {
  const selectedAddress = getSelectedAddress(state);
  const { identities } = state.metamask;

  return identities[selectedAddress];
}

export function getNumberOfAccounts(state) {
  return Object.keys(state.metamask.accounts).length;
}

export function getNumberOfTokens(state) {
  const { tokens } = state.metamask;
  return tokens ? tokens.length : 0;
}

export function getMetaMaskKeyrings(state) {
  return state.metamask.keyrings;
}

export function getMetaMaskIdentities(state) {
  return state.metamask.identities;
}

export function getMetaMaskAccountsRaw(state) {
  return state.metamask.accounts;
}

export function getMetaMaskCachedBalances(state) {
  const chainId = getCurrentChainId(state);

  // Fallback to fetching cached balances from network id
  // this can eventually be removed
  const network = deprecatedGetCurrentNetworkId(state);

  return (
    state.metamask.cachedBalances[chainId] ??
    state.metamask.cachedBalances[network]
  );
}

/**
 * Get ordered (by keyrings) accounts with identity and balance
 */
export const getMetaMaskAccountsOrdered = createSelector(
  getMetaMaskKeyrings,
  getMetaMaskIdentities,
  getMetaMaskAccounts,
  (keyrings, identities, accounts) =>
    keyrings
      .reduce((list, keyring) => list.concat(keyring.accounts), [])
      .filter((address) => Boolean(identities[address]))
      .map((address) => ({ ...identities[address], ...accounts[address] })),
);

export const getMetaMaskAccountsConnected = createSelector(
  getMetaMaskAccountsOrdered,
  (connectedAccounts) =>
    connectedAccounts.map(({ address }) => address.toLowerCase()),
);

export function isBalanceCached(state) {
  const selectedAccountBalance =
    state.metamask.accounts[getSelectedAddress(state)].balance;
  const cachedBalance = getSelectedAccountCachedBalance(state);

  return Boolean(!selectedAccountBalance && cachedBalance);
}

export function getSelectedAccountCachedBalance(state) {
  const cachedBalances = getMetaMaskCachedBalances(state);
  const selectedAddress = getSelectedAddress(state);

  return cachedBalances && cachedBalances[selectedAddress];
}

export function getSelectedAccount(state) {
  const accounts = getMetaMaskAccounts(state);
  const selectedAddress = getSelectedAddress(state);

  return accounts[selectedAddress];
}

export function getTargetAccount(state, targetAddress) {
  const accounts = getMetaMaskAccounts(state);
  return accounts[targetAddress];
}

export const getTokenExchangeRates = (state) =>
  state.metamask.contractExchangeRates;

export function getAddressBook(state) {
  const chainId = getCurrentChainId(state);
  if (!state.metamask.addressBook[chainId]) {
    return [];
  }
  return Object.values(state.metamask.addressBook[chainId]);
}

export function getEnsResolutionByAddress(state, address) {
  if (state.metamask.ensResolutionsByAddress[address]) {
    return state.metamask.ensResolutionsByAddress[address];
  }

  const entry =
    getAddressBookEntry(state, address) ||
    Object.values(state.metamask.identities).find((identity) =>
      isEqualCaseInsensitive(identity.address, toChecksumHexAddress(address)),
    );

  return entry?.name || '';
}

export function getAddressBookEntry(state, address) {
  const addressBook = getAddressBook(state);
  const entry = addressBook.find((contact) =>
    isEqualCaseInsensitive(contact.address, toChecksumHexAddress(address)),
  );
  return entry;
}

export function getAddressBookEntryOrAccountName(state, address) {
  const entry =
    getAddressBookEntry(state, address) ||
    Object.values(state.metamask.identities).find((identity) =>
      isEqualCaseInsensitive(identity.address, toChecksumHexAddress(address)),
    );
  return entry && entry.name !== '' ? entry.name : address;
}

export function getAccountName(identities, address) {
  const entry = Object.values(identities).find((identity) =>
    isEqualCaseInsensitive(identity.address, toChecksumHexAddress(address)),
  );
  return entry && entry.name !== '' ? entry.name : '';
}

export function getMetadataContractName(state, address) {
  const tokenList = getTokenList(state);
  const entry = Object.values(tokenList).find((identity) =>
    isEqualCaseInsensitive(identity.address, toChecksumHexAddress(address)),
  );
  return entry && entry.name !== '' ? entry.name : '';
}

export function accountsWithSendEtherInfoSelector(state) {
  const accounts = getMetaMaskAccounts(state);
  const identities = getMetaMaskIdentities(state);

  const accountsWithSendEtherInfo = Object.entries(identities).map(
    ([key, identity]) => {
      return { ...identity, ...accounts[key] };
    },
  );

  return accountsWithSendEtherInfo;
}

export function getAccountsWithLabels(state) {
  return getMetaMaskAccountsOrdered(state).map(
    ({ address, name, balance }) => ({
      address,
      addressLabel: `${
        name.length < TRUNCATED_NAME_CHAR_LIMIT
          ? name
          : `${name.slice(0, TRUNCATED_NAME_CHAR_LIMIT - 1)}...`
      } (${shortenAddress(address)})`,
      label: name,
      balance,
    }),
  );
}

export function getCurrentAccountWithSendEtherInfo(state) {
  const currentAddress = getSelectedAddress(state);
  const accounts = accountsWithSendEtherInfoSelector(state);

  return getAccountByAddress(accounts, currentAddress);
}

export function getTargetAccountWithSendEtherInfo(state, targetAddress) {
  const accounts = accountsWithSendEtherInfoSelector(state);
  return getAccountByAddress(accounts, targetAddress);
}

export function getCurrentEthBalance(state) {
  return getCurrentAccountWithSendEtherInfo(state)?.balance;
}

export function getGasIsLoading(state) {
  return state.appState.gasIsLoading;
}

export function getAppIsLoading(state) {
  return state.appState.isLoading;
}

export function getCurrentCurrency(state) {
  return state.metamask.currentCurrency;
}

export function getTotalUnapprovedCount(state) {
  const {
    unapprovedMsgCount = 0,
    unapprovedPersonalMsgCount = 0,
    unapprovedDecryptMsgCount = 0,
    unapprovedEncryptionPublicKeyMsgCount = 0,
    unapprovedTypedMessagesCount = 0,
    pendingApprovalCount = 0,
  } = state.metamask;

  return (
    unapprovedMsgCount +
    unapprovedPersonalMsgCount +
    unapprovedDecryptMsgCount +
    unapprovedEncryptionPublicKeyMsgCount +
    unapprovedTypedMessagesCount +
    getUnapprovedTxCount(state) +
    pendingApprovalCount +
    getSuggestedAssetCount(state)
  );
}

export function getTotalUnapprovedMessagesCount(state) {
  const {
    unapprovedMsgCount = 0,
    unapprovedPersonalMsgCount = 0,
    unapprovedDecryptMsgCount = 0,
    unapprovedEncryptionPublicKeyMsgCount = 0,
    unapprovedTypedMessagesCount = 0,
  } = state.metamask;

  return (
    unapprovedMsgCount +
    unapprovedPersonalMsgCount +
    unapprovedDecryptMsgCount +
    unapprovedEncryptionPublicKeyMsgCount +
    unapprovedTypedMessagesCount
  );
}

function getUnapprovedTxCount(state) {
  const { unapprovedTxs = {} } = state.metamask;
  return Object.keys(unapprovedTxs).length;
}

export function getUnapprovedConfirmations(state) {
  const { pendingApprovals } = state.metamask;
  return Object.values(pendingApprovals);
}

export function getUnapprovedTemplatedConfirmations(state) {
  const unapprovedConfirmations = getUnapprovedConfirmations(state);
  return unapprovedConfirmations.filter((approval) =>
    TEMPLATED_CONFIRMATION_MESSAGE_TYPES.includes(approval.type),
  );
}

function getSuggestedAssetCount(state) {
  const { suggestedAssets = [] } = state.metamask;
  return suggestedAssets.length;
}

export function getSuggestedAssets(state) {
  return state.metamask.suggestedAssets;
}

export function getIsMainnet(state) {
  const chainId = getCurrentChainId(state);
  return chainId === CHAIN_IDS.MAINNET;
}

export function getIsTestnet(state) {
  const chainId = getCurrentChainId(state);
  return TEST_CHAINS.includes(chainId);
}

export function getIsNonStandardEthChain(state) {
  return !(getIsMainnet(state) || getIsTestnet(state) || process.env.IN_TEST);
}

export function getPreferences({ metamask }) {
  return metamask.preferences;
}

export function getShowTestNetworks(state) {
  const { showTestNetworks } = getPreferences(state);
  return Boolean(showTestNetworks);
}

export function getShouldShowFiat(state) {
  const isMainNet = getIsMainnet(state);
  const isCustomNetwork = getIsCustomNetwork(state);
  const conversionRate = getConversionRate(state);
  const { showFiatInTestnets } = getPreferences(state);
  return Boolean(
    (isMainNet || isCustomNetwork || showFiatInTestnets) && conversionRate,
  );
}

export function getShouldHideZeroBalanceTokens(state) {
  const { hideZeroBalanceTokens } = getPreferences(state);
  return hideZeroBalanceTokens;
}

export function getAdvancedInlineGasShown(state) {
  return Boolean(state.metamask.featureFlags.advancedInlineGas);
}

export function getUseNonceField(state) {
  return Boolean(state.metamask.useNonceField);
}

export function getCustomNonceValue(state) {
  return String(state.metamask.customNonceValue);
}

export function getSubjectMetadata(state) {
  return state.metamask.subjectMetadata;
}

///: BEGIN:ONLY_INCLUDE_IN(flask)
/**
 * @param {string} svgString - The raw SVG string to make embeddable.
 * @returns {string} The embeddable SVG string.
 */
const getEmbeddableSvg = memoize(
  (svgString) => `data:image/svg+xml;utf8,${encodeURIComponent(svgString)}`,
);
///: END:ONLY_INCLUDE_IN

export function getTargetSubjectMetadata(state, origin) {
  const metadata = getSubjectMetadata(state)[origin];

  ///: BEGIN:ONLY_INCLUDE_IN(flask)
  if (metadata?.subjectType === SUBJECT_TYPES.SNAP) {
    const { svgIcon, ...remainingMetadata } = metadata;
    return {
      ...remainingMetadata,
      iconUrl: svgIcon ? getEmbeddableSvg(svgIcon) : null,
    };
  }
  ///: END:ONLY_INCLUDE_IN
  return metadata;
}

export function getRpcPrefsForCurrentProvider(state) {
  const { frequentRpcListDetail, provider } = state.metamask;
  const selectRpcInfo = frequentRpcListDetail.find(
    (rpcInfo) => rpcInfo.rpcUrl === provider.rpcUrl,
  );
  const { rpcPrefs = {} } = selectRpcInfo || {};
  return rpcPrefs;
}

export function getKnownMethodData(state, data) {
  if (!data) {
    return null;
  }
  const prefixedData = addHexPrefix(data);
  const fourBytePrefix = prefixedData.slice(0, 10);
  const { knownMethodData } = state.metamask;

  return knownMethodData && knownMethodData[fourBytePrefix];
}

export function getFeatureFlags(state) {
  return state.metamask.featureFlags;
}

export function getOriginOfCurrentTab(state) {
  return state.activeTab.origin;
}

export function getIpfsGateway(state) {
  return state.metamask.ipfsGateway;
}

export function getInfuraBlocked(state) {
  return Boolean(state.metamask.infuraBlocked);
}

export function getUSDConversionRate(state) {
  return state.metamask.usdConversionRate;
}

export function getWeb3ShimUsageStateForOrigin(state, origin) {
  return state.metamask.web3ShimUsageOrigins[origin];
}

/**
 * @typedef {object} SwapsEthToken
 * @property {string} symbol - The symbol for ETH, namely "ETH"
 * @property {string} name - The name of the ETH currency, "Ether"
 * @property {string} address - A substitute address for the metaswap-api to
 * recognize the ETH token
 * @property {string} decimals - The number of ETH decimals, i.e. 18
 * @property {string} balance - The user's ETH balance in decimal wei, with a
 * precision of 4 decimal places
 * @property {string} string - The user's ETH balance in decimal ETH
 */

/**
 * Swaps related code uses token objects for various purposes. These objects
 * always have the following properties: `symbol`, `name`, `address`, and
 * `decimals`.
 *
 * When available for the current account, the objects can have `balance` and
 * `string` properties.
 * `balance` is the users token balance in decimal values, denominated in the
 * minimal token units (according to its decimals).
 * `string` is the token balance in a readable format, ready for rendering.
 *
 * Swaps treats the selected chain's currency as a token, and we use the token constants
 * in the SWAPS_CHAINID_DEFAULT_TOKEN_MAP to set the standard properties for
 * the token. The getSwapsDefaultToken selector extends that object with
 * `balance` and `string` values of the same type as in regular ERC-20 token
 * objects, per the above description.
 *
 * @param {object} state - the redux state object
 * @returns {SwapsEthToken} The token object representation of the currently
 * selected account's ETH balance, as expected by the Swaps API.
 */

export function getSwapsDefaultToken(state) {
  const selectedAccount = getSelectedAccount(state);
  const { balance } = selectedAccount;
  const chainId = getCurrentChainId(state);

  const defaultTokenObject = SWAPS_CHAINID_DEFAULT_TOKEN_MAP[chainId];

  return {
    ...defaultTokenObject,
    balance: hexToDecimal(balance),
    string: getValueFromWeiHex({
      value: balance,
      numberOfDecimals: 4,
      toDenomination: 'ETH',
    }),
  };
}

export function getIsSwapsChain(state) {
  const chainId = getCurrentChainId(state);
  const isNotDevelopment =
    process.env.METAMASK_ENVIRONMENT !== 'development' &&
    process.env.METAMASK_ENVIRONMENT !== 'testing';
  return isNotDevelopment
    ? ALLOWED_PROD_SWAPS_CHAIN_IDS.includes(chainId)
    : ALLOWED_DEV_SWAPS_CHAIN_IDS.includes(chainId);
}

export function getIsBuyableChain(state) {
  const chainId = getCurrentChainId(state);
  return Object.keys(BUYABLE_CHAINS_MAP).includes(chainId);
}

export function getIsBuyableTransakChain(state) {
  const chainId = getCurrentChainId(state);
  return Boolean(BUYABLE_CHAINS_MAP?.[chainId]?.transakCurrencies);
}

export function getIsBuyableTransakToken(state, symbol) {
  const chainId = getCurrentChainId(state);
  return Boolean(
    BUYABLE_CHAINS_MAP?.[chainId]?.transakCurrencies?.includes(symbol),
  );
}

export function getIsBuyableMoonpayToken(state, symbol) {
  const chainId = getCurrentChainId(state);
  const _symbol = formatMoonpaySymbol(symbol, chainId);
  return Boolean(
    BUYABLE_CHAINS_MAP?.[chainId]?.moonPay?.showOnlyCurrencies?.includes(
      _symbol,
    ),
  );
}

export function getIsBuyableWyreToken(state, symbol) {
  const chainId = getCurrentChainId(state);
  return Boolean(
    BUYABLE_CHAINS_MAP?.[chainId]?.wyre?.currencies.includes(symbol),
  );
}

export function getIsBuyableMoonPayChain(state) {
  const chainId = getCurrentChainId(state);
  return Boolean(BUYABLE_CHAINS_MAP?.[chainId]?.moonPay);
}

export function getIsBuyableWyreChain(state) {
  const chainId = getCurrentChainId(state);
  return Boolean(BUYABLE_CHAINS_MAP?.[chainId]?.wyre);
}
export function getIsBuyableCoinbasePayChain(state) {
  const chainId = getCurrentChainId(state);
  return Boolean(BUYABLE_CHAINS_MAP?.[chainId]?.coinbasePayCurrencies);
}

export function getIsBuyableCoinbasePayToken(state, symbol) {
  const chainId = getCurrentChainId(state);
  return Boolean(
    BUYABLE_CHAINS_MAP?.[chainId]?.coinbasePayCurrencies?.includes(symbol),
  );
}

export function getNativeCurrencyImage(state) {
  const nativeCurrency = getNativeCurrency(state)?.toUpperCase();
  return NATIVE_CURRENCY_TOKEN_IMAGE_MAP[nativeCurrency];
}

export function getNextSuggestedNonce(state) {
  return Number(state.metamask.nextNonce);
}

export function getShowWhatsNewPopup(state) {
  return state.appState.showWhatsNewPopup;
}

const createDeepEqualSelector = createSelectorCreator(defaultMemoize, isEqual);

export const getUnapprovedTransactions = (state) =>
  state.metamask.unapprovedTxs;

const getCurrentNetworkTransactionList = (state) =>
  state.metamask.currentNetworkTxList;

export const getTxData = (state) => state.confirmTransaction.txData;

export const getUnapprovedTransaction = createDeepEqualSelector(
  getUnapprovedTransactions,
  (_, transactionId) => transactionId,
  (unapprovedTxs, transactionId) => {
    return (
      Object.values(unapprovedTxs).find(({ id }) => id === transactionId) || {}
    );
  },
);

export const getTransaction = createDeepEqualSelector(
  getCurrentNetworkTransactionList,
  (_, transactionId) => transactionId,
  (unapprovedTxs, transactionId) => {
    return (
      Object.values(unapprovedTxs).find(({ id }) => id === transactionId) || {}
    );
  },
);

export const getFullTxData = createDeepEqualSelector(
  getTxData,
  (state, transactionId, status) => {
    if (status === TRANSACTION_STATUSES.UNAPPROVED) {
      return getUnapprovedTransaction(state, transactionId);
    }
    return getTransaction(state, transactionId);
  },
  (_state, _transactionId, _status, customTxParamsData) => customTxParamsData,
  (txData, transaction, customTxParamsData) => {
    let fullTxData = { ...txData, ...transaction };
    if (transaction && transaction.simulationFails) {
      txData.simulationFails = transaction.simulationFails;
    }
    if (customTxParamsData) {
      fullTxData = {
        ...fullTxData,
        txParams: {
          ...fullTxData.txParams,
          data: customTxParamsData,
        },
      };
    }
    return fullTxData;
  },
);

///: BEGIN:ONLY_INCLUDE_IN(flask)
export function getSnaps(state) {
  return state.metamask.snaps;
}

export const getSnap = createSelector(
  getSnaps,
  (_, snapId) => snapId,
  (snaps, snapId) => {
    return snaps[snapId];
  },
);

export function getInsightSnaps(state) {
  const snaps = Object.values(state.metamask.snaps);
  const subjects = getPermissionSubjects(state);

  const insightSnaps = snaps.filter(
    ({ id }) => subjects[id]?.permissions['endowment:transaction-insight'],
  );

  return insightSnaps;
}

export const getSnapsRouteObjects = createSelector(getSnaps, (snaps) => {
  return Object.values(snaps).map((snap) => {
    return {
      id: snap.id,
      tabMessage: () => snap.manifest.proposedName,
      descriptionMessage: () => snap.manifest.description,
      sectionMessage: () => snap.manifest.description,
      route: `${SNAPS_VIEW_ROUTE}/${encodeURIComponent(snap.id)}`,
      icon: 'fa fa-flask',
    };
  });
});

/**
 * @typedef {object} Notification
 * @property {string} id - A unique identifier for the notification
 * @property {string} origin - A string identifing the snap origin
 * @property {EpochTimeStamp} createdDate - A date in epochTimeStramps, identifying when the notification was first committed
 * @property {EpochTimeStamp} readDate - A date in epochTimeStramps, identifying when the notification was read by the user
 * @property {string} message - A string containing the notification message
 */

/**
 * Notifications are managed by the notification controller and referenced by
 * `state.metamask.notifications`. This function returns a list of notifications
 * the can be shown to the user.
 *
 * The returned notifications are sorted by date.
 *
 * @param {object} state - the redux state object
 * @returns {Notification[]} An array of notifications that can be shown to the user
 */

export function getNotifications(state) {
  const notifications = Object.values(state.metamask.notifications);

  const notificationsSortedByDate = notifications.sort(
    (a, b) => new Date(b.createdDate) - new Date(a.createdDate),
  );
  return notificationsSortedByDate;
}

export function getUnreadNotifications(state) {
  const notifications = getNotifications(state);

  const unreadNotificationCount = notifications.filter(
    (notification) => notification.readDate === null,
  );

  return unreadNotificationCount;
}

export const getUnreadNotificationsCount = createSelector(
  getUnreadNotifications,
  (notifications) => notifications.length,
);
///: END:ONLY_INCLUDE_IN

/**
 * Get an object of announcement IDs and if they are allowed or not.
 *
 * @param {object} state
 * @returns {object}
 */
function getAllowedAnnouncementIds(state) {
  const currentKeyring = getCurrentKeyring(state);
  const currentKeyringIsLedger = currentKeyring?.type === KEYRING_TYPES.LEDGER;
  const supportsWebHid = window.navigator.hid !== undefined;
  const currentlyUsingLedgerLive =
    getLedgerTransportType(state) === LEDGER_TRANSPORT_TYPES.LIVE;

  return {
    1: false,
    2: false,
    3: false,
    4: false,
    5: false,
    6: false,
    7: false,
    8: supportsWebHid && currentKeyringIsLedger && currentlyUsingLedgerLive,
    9: false,
    10: false,
    11: false,
    12: false,
    13: false,
    14: false,
    15: false,
    16: true,
<<<<<<< HEAD
=======
    17: true,
>>>>>>> 8885c54f
  };
}

/**
 * @typedef {object} Announcement
 * @property {number} id - A unique identifier for the announcement
 * @property {string} date - A date in YYYY-MM-DD format, identifying when the notification was first committed
 */

/**
 * Announcements are managed by the announcement controller and referenced by
 * `state.metamask.announcements`. This function returns a list of announcements
 * the can be shown to the user. This list includes all announcements that do not
 * have a truthy `isShown` property.
 *
 * The returned announcements are sorted by date.
 *
 * @param {object} state - the redux state object
 * @returns {Announcement[]} An array of announcements that can be shown to the user
 */

export function getSortedAnnouncementsToShow(state) {
  const announcements = Object.values(state.metamask.announcements);
  const allowedAnnouncementIds = getAllowedAnnouncementIds(state);
  const announcementsToShow = announcements.filter(
    (announcement) =>
      !announcement.isShown && allowedAnnouncementIds[announcement.id],
  );
  const announcementsSortedByDate = announcementsToShow.sort(
    (a, b) => new Date(b.date) - new Date(a.date),
  );
  return announcementsSortedByDate;
}

export function getShowRecoveryPhraseReminder(state) {
  const {
    recoveryPhraseReminderLastShown,
    recoveryPhraseReminderHasBeenShown,
  } = state.metamask;

  const currentTime = new Date().getTime();
  const frequency = recoveryPhraseReminderHasBeenShown ? DAY * 90 : DAY * 2;

  return currentTime - recoveryPhraseReminderLastShown >= frequency;
}

export function getShowPortfolioTooltip(state) {
  return state.metamask.showPortfolioTooltip;
}

export function getShowBetaHeader(state) {
  return state.metamask.showBetaHeader;
}

/**
 * To get the useTokenDetection flag which determines whether a static or dynamic token list is used
 *
 * @param {*} state
 * @returns Boolean
 */
export function getUseTokenDetection(state) {
  return Boolean(state.metamask.useTokenDetection);
}

/**
 * To get the useNftDetection flag which determines whether we autodetect NFTs
 *
 * @param {*} state
 * @returns Boolean
 */
export function getUseNftDetection(state) {
  return Boolean(state.metamask.useNftDetection);
}

/**
 * To get the openSeaEnabled flag which determines whether we use OpenSea's API
 *
 * @param {*} state
 * @returns Boolean
 */
export function getOpenSeaEnabled(state) {
  return Boolean(state.metamask.openSeaEnabled);
}

/**
 * To get the `theme` value which determines which theme is selected
 *
 * @param {*} state
 * @returns Boolean
 */
export function getTheme(state) {
  return state.metamask.theme;
}

/**
 * To retrieve the token list for use throughout the UI. Will return the remotely fetched list
 * from the tokens controller if token detection is enabled, or the static list if not.
 *
 * @param {*} state
 * @returns {object}
 */
export function getTokenList(state) {
  const isTokenDetectionInactiveOnMainnet =
    getIsTokenDetectionInactiveOnMainnet(state);
  const caseInSensitiveTokenList = isTokenDetectionInactiveOnMainnet
    ? STATIC_MAINNET_TOKEN_LIST
    : state.metamask.tokenList;
  return caseInSensitiveTokenList;
}

export function doesAddressRequireLedgerHidConnection(state, address) {
  const addressIsLedger = isAddressLedger(state, address);
  const transportTypePreferenceIsWebHID =
    getLedgerTransportType(state) === LEDGER_TRANSPORT_TYPES.WEBHID;
  const webHidIsNotConnected =
    getLedgerWebHidConnectedStatus(state) !==
    WEBHID_CONNECTED_STATUSES.CONNECTED;
  const ledgerTransportStatus = getLedgerTransportStatus(state);
  const transportIsNotSuccessfullyCreated =
    ledgerTransportStatus !== TRANSPORT_STATES.VERIFIED;

  return (
    addressIsLedger &&
    transportTypePreferenceIsWebHID &&
    (webHidIsNotConnected || transportIsNotSuccessfullyCreated)
  );
}

export function getNewCollectibleAddedMessage(state) {
  return state.appState.newCollectibleAddedMessage;
}

/**
 * To retrieve the name of the new Network added using add network form
 *
 * @param {*} state
 * @returns string
 */
export function getNewNetworkAdded(state) {
  return state.appState.newNetworkAdded;
}

export function getNetworksTabSelectedRpcUrl(state) {
  return state.appState.networksTabSelectedRpcUrl;
}

export function getProvider(state) {
  return state.metamask.provider;
}

export function getFrequentRpcListDetail(state) {
  return state.metamask.frequentRpcListDetail;
}

export function getIsOptimism(state) {
  return (
    getCurrentChainId(state) === CHAIN_IDS.OPTIMISM ||
    getCurrentChainId(state) === CHAIN_IDS.OPTIMISM_TESTNET
  );
}

export function getNetworkSupportsSettingGasFees(state) {
  return !getIsOptimism(state);
}

export function getIsMultiLayerFeeNetwork(state) {
  return getIsOptimism(state);
}
/**
 *  To retrieve the maxBaseFee and priotitFee teh user has set as default
 *
 * @param {*} state
 * @returns Boolean
 */
export function getAdvancedGasFeeValues(state) {
  return state.metamask.advancedGasFee;
}

export function getEIP1559V2Enabled(state) {
  return state.metamask.eip1559V2Enabled;
}

/**
 *  To check if the user has set advanced gas fee settings as default with a non empty  maxBaseFee and priotityFee.
 *
 * @param {*} state
 * @returns Boolean
 */
export function getIsAdvancedGasFeeDefault(state) {
  const { advancedGasFee } = state.metamask;
  return (
    Boolean(advancedGasFee?.maxBaseFee) && Boolean(advancedGasFee?.priorityFee)
  );
}

/**
 * To get the name of the network that support token detection based in chainId.
 *
 * @param state
 * @returns string e.g. ethereum, bsc or polygon
 */
export const getTokenDetectionSupportNetworkByChainId = (state) => {
  const chainId = getCurrentChainId(state);
  switch (chainId) {
    case CHAIN_IDS.MAINNET:
      return MAINNET_DISPLAY_NAME;
    case CHAIN_IDS.BSC:
      return BSC_DISPLAY_NAME;
    case CHAIN_IDS.POLYGON:
      return POLYGON_DISPLAY_NAME;
    case CHAIN_IDS.AVALANCHE:
      return AVALANCHE_DISPLAY_NAME;
    default:
      return '';
  }
};
/**
 * To check if teh chainId supports token detection ,
 * currently it returns true for Ethereum Mainnet, Polygon, BSC and Avalanche
 *
 * @param {*} state
 * @returns Boolean
 */
export function getIsDynamicTokenListAvailable(state) {
  const chainId = getCurrentChainId(state);
  return [
    CHAIN_IDS.MAINNET,
    CHAIN_IDS.BSC,
    CHAIN_IDS.POLYGON,
    CHAIN_IDS.AVALANCHE,
  ].includes(chainId);
}

/**
 * To retrieve the list of tokens detected and saved on the state to detectedToken object.
 *
 * @param {*} state
 * @returns list of token objects
 */
export function getDetectedTokensInCurrentNetwork(state) {
  return state.metamask.detectedTokens;
}

/**
 * To fetch the name of the tokens that are imported from tokens found page
 *
 * @param {*} state
 * @returns
 */
export function getNewTokensImported(state) {
  return state.appState.newTokensImported;
}

/**
 * To check if the token detection is OFF and the network is Mainnet
 * so that the user can skip third party token api fetch
 * and use the static tokenlist from contract-metadata
 *
 * @param {*} state
 * @returns Boolean
 */
export function getIsTokenDetectionInactiveOnMainnet(state) {
  const isMainnet = getIsMainnet(state);
  const useTokenDetection = getUseTokenDetection(state);

  return !useTokenDetection && isMainnet;
}

/**
 * To check for the chainId that supports token detection ,
 * currently it returns true for Ethereum Mainnet, Polygon, BSC and Avalanche
 *
 * @param {*} state
 * @returns Boolean
 */
export function getIsTokenDetectionSupported(state) {
  const useTokenDetection = getUseTokenDetection(state);
  const isDynamicTokenListAvailable = getIsDynamicTokenListAvailable(state);

  return useTokenDetection && isDynamicTokenListAvailable;
}

/**
 * To check if the token detection is OFF for the token detection supported networks
 * and the network is not Mainnet
 *
 * @param {*} state
 * @returns Boolean
 */
export function getIstokenDetectionInactiveOnNonMainnetSupportedNetwork(state) {
  const useTokenDetection = getUseTokenDetection(state);
  const isMainnet = getIsMainnet(state);
  const isDynamicTokenListAvailable = getIsDynamicTokenListAvailable(state);

  return isDynamicTokenListAvailable && !useTokenDetection && !isMainnet;
}

/**
 * To get the `improvedTokenAllowanceEnabled` value which determines whether we use the improved token allowance
 *
 * @param {*} state
 * @returns Boolean
 */
export function getIsImprovedTokenAllowanceEnabled(state) {
  return state.metamask.improvedTokenAllowanceEnabled;
}

<<<<<<< HEAD
=======
/**
 * To get the `transactionSecurityCheckEnabled` value which determines whether we use the transaction security check
 *
 * @param {*} state
 * @returns Boolean
 */
export function getIsTransactionSecurityCheckEnabled(state) {
  return state.metamask.transactionSecurityCheckEnabled;
}

>>>>>>> 8885c54f
export function getIsCustomNetwork(state) {
  const chainId = getCurrentChainId(state);

  return !CHAIN_ID_TO_RPC_URL_MAP[chainId];
}

export function getBlockExplorerLinkText(
  state,
  accountDetailsModalComponent = false,
) {
  const isCustomNetwork = getIsCustomNetwork(state);
  const rpcPrefs = getRpcPrefsForCurrentProvider(state);

  let blockExplorerLinkText = {
    firstPart: 'addBlockExplorer',
    secondPart: '',
  };

  if (rpcPrefs.blockExplorerUrl) {
    blockExplorerLinkText = accountDetailsModalComponent
      ? {
          firstPart: 'blockExplorerView',
          secondPart: getURLHostName(rpcPrefs.blockExplorerUrl),
        }
      : {
          firstPart: 'viewinExplorer',
          secondPart: 'blockExplorerAccountAction',
        };
  } else if (isCustomNetwork === false) {
    blockExplorerLinkText = accountDetailsModalComponent
      ? { firstPart: 'etherscanViewOn', secondPart: '' }
      : {
          firstPart: 'viewOnEtherscan',
          secondPart: 'blockExplorerAccountAction',
        };
  }

  return blockExplorerLinkText;
}

export function getIsNetworkUsed(state) {
  const chainId = getCurrentChainId(state);
  const { usedNetworks } = state.metamask;

  return Boolean(usedNetworks[chainId]);
}

export function getAllAccountsOnNetworkAreEmpty(state) {
  const balances = getMetaMaskCachedBalances(state) ?? {};
  const hasNoNativeFundsOnAnyAccounts = Object.values(balances).every(
    (balance) => balance === '0x0' || balance === '0x00',
  );
  const hasNoTokens = getNumberOfTokens(state) === 0;

  return hasNoNativeFundsOnAnyAccounts && hasNoTokens;
}

export function getShouldShowSeedPhraseReminder(state) {
  const { tokens, seedPhraseBackedUp, dismissSeedBackUpReminder } =
    state.metamask;
  const accountBalance = getCurrentEthBalance(state) ?? 0;
  return (
    seedPhraseBackedUp === false &&
    (parseInt(accountBalance, 16) > 0 || tokens.length > 0) &&
    dismissSeedBackUpReminder === false
  );
}

export function getCustomTokenAmount(state) {
  return state.appState.customTokenAmount;
}<|MERGE_RESOLUTION|>--- conflicted
+++ resolved
@@ -981,10 +981,7 @@
     14: false,
     15: false,
     16: true,
-<<<<<<< HEAD
-=======
     17: true,
->>>>>>> 8885c54f
   };
 }
 
@@ -1292,8 +1289,6 @@
   return state.metamask.improvedTokenAllowanceEnabled;
 }
 
-<<<<<<< HEAD
-=======
 /**
  * To get the `transactionSecurityCheckEnabled` value which determines whether we use the transaction security check
  *
@@ -1304,7 +1299,6 @@
   return state.metamask.transactionSecurityCheckEnabled;
 }
 
->>>>>>> 8885c54f
 export function getIsCustomNetwork(state) {
   const chainId = getCurrentChainId(state);
 
