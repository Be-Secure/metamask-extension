--- conflicted
+++ resolved
@@ -220,11 +220,8 @@
   AWAITING_SIGNATURES_ROUTE,
   SWAPS_ERROR_ROUTE,
   SWAPS_MAINTENANCE_ROUTE,
-<<<<<<< HEAD
   SMART_TRANSACTION_STATUS_ROUTE,
-=======
   ADD_COLLECTIBLE_ROUTE,
->>>>>>> 0e4005b1
   ONBOARDING_ROUTE,
   ONBOARDING_HELP_US_IMPROVE_ROUTE,
   ONBOARDING_CREATE_PASSWORD_ROUTE,
