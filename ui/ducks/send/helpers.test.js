--- conflicted
+++ resolved
@@ -69,11 +69,7 @@
             details: {
               address: '0xToken',
               standard: TokenStandard.ERC721,
-<<<<<<< HEAD
-              tokenId: ethers.BigNumber.from(15000).toString(),
-=======
               tokenId: BigNumber.from(15000).toString(),
->>>>>>> 7e97ff2b
             },
           },
           recipient: {
