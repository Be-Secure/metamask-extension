--- conflicted
+++ resolved
@@ -249,13 +249,8 @@
   const EIP1559NetworkUsed = isEIP1559Network(state);
   const smartTransactionsFeatureFlagEnabled =
     state.metamask.swapsState?.swapsFeatureFlags?.smart_transactions
-<<<<<<< HEAD
-      ?.extension_active || true;
-  const smartTransactionsLive = state.appState.smartTransactionsLiveness;
-=======
       ?.extension_active;
   const { smartTransactionsLiveness, smartTransactionsError } = state.appState;
->>>>>>> 9dd7182d
   return Boolean(
     EIP1559NetworkUsed &&
       !hardwareWalletUsed &&
