--- conflicted
+++ resolved
@@ -211,16 +211,13 @@
   THEME: 'theme',
   THREE_BOX_ENABLED: 'three_box_enabled',
   TOKEN_DETECTION_ENABLED: 'token_detection_enabled',
-<<<<<<< HEAD
   ///: BEGIN:ONLY_INCLUDE_IN(mmi)
   MMI_ACCOUNT_ADDRESS: 'accountAddress',
   MMI_EXTENSION_ID: 'extensionId',
   MMI_IS_CUSTODIAN: 'isCustodian',
   ///: END:ONLY_INCLUDE_IN
-=======
   DESKTOP_ENABLED: 'desktop_enabled',
   SECURITY_PROVIDERS: 'security_providers',
->>>>>>> 0f1b86a0
 };
 
 /**
