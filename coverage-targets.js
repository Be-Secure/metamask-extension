--- conflicted
+++ resolved
@@ -6,17 +6,10 @@
 // subset of files to check against these targets.
 module.exports = {
   global: {
-<<<<<<< HEAD
-    lines: 65.23,
-    branches: 53.77,
-    statements: 64.4,
-    functions: 57.77,
-=======
-    lines: 65,
-    branches: 53.5,
-    statements: 64,
-    functions: 57.4,
->>>>>>> 033b776c
+    lines: 65.18,
+    branches: 53.79,
+    statements: 64.36,
+    functions: 57.79,
   },
   transforms: {
     branches: 100,
