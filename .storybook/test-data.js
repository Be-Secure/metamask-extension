--- conflicted
+++ resolved
@@ -103,10 +103,6 @@
         },
       },
     },
-<<<<<<< HEAD
-    contractExchangeRates: {
-      '0xaD6D458402F60fD3Bd25163575031ACDce07538D': 0,
-=======
     addresses: [
       {
         address: '0x39a4e4Af7cCB654dB9500F258c64781c8FbD39F0',
@@ -120,8 +116,7 @@
       },
     ],
     contractExchangeRates: {
-      '0xad6d458402f60fd3bd25163575031acdce07538d': 0,
->>>>>>> 2929e623
+      '0xaD6D458402F60fD3Bd25163575031ACDce07538D': 0,
     },
     tokens: [
       {
@@ -207,7 +202,6 @@
     currentBlockGasLimit: '0x793af4',
     currentNetworkTxList: [
       {
-<<<<<<< HEAD
         chainId: '0x38',
         dappSuggestedGasFees: null,
         firstRetryBlockNumber: '0x9c2686',
@@ -232,35 +226,11 @@
               to: '0x2e8c05582176fa93b4590382e8290c73deb82176',
               type: '0x0',
               value: '0x0',
-=======
-        "chainId": "0x38",
-        "dappSuggestedGasFees": null,
-        "hash": "0xb7357e5bf0524c121a5dcb73df88fc0d6d50cafec763e1f1111fb47640a4ea3b",
-        "history": [
-          {
-            "chainId": "0x38",
-            "dappSuggestedGasFees": null,
-            "id": 8450246589751404,
-            "loadingDefaults": true,
-            "metamaskNetworkId": "56",
-            "origin": "metamask",
-            "status": "confimed",
-            "time": 1630041817677,
-            "txParams": {
-              "data": "0xa9059cbb0000000000000000000000001cb071e5f0f8fd36b7cb0722c188df5bb54e9bc600000000000000000000000000000000000000000000010f0cf064dd59200000",
-              "from": "0x9d0ba4ddac06032527b140912ec808ab9451b788",
-              "gas": "0x35bcb",
-              "gasPrice": "0x12a05f200",
-              "to": "0x2e8c05582176fa93b4590382e8290c73deb82176",
-              "type": "0x0",
-              "value": "0x0"
->>>>>>> 2929e623
             },
             type: 'transfer',
           },
           [
             {
-<<<<<<< HEAD
               note: 'Added new unapproved transaction.',
               op: 'replace',
               path: '/loadingDefaults',
@@ -327,72 +297,6 @@
               path: '/s',
               value:
                 '0x7fd317c727025490f282c7990b8518a7dab7521b1ada1cb639f887966bc078df',
-=======
-              "note": "Added new unapproved transaction.",
-              "op": "replace",
-              "path": "/loadingDefaults",
-              "timestamp": 1630041817683,
-              "value": false
-            }
-          ],
-          [
-            {
-              "note": "txStateManager: setting status to approved",
-              "op": "replace",
-              "path": "/status",
-              "timestamp": 1630041821490,
-              "value": "approved"
-            }
-          ],
-          [
-            {
-              "note": "transactions#approveTransaction",
-              "op": "add",
-              "path": "/txParams/nonce",
-              "timestamp": 1630041821492,
-              "value": "0x1d7"
-            },
-            {
-              "op": "add",
-              "path": "/nonceDetails",
-              "value": {
-                "local": {
-                  "details": {
-                    "highest": 471,
-                    "startPoint": 471
-                  },
-                  "name": "local",
-                  "nonce": 471
-                },
-                "network": {
-                  "details": {
-                    "baseCount": 471,
-                    "blockNumber": "0x9e79fc"
-                  },
-                  "name": "network",
-                  "nonce": 471
-                },
-                "params": {
-                  "highestLocallyConfirmed": 471,
-                  "highestSuggested": 471,
-                  "nextNetworkNonce": 471
-                }
-              }
-            }
-          ],
-          [
-            {
-              "note": "transactions#signTransaction: add r, s, v values",
-              "op": "add",
-              "path": "/r",
-              "timestamp": 1630041821509,
-              "value": "0x55ed06f2e1a85ce46feb865f0dada90c3e351ad155e9a4d21727ca79ae7c365b"
-            },
-            {
-              "op": "add",
-              "path": "/s",
-              "value": "0x6944dbc0644498f5d55c3ac865fb758b04bd61e86cb3190150b8f7aef62949e9"
->>>>>>> 2929e623
             },
             {
               op: 'add',
@@ -402,7 +306,6 @@
           ],
           [
             {
-<<<<<<< HEAD
               note: 'txStateManager: setting status to signed',
               op: 'replace',
               path: '/status',
@@ -783,397 +686,11 @@
             negative: 0,
             red: null,
             words: [174, null],
-=======
-              "note": "txStateManager: setting status to signed",
-              "op": "replace",
-              "path": "/status",
-              "timestamp": 1630041821510,
-              "value": "signed"
-            }
-          ],
-          [
-            {
-              "note": "transactions#publishTransaction",
-              "op": "add",
-              "path": "/rawTx",
-              "timestamp": 1630041821511,
-              "value": "0xf8ad8201d785012a05f20083035bcb942e8c05582176fa93b4590382e8290c73deb8217680b844a9059cbb0000000000000000000000001cb071e5f0f8fd36b7cb0722c188df5bb54e9bc600000000000000000000000000000000000000000000010f0cf064dd592000008193a055ed06f2e1a85ce46feb865f0dada90c3e351ad155e9a4d21727ca79ae7c365ba06944dbc0644498f5d55c3ac865fb758b04bd61e86cb3190150b8f7aef62949e9"
-            }
-          ],
-          [
-            {
-              "note": "transactions#setTxHash",
-              "op": "add",
-              "path": "/hash",
-              "timestamp": 1630041821610,
-              "value": "0xb7357e5bf0524c121a5dcb73df88fc0d6d50cafec763e1f1111fb47640a4ea3b"
-            }
-          ],
-          [
-            {
-              "note": "txStateManager - add submitted time stamp",
-              "op": "add",
-              "path": "/submittedTime",
-              "timestamp": 1630041821611,
-              "value": 1630041821611
-            }
-          ],
-          [
-            {
-              "note": "txStateManager: setting status to submitted",
-              "op": "replace",
-              "path": "/status",
-              "timestamp": 1630041821611,
-              "value": "submitted"
-            }
-          ],
-          [
-            {
-              "note": "txStateManager: setting status to confirmed",
-              "op": "replace",
-              "path": "/status",
-              "timestamp": 1630041837261,
-              "value": "confirmed"
-            },
-            {
-              "op": "add",
-              "path": "/txReceipt",
-              "value": {
-                "blockHash": "0x0cb8793361fb2be109e71a6e8799bb47b08fb83b2fed4f3302846365998fc4c5",
-                "blockNumber": "9e7a00",
-                "contractAddress": null,
-                "cumulativeGasUsed": "185c4a7",
-                "from": "0x9d0ba4ddac06032527b140912ec808ab9451b788",
-                "gasUsed": "23d32",
-                "logs": [
-                  {
-                    "address": "0x2e8c05582176fa93b4590382e8290c73deb82176",
-                    "blockHash": "0x0cb8793361fb2be109e71a6e8799bb47b08fb83b2fed4f3302846365998fc4c5",
-                    "blockNumber": "9e7a00",
-                    "data": "0x0000000000000000000000000000000000000000000001061b1aa31275ac0000",
-                    "logIndex": "250",
-                    "removed": false,
-                    "topics": [
-                      "0xddf252ad1be2c89b69c2b068fc378daa952ba7f163c4a11628f55a4df523b3ef",
-                      "0x00000000000000000000000017ef4f35a5e4016126dc5e94b8bb3bde4308c2f5",
-                      "0x0000000000000000000000001cb071e5f0f8fd36b7cb0722c188df5bb54e9bc6"
-                    ],
-                    "transactionHash": "0xb7357e5bf0524c121a5dcb73df88fc0d6d50cafec763e1f1111fb47640a4ea3b",
-                    "transactionIndex": "af"
-                  },
-                  {
-                    "address": "0x2e8c05582176fa93b4590382e8290c73deb82176",
-                    "blockHash": "0x0cb8793361fb2be109e71a6e8799bb47b08fb83b2fed4f3302846365998fc4c5",
-                    "blockNumber": "9e7a00",
-                    "data": "0x000000000000000000000000000000000000000000000002b5e3af16b1880000",
-                    "logIndex": "251",
-                    "removed": false,
-                    "topics": [
-                      "0xddf252ad1be2c89b69c2b068fc378daa952ba7f163c4a11628f55a4df523b3ef",
-                      "0x00000000000000000000000017ef4f35a5e4016126dc5e94b8bb3bde4308c2f5",
-                      "0x000000000000000000000000c825413863f677a2012bb8db3a5e4a18bbf29e56"
-                    ],
-                    "transactionHash": "0xb7357e5bf0524c121a5dcb73df88fc0d6d50cafec763e1f1111fb47640a4ea3b",
-                    "transactionIndex": "af"
-                  },
-                  {
-                    "address": "0x2e8c05582176fa93b4590382e8290c73deb82176",
-                    "blockHash": "0x0cb8793361fb2be109e71a6e8799bb47b08fb83b2fed4f3302846365998fc4c5",
-                    "blockNumber": "9e7a00",
-                    "data": "0x000000000000000000000000000000000000000000000000d02ab486cedc0000",
-                    "logIndex": "252",
-                    "removed": false,
-                    "topics": [
-                      "0xddf252ad1be2c89b69c2b068fc378daa952ba7f163c4a11628f55a4df523b3ef",
-                      "0x00000000000000000000000017ef4f35a5e4016126dc5e94b8bb3bde4308c2f5",
-                      "0x0000000000000000000000004ef2d5a1d056e7c9e8bcdbf2bd9ac0df749a1c29"
-                    ],
-                    "transactionHash": "0xb7357e5bf0524c121a5dcb73df88fc0d6d50cafec763e1f1111fb47640a4ea3b",
-                    "transactionIndex": "af"
-                  }
-                ],
-                "logsBloom": "0x00000000000000000000000000000000000000000000000000000000000000000000000000000000000000000000400000000000100000000000020000008000000000000000000000000008002000000000000000000000000000000000000000000000000000000000000000000000000040000080000200000010000000000000000000000000000000000000010200000000000000000000000000420000000000000000000000000200000000000000000000800000000000000000000000000002000000000000000000000000000000000000000000000000000000000000000080000000000000000000000000000000000000000000000000000000",
-                "status": "0x1",
-                "to": "0x2e8c05582176fa93b4590382e8290c73deb82176",
-                "transactionHash": "0xb7357e5bf0524c121a5dcb73df88fc0d6d50cafec763e1f1111fb47640a4ea3b",
-                "transactionIndex": "af",
-                "type": "0x0"
-              }
-            }
-          ],
-          [
-            {
-              "note": "transactions#confirmTransaction - add txReceipt",
-              "op": "replace",
-              "path": "/txReceipt/transactionIndex",
-              "timestamp": 1630041837268,
-              "value": "af"
-            },
-            {
-              "op": "replace",
-              "path": "/txReceipt/logs/2/logIndex",
-              "value": "252"
-            },
-            {
-              "op": "replace",
-              "path": "/txReceipt/logs/2/transactionIndex",
-              "value": "af"
-            },
-            {
-              "op": "replace",
-              "path": "/txReceipt/logs/2/blockNumber",
-              "value": "9e7a00"
-            },
-            {
-              "op": "replace",
-              "path": "/txReceipt/logs/1/logIndex",
-              "value": "251"
-            },
-            {
-              "op": "replace",
-              "path": "/txReceipt/logs/1/transactionIndex",
-              "value": "af"
-            },
-            {
-              "op": "replace",
-              "path": "/txReceipt/logs/1/blockNumber",
-              "value": "9e7a00"
-            },
-            {
-              "op": "replace",
-              "path": "/txReceipt/logs/0/logIndex",
-              "value": "250"
-            },
-            {
-              "op": "replace",
-              "path": "/txReceipt/logs/0/transactionIndex",
-              "value": "af"
-            },
-            {
-              "op": "replace",
-              "path": "/txReceipt/logs/0/blockNumber",
-              "value": "9e7a00"
-            },
-            {
-              "op": "replace",
-              "path": "/txReceipt/cumulativeGasUsed",
-              "value": "185c4a7"
-            },
-            {
-              "op": "replace",
-              "path": "/txReceipt/blockNumber",
-              "value": "9e7a00"
-            }
-          ]
-        ],
-        "id": 8450246589751404,
-        "loadingDefaults": false,
-        "metamaskNetworkId": "56",
-        "nonceDetails": {
-          "local": {
-            "details": {
-              "highest": 471,
-              "startPoint": 471
-            },
-            "name": "local",
-            "nonce": 471
-          },
-          "network": {
-            "details": {
-              "baseCount": 471,
-              "blockNumber": "0x9e79fc"
-            },
-            "name": "network",
-            "nonce": 471
-          },
-          "params": {
-            "highestLocallyConfirmed": 471,
-            "highestSuggested": 471,
-            "nextNetworkNonce": 471
-          }
-        },
-        "origin": "metamask",
-        "r": "0x55ed06f2e1a85ce46feb865f0dada90c3e351ad155e9a4d21727ca79ae7c365b",
-        "rawTx": "0xf8ad8201d785012a05f20083035bcb942e8c05582176fa93b4590382e8290c73deb8217680b844a9059cbb0000000000000000000000001cb071e5f0f8fd36b7cb0722c188df5bb54e9bc600000000000000000000000000000000000000000000010f0cf064dd592000008193a055ed06f2e1a85ce46feb865f0dada90c3e351ad155e9a4d21727ca79ae7c365ba06944dbc0644498f5d55c3ac865fb758b04bd61e86cb3190150b8f7aef62949e9",
-        "s": "0x6944dbc0644498f5d55c3ac865fb758b04bd61e86cb3190150b8f7aef62949e9",
-        "status": "confirmed",
-        "submittedTime": 1630041821611,
-        "time": 1630041817677,
-        "txParams": {
-          "data": "0xa9059cbb0000000000000000000000001cb071e5f0f8fd36b7cb0722c188df5bb54e9bc600000000000000000000000000000000000000000000010f0cf064dd59200000",
-          "from": "0x9d0ba4ddac06032527b140912ec808ab9451b788",
-          "gas": "0x35bcb",
-          "gasPrice": "0x12a05f200",
-          "nonce": "0x1d7",
-          "to": "0x2e8c05582176fa93b4590382e8290c73deb82176",
-          "type": "0x0",
-          "value": "0x0"
-        },
-        "txReceipt": {
-          "blockHash": "0x0cb8793361fb2be109e71a6e8799bb47b08fb83b2fed4f3302846365998fc4c5",
-          "blockNumber": {
-            "length": 1,
-            "negative": 0,
-            "red": null,
-            "words": [
-              10385920,
-              null
-            ]
-          },
-          "contractAddress": null,
-          "cumulativeGasUsed": {
-            "length": 1,
-            "negative": 0,
-            "red": null,
-            "words": [
-              25543847,
-              null
-            ]
-          },
-          "from": "0x9d0ba4ddac06032527b140912ec808ab9451b788",
-          "gasUsed": "23d32",
-          "logs": [
-            {
-              "address": "0x2e8c05582176fa93b4590382e8290c73deb82176",
-              "blockHash": "0x0cb8793361fb2be109e71a6e8799bb47b08fb83b2fed4f3302846365998fc4c5",
-              "blockNumber": {
-                "length": 1,
-                "negative": 0,
-                "red": null,
-                "words": [
-                  10385920,
-                  null
-                ]
-              },
-              "data": "0x0000000000000000000000000000000000000000000001061b1aa31275ac0000",
-              "logIndex": {
-                "length": 1,
-                "negative": 0,
-                "red": null,
-                "words": [
-                  592,
-                  null
-                ]
-              },
-              "removed": false,
-              "topics": [
-                "0xddf252ad1be2c89b69c2b068fc378daa952ba7f163c4a11628f55a4df523b3ef",
-                "0x00000000000000000000000017ef4f35a5e4016126dc5e94b8bb3bde4308c2f5",
-                "0x0000000000000000000000001cb071e5f0f8fd36b7cb0722c188df5bb54e9bc6"
-              ],
-              "transactionHash": "0xb7357e5bf0524c121a5dcb73df88fc0d6d50cafec763e1f1111fb47640a4ea3b",
-              "transactionIndex": {
-                "length": 1,
-                "negative": 0,
-                "red": null,
-                "words": [
-                  175,
-                  null
-                ]
-              }
-            },
-            {
-              "address": "0x2e8c05582176fa93b4590382e8290c73deb82176",
-              "blockHash": "0x0cb8793361fb2be109e71a6e8799bb47b08fb83b2fed4f3302846365998fc4c5",
-              "blockNumber": {
-                "length": 1,
-                "negative": 0,
-                "red": null,
-                "words": [
-                  10385920,
-                  null
-                ]
-              },
-              "data": "0x000000000000000000000000000000000000000000000002b5e3af16b1880000",
-              "logIndex": {
-                "length": 1,
-                "negative": 0,
-                "red": null,
-                "words": [
-                  593,
-                  null
-                ]
-              },
-              "removed": false,
-              "topics": [
-                "0xddf252ad1be2c89b69c2b068fc378daa952ba7f163c4a11628f55a4df523b3ef",
-                "0x00000000000000000000000017ef4f35a5e4016126dc5e94b8bb3bde4308c2f5",
-                "0x000000000000000000000000c825413863f677a2012bb8db3a5e4a18bbf29e56"
-              ],
-              "transactionHash": "0xb7357e5bf0524c121a5dcb73df88fc0d6d50cafec763e1f1111fb47640a4ea3b",
-              "transactionIndex": {
-                "length": 1,
-                "negative": 0,
-                "red": null,
-                "words": [
-                  175,
-                  null
-                ]
-              }
-            },
-            {
-              "address": "0x2e8c05582176fa93b4590382e8290c73deb82176",
-              "blockHash": "0x0cb8793361fb2be109e71a6e8799bb47b08fb83b2fed4f3302846365998fc4c5",
-              "blockNumber": {
-                "length": 1,
-                "negative": 0,
-                "red": null,
-                "words": [
-                  10385920,
-                  null
-                ]
-              },
-              "data": "0x000000000000000000000000000000000000000000000000d02ab486cedc0000",
-              "logIndex": {
-                "length": 1,
-                "negative": 0,
-                "red": null,
-                "words": [
-                  594,
-                  null
-                ]
-              },
-              "removed": false,
-              "topics": [
-                "0xddf252ad1be2c89b69c2b068fc378daa952ba7f163c4a11628f55a4df523b3ef",
-                "0x00000000000000000000000017ef4f35a5e4016126dc5e94b8bb3bde4308c2f5",
-                "0x0000000000000000000000004ef2d5a1d056e7c9e8bcdbf2bd9ac0df749a1c29"
-              ],
-              "transactionHash": "0xb7357e5bf0524c121a5dcb73df88fc0d6d50cafec763e1f1111fb47640a4ea3b",
-              "transactionIndex": {
-                "length": 1,
-                "negative": 0,
-                "red": null,
-                "words": [
-                  175,
-                  null
-                ]
-              }
-            }
-          ],
-          "logsBloom": "0x00000000000000000000000000000000000000000000000000000000000000000000000000000000000000000000400000000000100000000000020000008000000000000000000000000008002000000000000000000000000000000000000000000000000000000000000000000000000040000080000200000010000000000000000000000000000000000000010200000000000000000000000000420000000000000000000000000200000000000000000000800000000000000000000000000002000000000000000000000000000000000000000000000000000000000000000080000000000000000000000000000000000000000000000000000000",
-          "status": "0x1",
-          "to": "0x2e8c05582176fa93b4590382e8290c73deb82176",
-          "transactionHash": "0xb7357e5bf0524c121a5dcb73df88fc0d6d50cafec763e1f1111fb47640a4ea3b",
-          "transactionIndex": {
-            "length": 1,
-            "negative": 0,
-            "red": null,
-            "words": [
-              175,
-              null
-            ]
->>>>>>> 2929e623
           },
           type: '0x0',
         },
-<<<<<<< HEAD
         type: 'transfer',
         v: '0x93',
-=======
-        "type": "transfer",
-        "v": "0x93"
->>>>>>> 2929e623
       },
     ],
     cachedBalances: {
