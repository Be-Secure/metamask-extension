import { TRANSACTION_STATUSES } from '../shared/constants/transaction';

const state = {
  "invalidCustomNetwork": {
    "state": "CLOSED",
    "networkName": ""
  },
  "unconnectedAccount": {
    "state": "CLOSED"
  },
  "activeTab": {},
  "metamask": {
    "isInitialized": true,
    "isUnlocked": true,
    "isAccountMenuOpen": false,
    "rpcUrl": "https://rawtestrpc.metamask.io/",
    "identities": {
      "0x983211ce699ea5ab57cc528086154b6db1ad8e55": {
        "name": "Account 1",
        "address": "0x983211ce699ea5ab57cc528086154b6db1ad8e55"
      },
      "0xb19ac54efa18cc3a14a5b821bfec73d284bf0c5e": {
        "name": "Account 2",
        "address": "0xb19ac54efa18cc3a14a5b821bfec73d284bf0c5e"
      },
      "0x9d0ba4ddac06032527b140912ec808ab9451b788": {
        "name": "Account 3",
        "address": "0x9d0ba4ddac06032527b140912ec808ab9451b788"
      }
    },
    "unapprovedTxs": {
      "7786962153682822": {
        "id": 7786962153682822,
        "time": 1620710815484,
        "status": "unapproved",
        "metamaskNetworkId": "3",
        "chainId": "0x3",
        "loadingDefaults": false,
        "txParams": {
          "from": "0x64a845a5b02460acf8a3d84503b0d68d028b4bb4",
          "to": "0xad6d458402f60fd3bd25163575031acdce07538d",
          "value": "0x0",
          "data": "0xa9059cbb000000000000000000000000b19ac54efa18cc3a14a5b821bfec73d284bf0c5e0000000000000000000000000000000000000000000000003782dace9d900000",
          "gas": "0xcb28",
          "gasPrice": "0x77359400"
        },
        "type": "standard",
        "origin": "metamask",
        "transactionCategory": "transfer",
        "history": [
          {
            "id": 7786962153682822,
            "time": 1620710815484,
            "status": "unapproved",
            "metamaskNetworkId": "3",
            "chainId": "0x3",
            "loadingDefaults": true,
            "txParams": {
              "from": "0x64a845a5b02460acf8a3d84503b0d68d028b4bb4",
              "to": "0xad6d458402f60fd3bd25163575031acdce07538d",
              "value": "0x0",
              "data": "0xa9059cbb000000000000000000000000b19ac54efa18cc3a14a5b821bfec73d284bf0c5e0000000000000000000000000000000000000000000000003782dace9d900000",
              "gas": "0xcb28",
              "gasPrice": "0x77359400"
            },
            "type": "standard",
            "origin": "metamask",
            "transactionCategory": "transfer"
          },
          [
            {
              "op": "replace",
              "path": "/loadingDefaults",
              "value": false,
              "note": "Added new unapproved transaction.",
              "timestamp": 1620710815497
            }
          ]
        ]
      }
    },
    "frequentRpcList": [],
    "addressBook": {
      "undefined": {
        "0": {
          "address": "0x39a4e4Af7cCB654dB9500F258c64781c8FbD39F0",
          "name": "",
          "isEns": false
        }
      }
    },
    "contractExchangeRates": {
      "0xad6d458402f60fd3bd25163575031acdce07538d": 0
    },
    "tokens": [
      {
        "address": "0xad6d458402f60fd3bd25163575031acdce07538d",
        "symbol": "DAI",
        "decimals": 18
      }
    ],
    "pendingTokens": {},
    "customNonceValue": "",
    "send": {
      "gasLimit": "0xcb28",
      "gasPrice": null,
      "gasTotal": null,
      "tokenBalance": "8.7a73149c048545a3fe58",
      "from": "",
      "to": "0xb19ac54efa18cc3a14a5b821bfec73d284bf0c5e",
      "amount": "3782dace9d900000",
      "memo": "",
      "errors": {},
      "maxModeOn": false,
      "editingTransactionId": null,
      "toNickname": "Account 2",
      "ensResolution": null,
      "ensResolutionError": "",
      "token": {
        "address": "0xad6d458402f60fd3bd25163575031acdce07538d",
        "symbol": "DAI",
        "decimals": 18
      }
    },
    "useBlockie": false,
    "featureFlags": {},
    "welcomeScreenSeen": false,
    "currentLocale": "en",
    "preferences": {
      "useNativeCurrencyAsPrimaryCurrency": true
    },
    "firstTimeFlowType": "create",
    "completedOnboarding": true,
    "knownMethodData": {
      "0x60806040": {
        "name": "Approve Tokens"
      },
      "0x095ea7b3": {
        "name": "Approve Tokens"
      }
    },
    "participateInMetaMetrics": true,
<<<<<<< HEAD
    "metaMetricsSendCount": 2,
=======
>>>>>>> 23a85982
    "nextNonce": 71,
    "connectedStatusPopoverHasBeenShown": true,
    "swapsWelcomeMessageHasBeenShown": true,
    "defaultHomeActiveTabName": "Assets",
    "provider": {
      "type": "ropsten",
      "ticker": "ETH",
      "nickname": "",
      "rpcUrl": "",
      "chainId": "0x3"
    },
    "previousProviderStore": {
      "type": "ropsten",
      "ticker": "ETH",
      "nickname": "",
      "rpcUrl": "",
      "chainId": "0x3"
    },
    "network": "3",
    "accounts": {
      "0x983211ce699ea5ab57cc528086154b6db1ad8e55": {
        "address": "0x983211ce699ea5ab57cc528086154b6db1ad8e55",
        "balance": "0x176e5b6f173ebe66"
      },
      "0xb19ac54efa18cc3a14a5b821bfec73d284bf0c5e": {
        "address": "0xb19ac54efa18cc3a14a5b821bfec73d284bf0c5e",
        "balance": "0x2d3142f5000"
      },
      "0x9d0ba4ddac06032527b140912ec808ab9451b788": {
        "address": "0x9d0ba4ddac06032527b140912ec808ab9451b788",
        "balance": "0x15f6f0b9d4f8d000"
      }
    },
    "currentBlockGasLimit": "0x793af4",
    "currentNetworkTxList": [
      
    ],
    "cachedBalances": {
      "1": {
        "0x64a845a5b02460acf8a3d84503b0d68d028b4bb4": "0x0",
        "0xb19ac54efa18cc3a14a5b821bfec73d284bf0c5e": "0xcaf5317161f400",
        "0x9d0ba4ddac06032527b140912ec808ab9451b788": "0x0"
      },
      "3": {
        "0x64a845a5b02460acf8a3d84503b0d68d028b4bb4": "0x18d289d450bace66",
        "0xb19ac54efa18cc3a14a5b821bfec73d284bf0c5e": "0x2d3142f5000",
        "0x9d0ba4ddac06032527b140912ec808ab9451b788": "0x15f6f0b9d4f8d000"
      },
      "0x3": {
        "0x64a845a5b02460acf8a3d84503b0d68d028b4bb4": "0x176e5b6f173ebe66",
        "0xb19ac54efa18cc3a14a5b821bfec73d284bf0c5e": "0x2d3142f5000",
        "0x9d0ba4ddac06032527b140912ec808ab9451b788": "0x15f6f0b9d4f8d000"
      }
    },
    "unapprovedMsgs": {},
    "unapprovedMsgCount": 0,
    "unapprovedPersonalMsgs": {},
    "unapprovedPersonalMsgCount": 0,
    "unapprovedDecryptMsgs": {},
    "unapprovedDecryptMsgCount": 0,
    "unapprovedEncryptionPublicKeyMsgs": {},
    "unapprovedEncryptionPublicKeyMsgCount": 0,
    "unapprovedTypedMessages": {},
    "unapprovedTypedMessagesCount": 0,
    "keyringTypes": [
      "Simple Key Pair",
      "HD Key Tree",
      "Trezor Hardware",
      "Ledger Hardware"
    ],
    "keyrings": [
      {
        "type": "HD Key Tree",
        "accounts": [
          "0x64a845a5b02460acf8a3d84503b0d68d028b4bb4",
          "0xb19ac54efa18cc3a14a5b821bfec73d284bf0c5e",
          "0x9d0ba4ddac06032527b140912ec808ab9451b788"
        ]
      }
    ],
    "frequentRpcListDetail": [
      {
        "rpcUrl": "http://localhost:8545",
        "chainId": "0x539",
        "ticker": "ETH",
        "nickname": "Localhost 8545",
        "rpcPrefs": {}
      }
    ],
    "accountTokens": {
      "0x64a845a5b02460acf8a3d84503b0d68d028b4bb4": {
        "0x1": [
          {
            "address": "0x6b175474e89094c44da98b954eedeac495271d0f",
            "symbol": "DAI",
            "decimals": 18
          },
          {
            "address": "0x0d8775f648430679a709e98d2b0cb6250d2887ef",
            "symbol": "BAT",
            "decimals": 18
          }
        ],
        "0x3": [
          {
            "address": "0xad6d458402f60fd3bd25163575031acdce07538d",
            "symbol": "DAI",
            "decimals": 18
          }
        ]
      },
      "0xb19ac54efa18cc3a14a5b821bfec73d284bf0c5e": {},
      "0x9d0ba4ddac06032527b140912ec808ab9451b788": {}
    },
    "accountHiddenTokens": {
      "0x64a845a5b02460acf8a3d84503b0d68d028b4bb4": {
        "0x3": []
      }
    },
    "assetImages": {
<<<<<<< HEAD
      "0xad6d458402f60fd3bd25163575031acdce07538d": "https://raw.githubusercontent.com/trustwallet/assets/master/blockchains/ethereum/assets/0xaD6D458402F60fD3Bd25163575031ACDce07538D/logo.png"
=======
      "0xad6d458402f60fd3bd25163575031acdce07538d": "./images/logo.png"
>>>>>>> 23a85982
    },
    "hiddenTokens": [],
    "suggestedTokens": {},
    "useNonceField": false,
    "usePhishDetect": true,
    "lostIdentities": {},
    "forgottenPassword": false,
    "ipfsGateway": "dweb.link",
    "infuraBlocked": false,
    "migratedPrivacyMode": false,
<<<<<<< HEAD
    "selectedAddress": "0x64a845a5b02460acf8a3d84503b0d68d028b4bb4",
=======
    "selectedAddress": "0x9d0ba4ddac06032527b140912ec808ab9451b788",
>>>>>>> 23a85982
    "metaMetricsId": "0xc2377d11fec1c3b7dd88c4854240ee5e3ed0d9f63b00456d98d80320337b827f",
    "conversionDate": 1620710825.03,
    "conversionRate": 3910.28,
    "currentCurrency": "usd",
    "nativeCurrency": "ETH",
    "usdConversionRate": 3910.28,
    "ticker": "ETH",
    "alertEnabledness": {
      "unconnectedAccount": true,
      "web3ShimUsage": true
    },
    "unconnectedAccountAlertShownOrigins": {},
    "web3ShimUsageOrigins": {},
    "seedPhraseBackedUp": null,
    "onboardingTabs": {},
    "incomingTransactions": {
      "0x2de9256a7c604586f7ecfd87ae9509851e217f588f9f85feed793c54ed2ce0aa": {
        "blockNumber": "8888976",
        "id": 4678200543090532,
        "metamaskNetworkId": "1",
        "status": "confirmed",
        "time": 1573114896000,
        "txParams": {
          "from": "0x3f1b52850109023775d238c7ed5d5e7161041fd1",
          "gas": "0x5208",
          "gasPrice": "0x124101100",
          "nonce": "0x35",
          "to": "0x045c619e4d29bba3b92769508831b681b83d6a96",
          "value": "0xbca9bce4d98ca3"
        },
        "hash": "0x2de9256a7c604586f7ecfd87ae9509851e217f588f9f85feed793c54ed2ce0aa",
        "transactionCategory": "incoming"
      },
      "0x320a1fd769373578f78570e5d8f56e89bc7bce9657bb5f4c12d8fe790d471bfd": {
        "blockNumber": "9453174",
        "id": 4678200543090535,
        "metamaskNetworkId": "1",
        "status": "confirmed",
        "time": 1581312411000,
        "txParams": {
          "from": "0xa17bd07d6d38cb9e37b29f7659a4b1047701e969",
          "gas": "0xc350",
          "gasPrice": "0x1a13b8600",
          "nonce": "0x0",
          "to": "0x045c619e4d29bba3b92769508831b681b83d6a96",
          "value": "0xcdb08ab4254000"
        },
        "hash": "0x320a1fd769373578f78570e5d8f56e89bc7bce9657bb5f4c12d8fe790d471bfd",
        "transactionCategory": "incoming"
      },
      "0x8add6c1ea089a8de9b15fa2056b1875360f17916755c88ace9e5092b7a4b1239": {
        "blockNumber": "10892417",
        "id": 4678200543090542,
        "metamaskNetworkId": "1",
        "status": "confirmed",
        "time": 1600515224000,
        "txParams": {
          "from": "0x0681d8db095565fe8a346fa0277bffde9c0edbbf",
          "gas": "0x5208",
          "gasPrice": "0x1d1a94a200",
          "nonce": "0x2bb8a5",
          "to": "0x045c619e4d29bba3b92769508831b681b83d6a96",
          "value": "0xe6ed27d6668000"
        },
        "hash": "0x8add6c1ea089a8de9b15fa2056b1875360f17916755c88ace9e5092b7a4b1239",
        "transactionCategory": "incoming"
      },
      "0x50be62ab1cabd03ff104c602c11fdef7a50f3d73c55006d5583ba97950ab1144": {
        "blockNumber": "10902987",
        "id": 4678200543090545,
        "metamaskNetworkId": "1",
        "status": "confirmed",
        "time": 1600654021000,
        "txParams": {
          "from": "0x64a845a5b02460acf8a3d84503b0d68d028b4bb4",
          "gas": "0x5208",
          "gasPrice": "0x147d357000",
          "nonce": "0xf",
          "to": "0x045c619e4d29bba3b92769508831b681b83d6a96",
          "value": "0x63eb89da4ed00000"
        },
        "hash": "0x50be62ab1cabd03ff104c602c11fdef7a50f3d73c55006d5583ba97950ab1144",
        "transactionCategory": "incoming"
      }
    },
    "incomingTxLastFetchedBlocksByNetwork": {
      "ropsten": 8872820,
      "rinkeby": null,
      "kovan": null,
      "goerli": null,
      "mainnet": 10902989
    },
    "permissionsRequests": [],
    "permissionsDescriptions": {},
    "domains": {
      "https://app.uniswap.org": {
        "permissions": [
          {
            "@context": [
              "https://github.com/MetaMask/rpc-cap"
            ],
            "invoker": "https://app.uniswap.org",
            "parentCapability": "eth_accounts",
            "id": "a7342e4b-beae-4525-a36c-c0635fd03359",
            "date": 1620710693178,
            "caveats": [
              {
                "type": "limitResponseLength",
                "value": 1,
                "name": "primaryAccountOnly"
              },
              {
                "type": "filterResponse",
                "value": [
                  "0x64a845a5b02460acf8a3d84503b0d68d028b4bb4"
                ],
                "name": "exposedAccounts"
              }
            ]
          }
        ]
      }
    },
    "permissionsLog": [
      {
        "id": 522690215,
        "method": "eth_accounts",
        "methodType": "restricted",
        "origin": "https://metamask.io",
        "request": {
          "method": "eth_accounts",
          "params": [],
          "jsonrpc": "2.0",
          "id": 522690215,
          "origin": "https://metamask.io",
          "tabId": 5
        },
        "requestTime": 1602643170686,
        "response": {
          "id": 522690215,
          "jsonrpc": "2.0",
          "result": []
        },
        "responseTime": 1602643170688,
        "success": true
      },
      {
        "id": 1620464600,
        "method": "eth_accounts",
        "methodType": "restricted",
        "origin": "https://widget.getacute.io",
        "request": {
          "method": "eth_accounts",
          "params": [],
          "jsonrpc": "2.0",
          "id": 1620464600,
          "origin": "https://widget.getacute.io",
          "tabId": 5
        },
        "requestTime": 1602643172935,
        "response": {
          "id": 1620464600,
          "jsonrpc": "2.0",
          "result": []
        },
        "responseTime": 1602643172935,
        "success": true
      },
      {
        "id": 4279100021,
        "method": "eth_accounts",
        "methodType": "restricted",
        "origin": "https://app.uniswap.org",
        "request": {
          "method": "eth_accounts",
          "jsonrpc": "2.0",
          "id": 4279100021,
          "origin": "https://app.uniswap.org",
          "tabId": 5
        },
        "requestTime": 1620710669962,
        "response": {
          "id": 4279100021,
          "jsonrpc": "2.0",
          "result": []
        },
        "responseTime": 1620710669963,
        "success": true
      },
      {
        "id": 4279100022,
        "method": "eth_requestAccounts",
        "methodType": "restricted",
        "origin": "https://app.uniswap.org",
        "request": {
          "method": "eth_requestAccounts",
          "jsonrpc": "2.0",
          "id": 4279100022,
          "origin": "https://app.uniswap.org",
          "tabId": 5
        },
        "requestTime": 1620710686872,
        "response": {
          "id": 4279100022,
          "jsonrpc": "2.0",
          "result": [
            "0x64a845a5b02460acf8a3d84503b0d68d028b4bb4"
          ]
        },
        "responseTime": 1620710693187,
        "success": true
      },
      {
        "id": 4279100023,
        "method": "eth_requestAccounts",
        "methodType": "restricted",
        "origin": "https://app.uniswap.org",
        "request": {
          "method": "eth_requestAccounts",
          "jsonrpc": "2.0",
          "id": 4279100023,
          "origin": "https://app.uniswap.org",
          "tabId": 5
        },
        "requestTime": 1620710693204,
        "response": {
          "id": 4279100023,
          "jsonrpc": "2.0",
          "result": [
            "0x64a845a5b02460acf8a3d84503b0d68d028b4bb4"
          ]
        },
        "responseTime": 1620710693213,
        "success": true
      },
      {
        "id": 4279100034,
        "method": "eth_accounts",
        "methodType": "restricted",
        "origin": "https://app.uniswap.org",
        "request": {
          "method": "eth_accounts",
          "params": [],
          "jsonrpc": "2.0",
          "id": 4279100034,
          "origin": "https://app.uniswap.org",
          "tabId": 5
        },
        "requestTime": 1620710712072,
        "response": {
          "id": 4279100034,
          "jsonrpc": "2.0",
          "result": [
            "0x64a845a5b02460acf8a3d84503b0d68d028b4bb4"
          ]
        },
        "responseTime": 1620710712075,
        "success": true
      }
    ],
    "permissionsHistory": {
      "https://app.uniswap.org": {
        "eth_accounts": {
          "lastApproved": 1620710693213,
          "accounts": {
            "0x64a845a5b02460acf8a3d84503b0d68d028b4bb4": 1620710693213
          }
        }
      }
    },
    "domainMetadata": {
      "https://metamask.github.io": {
        "name": "E2E Test Dapp",
        "icon": "https://metamask.github.io/test-dapp/metamask-fox.svg",
        "lastUpdated": 1620723443380,
        "host": "metamask.github.io"
      }
    },
    "threeBoxSyncingAllowed": false,
    "showRestorePrompt": true,
    "threeBoxLastUpdated": 0,
    "threeBoxAddress": null,
    "threeBoxSynced": false,
    "threeBoxDisabled": false,
    "swapsState": {
      "quotes": {},
      "fetchParams": null,
      "tokens": null,
      "tradeTxId": null,
      "approveTxId": null,
      "quotesLastFetched": null,
      "customMaxGas": "",
      "customGasPrice": null,
      "selectedAggId": null,
      "customApproveTxData": "",
      "errorKey": "",
      "topAggId": null,
      "routeState": "",
      "swapsFeatureIsLive": false,
      "swapsQuoteRefreshTime": 60000
    },
    "ensResolutionsByAddress": {},
    "pendingApprovals": {},
    "pendingApprovalCount": 0
  },
  "appState": {
    "shouldClose": false,
    "menuOpen": false,
    "modal": {
      "open": false,
      "modalState": {
        "name": null,
        "props": {}
      },
      "previousModalState": {
        "name": null
      }
    },
    "sidebar": {
      "isOpen": false,
      "transitionName": "",
      "type": "",
      "props": {}
    },
    "alertOpen": false,
    "alertMessage": null,
    "qrCodeData": null,
    "networkDropdownOpen": false,
    "accountDetail": {
      "subview": "transactions"
    },
    "isLoading": false,
    "warning": null,
    "buyView": {},
    "isMouseUser": true,
    "gasIsLoading": false,
    "defaultHdPaths": {
      "trezor": "m/44'/60'/0'/0",
      "ledger": "m/44'/60'/0'/0/0"
    },
    "networksTabSelectedRpcUrl": "",
    "networksTabIsInAddMode": false,
    "loadingMethodData": false,
    "show3BoxModalAfterImport": false,
    "threeBoxLastUpdated": null,
    "requestAccountTabs": {},
    "openMetaMaskTabs": {},
    "currentWindowTab": {}
  },
  "history": {
    "mostRecentOverviewPage": "/"
  },
  "send": {
    "toDropdownOpen": false,
    "gasButtonGroupShown": true,
    "errors": {}
  },
  "confirmTransaction": {
    "txData": {
      "id": 3111025347726181,
      "time": 1620723786838,
      "status": "unapproved",
      "metamaskNetworkId": "3",
      "chainId": "0x3",
      "loadingDefaults": false,
      "txParams": {
        "from": "0x983211ce699ea5ab57cc528086154b6db1ad8e55",
        "to": "0xad6d458402f60fd3bd25163575031acdce07538d",
        "value": "0x0",
        "data": "0x095ea7b30000000000000000000000009bc5baf874d2da8d216ae9f137804184ee5afef40000000000000000000000000000000000000000000000000000000000011170",
        "gas": "0xea60",
        "gasPrice": "0x4a817c800"
      },
      "type": "standard",
      "origin": "https://metamask.github.io",
      "transactionCategory": "approve",
      "history": [
        {
          "id": 3111025347726181,
          "time": 1620723786838,
          "status": "unapproved",
          "metamaskNetworkId": "3",
          "chainId": "0x3",
          "loadingDefaults": true,
          "txParams": {
            "from": "0x983211ce699ea5ab57cc528086154b6db1ad8e55",
            "to": "0xad6d458402f60fd3bd25163575031acdce07538d",
            "value": "0x0",
            "data": "0x095ea7b30000000000000000000000009bc5baf874d2da8d216ae9f137804184ee5afef40000000000000000000000000000000000000000000000000000000000011170",
            "gas": "0xea60",
            "gasPrice": "0x4a817c800"
          },
          "type": "standard",
          "origin": "https://metamask.github.io",
          "transactionCategory": "approve"
        },
        [
          {
            "op": "replace",
            "path": "/loadingDefaults",
            "value": false,
            "note": "Added new unapproved transaction.",
            "timestamp": 1620723786844
          }
        ]
      ]
    },
    "tokenData": {
      "args": [
        "0x9bc5baF874d2DA8D216aE9f137804184EE5AfEF4",
        {
          "type": "BigNumber",
          "hex": "0x011170"
        }
      ],
      "functionFragment": {
        "type": "function",
        "name": "approve",
        "constant": false,
        "inputs": [
          {
            "name": "_spender",
            "type": "address",
            "indexed": null,
            "components": null,
            "arrayLength": null,
            "arrayChildren": null,
            "baseType": "address",
            "_isParamType": true
          },
          {
            "name": "_value",
            "type": "uint256",
            "indexed": null,
            "components": null,
            "arrayLength": null,
            "arrayChildren": null,
            "baseType": "uint256",
            "_isParamType": true
          }
        ],
        "outputs": [
          {
            "name": "success",
            "type": "bool",
            "indexed": null,
            "components": null,
            "arrayLength": null,
            "arrayChildren": null,
            "baseType": "bool",
            "_isParamType": true
          }
        ],
        "payable": false,
        "stateMutability": "nonpayable",
        "gas": null,
        "_isFragment": true
      },
      "name": "approve",
      "signature": "approve(address,uint256)",
      "sighash": "0x095ea7b3",
      "value": {
        "type": "BigNumber",
        "hex": "0x00"
      }
    },
    "fiatTransactionAmount": "0",
    "fiatTransactionFee": "4.72",
    "fiatTransactionTotal": "4.72",
    "ethTransactionAmount": "0",
    "ethTransactionFee": "0.0012",
    "ethTransactionTotal": "0.0012",
    "hexTransactionAmount": "0x0",
    "hexTransactionFee": "0x44364c5bb0000",
    "hexTransactionTotal": "0x44364c5bb0000",
    "nonce": ""
  },
  "swaps": {
    "aggregatorMetadata": null,
    "approveTxId": null,
    "balanceError": false,
    "fetchingQuotes": false,
    "fromToken": null,
    "quotesFetchStartTime": null,
    "topAssets": {},
    "toToken": null,
    "customGas": {
      "price": null,
      "limit": null,
      "loading": "INITIAL",
      "priceEstimates": {},
      "fallBackPrice": null
    }
  },
  "gas": {
    "customData": {
      "price": null,
      "limit": "0xcb28"
    },
    "basicEstimates": {
      "average": 2
    },
    "basicEstimateIsLoading": false
  }
}

export default state;<|MERGE_RESOLUTION|>--- conflicted
+++ resolved
@@ -140,10 +140,6 @@
       }
     },
     "participateInMetaMetrics": true,
-<<<<<<< HEAD
-    "metaMetricsSendCount": 2,
-=======
->>>>>>> 23a85982
     "nextNonce": 71,
     "connectedStatusPopoverHasBeenShown": true,
     "swapsWelcomeMessageHasBeenShown": true,
@@ -264,11 +260,7 @@
       }
     },
     "assetImages": {
-<<<<<<< HEAD
-      "0xad6d458402f60fd3bd25163575031acdce07538d": "https://raw.githubusercontent.com/trustwallet/assets/master/blockchains/ethereum/assets/0xaD6D458402F60fD3Bd25163575031ACDce07538D/logo.png"
-=======
       "0xad6d458402f60fd3bd25163575031acdce07538d": "./images/logo.png"
->>>>>>> 23a85982
     },
     "hiddenTokens": [],
     "suggestedTokens": {},
@@ -279,11 +271,7 @@
     "ipfsGateway": "dweb.link",
     "infuraBlocked": false,
     "migratedPrivacyMode": false,
-<<<<<<< HEAD
-    "selectedAddress": "0x64a845a5b02460acf8a3d84503b0d68d028b4bb4",
-=======
     "selectedAddress": "0x9d0ba4ddac06032527b140912ec808ab9451b788",
->>>>>>> 23a85982
     "metaMetricsId": "0xc2377d11fec1c3b7dd88c4854240ee5e3ed0d9f63b00456d98d80320337b827f",
     "conversionDate": 1620710825.03,
     "conversionRate": 3910.28,
