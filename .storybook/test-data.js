--- conflicted
+++ resolved
@@ -1165,7 +1165,6 @@
       balance: '0x0',
       details: null,
     },
-<<<<<<< HEAD
     amount: {
       mode: 'null',
     },
@@ -1174,11 +1173,6 @@
     },
     gas: {
       gasTotal: '0x01319718a5000', // 21000000000000
-=======
-    amount: '3782dace9d900000',
-    gas: {
-      price: null,
->>>>>>> bf4e5654
     },
   },
   confirmTransaction: {
