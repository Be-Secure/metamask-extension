--- conflicted
+++ resolved
@@ -1,9 +1,9 @@
 const { strict: assert } = require('assert');
-<<<<<<< HEAD
-const { convertToHexValue, withFixtures } = require('../helpers');
-=======
-const { withFixtures, regularDelayMs } = require('../helpers');
->>>>>>> f2921ce8
+const {
+  convertToHexValue,
+  withFixtures,
+  regularDelayMs,
+} = require('../helpers');
 
 describe('Signature Request', function () {
   it('can initiate and confirm a Signature Request', async function () {
