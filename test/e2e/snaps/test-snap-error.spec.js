const { strict: assert } = require('assert');
const { withFixtures } = require('../helpers');
const { PAGES } = require('../webdriver/driver');
const { TEST_SNAPS_WEBSITE_URL } = require('./enums');

describe('Test Snap Error', function () {
  it('can pop up a snap error and see the error', async function () {
    const ganacheOptions = {
      accounts: [
        {
          secretKey:
            '0x7C9529A67102755B7E6102D6D950AC5D5863C98713805CEC576B945B15B71EAC',
          balance: 25000000000000000000,
        },
      ],
    };
    await withFixtures(
      {
        fixtures: 'imported-account',
        ganacheOptions,
        title: this.test.title,
        driverOptions: { type: 'flask' },
      },
      async ({ driver }) => {
        await driver.navigate();

        // enter pw into extension
        await driver.fill('#password', 'correct horse battery staple');
        await driver.press('#password', driver.Key.ENTER);

        // navigate to test snaps page and connect
<<<<<<< HEAD
        await driver.driver.get('https://metamask.github.io/test-snaps/0.1.3');
=======
        await driver.driver.get(TEST_SNAPS_WEBSITE_URL);
>>>>>>> 5fa88beb
        await driver.fill('.snapId2', 'npm:@metamask/test-snap-error');
        await driver.clickElement({
          text: 'Connect Error Snap',
          tag: 'button',
        });

        // switch to metamask extension and click connect
        await driver.waitUntilXWindowHandles(2, 5000, 10000);
        let windowHandles = await driver.getAllWindowHandles();
        await driver.switchToWindowWithTitle(
          'MetaMask Notification',
          windowHandles,
        );
        await driver.clickElement(
          {
            text: 'Connect',
            tag: 'button',
          },
          10000,
        );

        await driver.delay(2000);

        // approve install of snap
        windowHandles = await driver.getAllWindowHandles();
        await driver.switchToWindowWithTitle(
          'MetaMask Notification',
          windowHandles,
        );
        await driver.clickElement({
          text: 'Approve & Install',
          tag: 'button',
        });

        // click send inputs on test snap page
        await driver.waitUntilXWindowHandles(1, 5000, 10000);
        windowHandles = await driver.getAllWindowHandles();
        await driver.switchToWindowWithTitle('Test Snaps', windowHandles);
        await driver.clickElement({
          text: 'Send Test to Error Snap',
          tag: 'button',
        });

        await driver.navigate(PAGES.HOME);

        const error = await driver.findElement(
          '.home-notification__content-container',
        );
        const text = await error.getText();
        assert.equal(
          text.includes(
            "Snap Error: 'random error inside'. Error Code: '-32603'",
          ),
          true,
        );
      },
    );
  });
});<|MERGE_RESOLUTION|>--- conflicted
+++ resolved
@@ -29,11 +29,7 @@
         await driver.press('#password', driver.Key.ENTER);
 
         // navigate to test snaps page and connect
-<<<<<<< HEAD
-        await driver.driver.get('https://metamask.github.io/test-snaps/0.1.3');
-=======
         await driver.driver.get(TEST_SNAPS_WEBSITE_URL);
->>>>>>> 5fa88beb
         await driver.fill('.snapId2', 'npm:@metamask/test-snap-error');
         await driver.clickElement({
           text: 'Connect Error Snap',
